/*
** The Sleuth Kit
**
** This software is subject to the IBM Public License ver. 1.0,
** which was displayed prior to download and is included in the readme.txt
** file accompanying the Sleuth Kit files.  It may also be requested from:
** Crucial Security Inc.
** 14900 Conference Center Drive
** Chantilly, VA 20151
**

** Copyright (c) 2009 Brian Carrier.  All rights reserved.
**
** Judson Powers [jpowers@atc-nycorp.com]
** Matt Stillerman [matt@atc-nycorp.com]
** Copyright (c) 2008, 2012 ATC-NY.  All rights reserved.
** This file contains data developed with support from the National
** Institute of Justice, Office of Justice Programs, U.S. Department of Justice.
** 
** Wyatt Banks [wbanks@crucialsecurity.com]
** Copyright (c) 2005 Crucial Security Inc.  All rights reserved.
**
** Brian Carrier [carrier@sleuthkit.org]
** Copyright (c) 2003-2005 Brian Carrier.  All rights reserved
**
** Copyright (c) 1997,1998,1999, International Business Machines
** Corporation and others. All Rights Reserved.
*/

/* TCT
 * LICENSE
 *      This software is distributed under the IBM Public License.
 * AUTHOR(S)
 *      Wietse Venema
 *      IBM T.J. Watson Research
 *      P.O. Box 704
 *      Yorktown Heights, NY 10598, USA
 --*/

/*
** You may distribute the Sleuth Kit, or other software that incorporates
** part of all of the Sleuth Kit, in object code form under a license agreement,
** provided that:
** a) you comply with the terms and conditions of the IBM Public License
**    ver 1.0; and
** b) the license agreement
**     i) effectively disclaims on behalf of all Contributors all warranties
**        and conditions, express and implied, including warranties or
**        conditions of title and non-infringement, and implied warranties
**        or conditions of merchantability and fitness for a particular
**        purpose.
**    ii) effectively excludes on behalf of all Contributors liability for
**        damages, including direct, indirect, special, incidental and
**        consequential damages such as lost profits.
**   iii) states that any provisions which differ from IBM Public License
**        ver. 1.0 are offered by that Contributor alone and not by any
**        other party; and
**    iv) states that the source code for the program is available from you,
**        and informs licensees how to obtain it in a reasonable manner on or
**        through a medium customarily used for software exchange.
**
** When the Sleuth Kit or other software that incorporates part or all of
** the Sleuth Kit is made available in source code form:
**     a) it must be made available under IBM Public License ver. 1.0; and
**     b) a copy of the IBM Public License ver. 1.0 must be included with
**        each copy of the program.
*/

/** \file hfs.c
 * Contains the general internal TSK HFS metadata and data unit code -- Not included in code by default.
 */

#include <stdarg.h>
#include "tsk_fs_i.h"
#include "tsk_hfs.h"

// Compression Stuff

#ifdef HAVE_LIBZ

#include <zlib.h>

#endif

#define XSWAP(a,b) { a ^= b; b ^= a; a ^= b; }

// Forward declarations:
static uint16_t next_attribute_id();
static void reset_attribute_counter();
static uint8_t hfs_load_extended_attrs(TSK_FS_FILE * file,
    unsigned char *isCompressed, unsigned char *compDataInRSRC,
    uint64_t * uncSize);
static void error_detected(uint32_t errnum, char *errstr, ...);
static void error_returned(char *errstr, ...);

#ifdef HAVE_LIBZ

/***************** ZLIB stuff *******************************/

// Adapted from zpipe.c (part of zlib) at http://zlib.net/zpipe.c
#define CHUNK 16384

/*
 * Invokes the zlib library to inflate (uncompress) data.
 *
 * Returns and error code.  Places the uncompressed data in a buffer supplied by the caller.  Also
 * returns the uncompressed length, and the number of compressed bytes consumed.
 *
 * Will stop short of the end of compressed data, if a natural end of a compression unit is reached.  Using
 * bytesConsumed, the caller can then advance the source pointer, and re-invoke the function.  This will then
 * inflate the next following compression unit in the data stream.
 *
 * @param source - buffer of compressed data
 * @param sourceLen  - length of the compressed data.
 * @param dest  -- buffer to  hold the uncompressed results
 * @param destLen -- length of the dest buffer
 * @param uncompressedLength  -- return of the length of the uncompressed data found.
 * @param bytesConsumed  -- return of the number of input bytes of compressed data used.
 */
static int
zlib_inflate(char *source, uint64_t sourceLen, char *dest, uint64_t destLen, uint64_t * uncompressedLength, unsigned long *bytesConsumed)       // this is unsigned long because that's what zlib uses.
{
    int ret;
    unsigned have;
    z_stream strm;
    unsigned char in[CHUNK];
    unsigned char out[CHUNK];

    /* allocate inflate state */
    strm.zalloc = Z_NULL;
    strm.zfree = Z_NULL;
    strm.opaque = Z_NULL;
    strm.avail_in = 0;
    strm.next_in = Z_NULL;
    ret = inflateInit(&strm);
    if (ret != Z_OK)
        return ret;

    // Some vars to help with copying bytes into "in"
    char *srcPtr = source;
    char *destPtr = dest;
    uint64_t srcAvail = sourceLen;      //uint64_t
    uint64_t amtToCopy;
    uint64_t copiedSoFar = 0;

    /* decompress until deflate stream ends or end of file */
    do {

        // Copy up to CHUNK bytes into "in" from source, advancing the pointer, and
        // setting strm.avail_in equal to the number of bytes copied.
        if (srcAvail >= CHUNK) {
            amtToCopy = CHUNK;
            srcAvail -= CHUNK;
        }
        else {
            amtToCopy = srcAvail;
            srcAvail = 0;
        }
        // wipe out any previous value, copy in the bytes, advance the pointer, record number of bytes.
        memset(in, 0, CHUNK);
        memcpy(in, srcPtr, amtToCopy);
        srcPtr += amtToCopy;
        strm.avail_in = amtToCopy;

        if (strm.avail_in == 0)
            break;
        strm.next_in = in;

        /* run inflate() on input until output buffer not full */
        do {
            strm.avail_out = CHUNK;
            strm.next_out = out;
            ret = inflate(&strm, Z_NO_FLUSH);
            if (ret == Z_STREAM_ERROR) {
                error_detected(TSK_ERR_FS_READ,
                    " inf() zlib inflate returned an error %d", ret);
                return 1;
            }

            switch (ret) {
            case Z_NEED_DICT:
                ret = Z_DATA_ERROR;     /* and fall through */
            case Z_DATA_ERROR:
            case Z_MEM_ERROR:
                (void) inflateEnd(&strm);
                return ret;
            }
            have = CHUNK - strm.avail_out;
            // Is there enough space in dest to copy the current chunk?
            if (copiedSoFar + have > destLen) {
                // There is not enough space, so better return an error
                fprintf(stderr,
                    "Not enough space in inflation destination\n");
                return -9000;
            }

            //Copy "have" bytes from out to destPtr, advance destPtr
            memcpy(destPtr, out, have);
            destPtr += have;
            copiedSoFar += have;

        } while (strm.avail_out == 0);

        /* done when inflate() says it's done */
    } while (ret != Z_STREAM_END);

    if (ret == Z_STREAM_END)
        *uncompressedLength = copiedSoFar;

    *bytesConsumed = strm.total_in;
    /* clean up and return */
    (void) inflateEnd(&strm);
    return ret == Z_STREAM_END ? Z_OK : Z_DATA_ERROR;
}

#endif

/* may set error up to string 1
 * returns 0 on success, 1 on failure */
uint8_t
hfs_checked_read_random(TSK_FS_INFO * fs, char *buf, size_t len,
    TSK_OFF_T offs)
{
    ssize_t r;

    r = tsk_fs_read(fs, offs, buf, len);
    if (r != len) {
        if (r >= 0) {
            tsk_error_reset();
            tsk_error_set_errno(TSK_ERR_FS_READ);
        }
        return 1;
    }
    return 0;
}

/**********************************************************************
 *
 *  MISC FUNCS
 *
 **********************************************************************/

/* convert the HFS Time (seconds from 1/1/1904)
 * to UNIX (UTC seconds from 1/1/1970)
 * The number is borrowed from linux HFS driver source
 */
uint32_t
hfs_convert_2_unix_time(uint32_t hfsdate)
{
    if (hfsdate < NSEC_BTWN_1904_1970)
        return 0;
    return (uint32_t) (hfsdate - NSEC_BTWN_1904_1970);
}


/**
 * Convert a cnid (metadata address) to big endian array.
 * This is used to create the key for tree lookups.
 * @param cnid Metadata address to convert
 * @param array [out] Array to write data into.
 */
static void
cnid_to_array(uint32_t cnid, uint8_t array[4])
{
    array[3] = (cnid >> 0) & 0xff;
    array[2] = (cnid >> 8) & 0xff;
    array[1] = (cnid >> 16) & 0xff;
    array[0] = (cnid >> 24) & 0xff;
}

/**********************************************************************
 *
 * Lookup Functions
 *
 **********************************************************************/



/* Compares the given HFS+ Extents B-tree key to key constructed
 * for finding the beginning of the data fork extents for the given
 * CNID. (That is, the search key uses the given CNID and has
 * fork = 0 and start_block = 0.)
 */
static int
hfs_ext_compare_keys(HFS_INFO * hfs, uint32_t cnid,
    const hfs_btree_key_ext * key)
{
    TSK_FS_INFO *fs = (TSK_FS_INFO *) & (hfs->fs_info);
    uint32_t key_cnid;

    key_cnid = tsk_getu32(fs->endian, key->file_id);
    if (key_cnid < cnid)
        return -1;
    if (key_cnid > cnid)
        return 1;

    /* referring to the same cnids */

    /* we are always looking for the data fork */
    if (key->fork_type != HFS_EXT_KEY_TYPE_DATA)
        return 1;

    /* we are always looking for a start_block of zero
       (interested in the beginning of the extents, regardless
       of what the start_block is); all files except the bad
       blocks file should have a start_block greater than
       zero */
    if (tsk_getu32(fs->endian, key->start_block) == 0)
        return 0;
    return 1;
}



/** \internal
 * Returns the length of an HFS+ B-tree INDEX key based on the tree header
 * structure and the length claimed in the record.  With some trees,
 * the length given in the record is not used. 
 * Note that this neither detects nor correctly handles 8-bit keys
 * (which should not be present in HFS+).
 *
 * This does not give the right answer for the Attributes File B-tree, for some
 * HFS+ file systems produced by the Apple OS, while it works for others.  For
 * the Attributes file, INDEX keys should always be as stated in the record itself,
 * never the "maxKeyLen" of the B-tree header.
 *
 * In this software, this function is only invoked when dealing with the Extents file.  In
 * that usage, it is not sufficiently well tested to know if it always gives the right
 * answer or not.  We can only test that with a highly fragmented disk.
 * @param hfs File System
 * @param keylen Length of key as given in record
 * @param header Tree header
 * @returns Length of key
 */
uint16_t
hfs_get_idxkeylen(HFS_INFO * hfs, uint16_t keylen,
    const hfs_btree_header_record * header)
{
    TSK_FS_INFO *fs = (TSK_FS_INFO *) & (hfs->fs_info);

    // if the flag is set, use the length given in the record
    if (tsk_getu32(fs->endian, header->attr) & HFS_BT_HEAD_ATTR_VARIDXKEYS)
        return keylen;
    else
        return tsk_getu16(fs->endian, header->maxKeyLen);
}


/**
 * Convert the extents runs to TSK_FS_ATTR_RUN runs.
 *
 * @param a_fs File system to analyze
 * @param a_extents Raw extents to process (in an array of 8)
 * @param a_start_off Starting block offset of these runs
 * @returns NULL on error or if no runs are in extents (test tsk_errno)
 */
static TSK_FS_ATTR_RUN *
hfs_extents_to_attr(TSK_FS_INFO * a_fs, const hfs_ext_desc * a_extents,
    TSK_OFF_T a_start_off)
{
    TSK_FS_ATTR_RUN *head_run = NULL;
    TSK_FS_ATTR_RUN *prev_run = NULL;
    int i;
    TSK_OFF_T cur_off = a_start_off;

    // since tsk_errno is checked as a return value, make sure it is clean.
    tsk_error_reset();

    if (tsk_verbose)
        tsk_fprintf(stderr,
            "hfs_extents_to_attr: Converting extents from offset %" PRIuOFF
            " to runlist\n", a_start_off);

    for (i = 0; i < 8; i++) {
        TSK_FS_ATTR_RUN *cur_run;

        uint32_t addr = tsk_getu32(a_fs->endian, a_extents[i].start_blk);
        uint32_t len = tsk_getu32(a_fs->endian, a_extents[i].blk_cnt);

        if (tsk_verbose)
            tsk_fprintf(stderr,
                "hfs_extents_to_attr: run %i at addr %" PRIu32
                " with len %" PRIu32 "\n", i, addr, len);

        if ((addr == 0) && (len == 0)) {
            break;
        }

        // make a non-resident run
        if ((cur_run = tsk_fs_attr_run_alloc()) == NULL) {
            error_returned(" - hfs_extents_to_attr");
            return NULL;
        }


        cur_run->addr = addr;
        cur_run->len = len;
        cur_run->offset = cur_off;

        if (head_run == NULL)
            head_run = cur_run;
        if (prev_run != NULL)
            prev_run->next = cur_run;
        cur_off += cur_run->len;
        prev_run = cur_run;
    }

    return head_run;
}


/**
 * Look in the extents catalog for entries for a given file. Add the runs
 * to the passed attribute structure. 
 *
 * @param hfs File system being analyzed
 * @param cnid file id of file to search for
 * @param a_attr Attribute to add extents runs to 
 * @param dataForkQ  if true, then find extents for the data fork.  If false, then find extents for the Resource fork.
 * @returns 1 on error and 0 on success
 */
static uint8_t
hfs_ext_find_extent_record_attr(HFS_INFO * hfs, uint32_t cnid,
    TSK_FS_ATTR * a_attr, unsigned char dataForkQ)
{
    TSK_FS_INFO *fs = (TSK_FS_INFO *) & (hfs->fs_info);
    uint16_t nodesize;          /* size of nodes (all, regardless of the name) */
    uint32_t cur_node;          /* node id of the current node */
    char *node = NULL;
    uint8_t is_done;

    tsk_error_reset();

    if (tsk_verbose)
        tsk_fprintf(stderr,
            "hfs_ext_find_extent_record_attr: Looking for extents for file %"
            PRIu32 " %s\n", cnid,
            dataForkQ ? "data fork" : "resource fork");

    // Are we looking for extents of the data fork or the resource fork?
    uint8_t desiredType =
        dataForkQ ? HFS_EXT_KEY_TYPE_DATA : HFS_EXT_KEY_TYPE_RSRC;


    // Load the extents attribute, if it has not been done so yet.
    if (hfs->extents_file == NULL) {
        ssize_t cnt;

        if ((hfs->extents_file =
                tsk_fs_file_open_meta(fs, NULL,
                    HFS_EXTENTS_FILE_ID)) == NULL) {
            return 1;
        }

        /* cache the data attribute */
        hfs->extents_attr =
            tsk_fs_attrlist_get(hfs->extents_file->meta->attr,
            TSK_FS_ATTR_TYPE_DEFAULT);
        if (!hfs->extents_attr) {
            tsk_error_errstr2_concat
                (" - Default Attribute not found in Extents File");
            return 1;
        }

        // cache the extents file header
        cnt = tsk_fs_attr_read(hfs->extents_attr, 14,
            (char *) &(hfs->extents_header),
            sizeof(hfs_btree_header_record), 0);
        if (cnt != sizeof(hfs_btree_header_record)) {
            if (cnt >= 0) {
                tsk_error_reset();
                tsk_error_set_errno(TSK_ERR_FS_READ);
            }
            tsk_error_set_errstr2
                ("hfs_ext_find_extent_record_attr: Error reading header");
            return 1;
        }
    }

    // allocate a node buffer 
    nodesize = tsk_getu16(fs->endian, hfs->extents_header.nodesize);
    if ((node = (char *) tsk_malloc(nodesize)) == NULL) {
        return 1;
    }

    /* start at root node */
    cur_node = tsk_getu32(fs->endian, hfs->extents_header.rootNode);

    /* if the root node is zero, then the extents btree is empty */
    /* if no files have overflow extents, the Extents B-tree still
       exists on disk, but is an empty B-tree containing only
       the header node */
    if (cur_node == 0) {
        if (tsk_verbose)
            tsk_fprintf(stderr, "hfs_ext_find_extent_record: "
                "empty extents btree\n");
        free(node);
        return 0;
    }

    if (tsk_verbose)
        tsk_fprintf(stderr, "hfs_ext_find_extent_record: starting at "
            "root node %" PRIu32 "; nodesize = %"
            PRIu16 "\n", cur_node, nodesize);

    /* Recurse down to the needed leaf nodes and then go forward */
    is_done = 0;
    while (is_done == 0) {
        TSK_OFF_T cur_off;      /* start address of cur_node */
        uint16_t num_rec;       /* number of records in this node */
        ssize_t cnt;
        hfs_btree_node *node_desc;

        // sanity check 
        if (cur_node > tsk_getu32(fs->endian,
                hfs->extents_header.totalNodes)) {
            tsk_error_set_errno(TSK_ERR_FS_GENFS);
            tsk_error_set_errstr
                ("hfs_ext_find_extent_record_attr: Node %d too large for file",
                cur_node);
            free(node);
            return 1;
        }

        // read the current node
        cur_off = cur_node * nodesize;
        if (tsk_verbose)
            tsk_fprintf(stderr,
                "hfs_ext_find_extent_record: reading node %" PRIu32
                " at offset %" PRIuOFF "\n", cur_node, cur_off);

        cnt = tsk_fs_attr_read(hfs->extents_attr, cur_off,
            node, nodesize, 0);
        if (cnt != nodesize) {
            if (cnt >= 0) {
                tsk_error_reset();
                tsk_error_set_errno(TSK_ERR_FS_READ);
            }
            tsk_error_set_errstr2
                ("hfs_ext_find_extent_record_attr: Error reading node %d at offset %"
                PRIuOFF, cur_node, cur_off);
            free(node);
            return 1;
        }

        // process the header / descriptor
        node_desc = (hfs_btree_node *) node;
        num_rec = tsk_getu16(fs->endian, node_desc->num_rec);

        if (num_rec == 0) {
            tsk_error_set_errno(TSK_ERR_FS_GENFS);
            tsk_error_set_errstr
                ("hfs_ext_find_extent_record: zero records in node %"
                PRIu32, cur_node);
            free(node);
            return 1;
        }


        /* With an index node, find the record with the largest key that is smaller
         * to or equal to cnid */
        if (node_desc->type == HFS_BT_NODE_TYPE_IDX) {
            uint32_t next_node = 0;
            int rec;

            if (tsk_verbose)
                tsk_fprintf(stderr,
                    "hfs_ext_find_extent_record: Index node %" PRIu32
                    " @ %" PRIu64 " has %" PRIu16 " records\n", cur_node,
                    cur_off, num_rec);

            for (rec = 0; rec < num_rec; rec++) {
                int cmp;
                size_t rec_off;
                hfs_btree_key_ext *key;

                // get the record offset in the node 
                rec_off =
                    tsk_getu16(fs->endian,
                    &node[nodesize - (rec + 1) * 2]);
                if (rec_off > nodesize) {
                    tsk_error_set_errno(TSK_ERR_FS_GENFS);
                    tsk_error_set_errstr
                        ("hfs_ext_find_extent_record_attr: offset of record %d in index node %d too large (%zu vs %"
                        PRIu16 ")", rec, cur_node, rec_off, nodesize);
                    free(node);
                    return 1;
                }
                key = (hfs_btree_key_ext *) & node[rec_off];

                cmp = hfs_ext_compare_keys(hfs, cnid, key);

                if (tsk_verbose)
                    tsk_fprintf(stderr,
                        "hfs_ext_find_extent_record: record %" PRIu16
                        " ; keylen %" PRIu16 " (FileId: %" PRIu32
                        ", ForkType: %" PRIu8 ", StartBlk: %" PRIu32
                        "); compare: %d\n", rec, tsk_getu16(fs->endian,
                            key->key_len), tsk_getu32(fs->endian,
                            key->file_id), key->fork_type,
                        tsk_getu32(fs->endian, key->start_block), cmp);

                /* save the info from this record unless it is bigger than cnid */
                if ((cmp <= 0) || (next_node == 0)) {
                    hfs_btree_index_record *idx_rec;
                    int keylen =
                        2 + hfs_get_idxkeylen(hfs, tsk_getu16(fs->endian,
                            key->key_len), &(hfs->extents_header));
                    if (rec_off + keylen > nodesize) {
                        tsk_error_set_errno(TSK_ERR_FS_GENFS);
                        tsk_error_set_errstr
                            ("hfs_ext_find_extent_record_attr: offset and keylenth of record %d in index node %d too large (%zu vs %"
                            PRIu16 ")", rec, cur_node, rec_off + keylen,
                            nodesize);
                        free(node);
                        return 1;
                    }
                    idx_rec =
                        (hfs_btree_index_record *) & node[rec_off +
                        keylen];
                    next_node = tsk_getu32(fs->endian, idx_rec->childNode);
                }

                // we are bigger than cnid, so move on to the next node
                if (cmp > 0) {
                    break;
                }
            }

            // check if we found a relevant node, if not stop.
            if (next_node == 0) {
                if (tsk_verbose)
                    tsk_fprintf(stderr,
                        "hfs_ext_find_extent_record_attr: did not find any keys for %d in index node %d",
                        cnid, cur_node);
                is_done = 1;
                break;
            }
            cur_node = next_node;
        }

        /* with a leaf, we process until we are past cnid.  We move right too if we can */
        else if (node_desc->type == HFS_BT_NODE_TYPE_LEAF) {
            int rec;

            if (tsk_verbose)
                tsk_fprintf(stderr,
                    "hfs_ext_find_extent_record: Leaf node %" PRIu32 " @ %"
                    PRIu64 " has %" PRIu16 " records\n", cur_node, cur_off,
                    num_rec);

            for (rec = 0; rec < num_rec; rec++) {
                size_t rec_off;
                hfs_btree_key_ext *key;
                uint32_t rec_cnid;
                hfs_extents *extents;
                TSK_OFF_T ext_off = 0;
                int keylen;
                TSK_FS_ATTR_RUN *attr_run;

                // get the record offset in the node
                rec_off =
                    tsk_getu16(fs->endian,
                    &node[nodesize - (rec + 1) * 2]);
                if (rec_off > nodesize) {
                    tsk_error_set_errno(TSK_ERR_FS_GENFS);
                    tsk_error_set_errstr
                        ("hfs_ext_find_extent_record_attr: offset of record %d in leaf node %d too large (%zu vs %"
                        PRIu16 ")", rec, cur_node, rec_off, nodesize);
                    free(node);
                    return 1;
                }
                key = (hfs_btree_key_ext *) & node[rec_off];

                if (tsk_verbose)
                    tsk_fprintf(stderr,
                        "hfs_ext_find_extent_record: record %" PRIu16
                        "; keylen %" PRIu16 " (%" PRIu32
                        ", %" PRIu8 ", %" PRIu32 ")\n", rec,
                        tsk_getu16(fs->endian, key->key_len),
                        tsk_getu32(fs->endian, key->file_id),
                        key->fork_type, tsk_getu32(fs->endian,
                            key->start_block));

                rec_cnid = tsk_getu32(fs->endian, key->file_id);

                // see if this record is for our file
                // OLD logic, just handles the DATA fork
//                if (rec_cnid < cnid) {
//                    continue;
//                }
//                else if ((rec_cnid > cnid)
//                    || (key->fork_type != HFS_EXT_KEY_TYPE_DATA)) {
//                    is_done = 1;
//                    break;
//                }

                // NEW logic, handles both DATA and RSRC forks.
                if (rec_cnid < cnid) {
                    continue;
                }
                if (rec_cnid > cnid) {
                    is_done = 1;
                    break;
                }


                if (key->fork_type != desiredType) {
                    if (dataForkQ) {
                        is_done = 1;
                        break;
                    }
                    else
                        continue;
                }

                // OK, this is one of the extents records that we are seeking, so save it.
                keylen = 2 + tsk_getu16(fs->endian, key->key_len);
                if (rec_off + keylen > nodesize) {
                    tsk_error_set_errno(TSK_ERR_FS_GENFS);
                    tsk_error_set_errstr
                        ("hfs_ext_find_extent_record_attr: offset and keylenth of record %d in leaf node %d too large (%zu vs %"
                        PRIu16 ")", rec, cur_node, rec_off + keylen,
                        nodesize);
                    free(node);
                    return 1;
                }

                // get the starting offset of this extent
                ext_off = tsk_getu32(fs->endian, key->start_block);

                // convert the extents to the TSK format
                extents = (hfs_extents *) & node[rec_off + keylen];

                attr_run =
                    hfs_extents_to_attr(fs, extents->extents, ext_off);
                if ((attr_run == NULL) && (tsk_error_get_errno() != 0)) {
                    tsk_error_errstr2_concat
                        (" - hfs_ext_find_extent_record_attr");
                    free(node);
                    return 1;
                }

                if (tsk_fs_attr_add_run(fs, a_attr, attr_run)) {
                    tsk_error_errstr2_concat
                        (" - hfs_ext_find_extent_record_attr");
                    free(node);
                    return 1;
                }
            }
            cur_node = tsk_getu32(fs->endian, node_desc->flink);
            if (cur_node == 0) {
                is_done = 1;
                break;
            }
        }
        else {
            tsk_error_set_errno(TSK_ERR_FS_GENFS);
            tsk_error_set_errstr("hfs_ext_find_extent_record: btree node %"
                PRIu32 " (%" PRIuOFF ") is neither index nor leaf (%" PRIu8
                ")", cur_node, cur_off, node_desc->type);
            free(node);
            return 1;
        }
    }
    free(node);
    return 0;
}


/** \internal
 * Compares two Catalog B-tree keys.
 * @param hfs File System being analyzed
 * @param key1 Key 1 to compare
 * @param key2 Key 2 to compare
 * @returns -1 if key1 is smaller, 0 if equal, and 1 if key1 is larger
 */
int
hfs_cat_compare_keys(HFS_INFO * hfs, const hfs_btree_key_cat * key1,
    const hfs_btree_key_cat * key2)
{
    TSK_FS_INFO *fs = (TSK_FS_INFO *) & (hfs->fs_info);
    uint32_t cnid1, cnid2;

    cnid1 = tsk_getu32(fs->endian, key1->parent_cnid);
    cnid2 = tsk_getu32(fs->endian, key2->parent_cnid);

    if (cnid1 < cnid2)
        return -1;
    if (cnid1 > cnid2)
        return 1;

    return hfs_unicode_compare(hfs, &key1->name, &key2->name);
}


/** \internal
 * @param hfs File system
 * @param targ_data can be null
 * @param a_cb callback 
 * @param ptr Pointer to pass to callback
 * @returns 1 on error
 */
uint8_t
hfs_cat_traverse(HFS_INFO * hfs, const void *targ_data,
    TSK_HFS_BTREE_CB a_cb, void *ptr)
{
    TSK_FS_INFO *fs = &(hfs->fs_info);
    uint32_t cur_node;          /* node id of the current node */
    char *node;

    uint16_t nodesize;
    uint8_t is_done = 0;

    tsk_error_reset();

    nodesize = tsk_getu16(fs->endian, hfs->catalog_header.nodesize);
    if ((node = (char *) tsk_malloc(nodesize)) == NULL)
        return 1;

    /* start at root node */
    cur_node = tsk_getu32(fs->endian, hfs->catalog_header.rootNode);

    /* if the root node is zero, then the extents btree is empty */
    /* if no files have overflow extents, the Extents B-tree still
       exists on disk, but is an empty B-tree containing only
       the header node */
    if (cur_node == 0) {
        if (tsk_verbose)
            tsk_fprintf(stderr, "hfs_cat_traverse: "
                "empty extents btree\n");
        free(node);
        return 1;
    }

    if (tsk_verbose)
        tsk_fprintf(stderr, "hfs_cat_traverse: starting at "
            "root node %" PRIu32 "; nodesize = %"
            PRIu16 "\n", cur_node, nodesize);

    /* Recurse down to the needed leaf nodes and then go forward */
    is_done = 0;
    while (is_done == 0) {
        TSK_OFF_T cur_off;      /* start address of cur_node */
        uint16_t num_rec;       /* number of records in this node */
        ssize_t cnt;
        hfs_btree_node *node_desc;

        // sanity check 
        if (cur_node > tsk_getu32(fs->endian,
                hfs->catalog_header.totalNodes)) {
            tsk_error_set_errno(TSK_ERR_FS_GENFS);
            tsk_error_set_errstr
                ("hfs_cat_traverse: Node %d too large for file", cur_node);
            free(node);
            return 1;
        }

        // read the current node
        cur_off = cur_node * nodesize;
        cnt = tsk_fs_attr_read(hfs->catalog_attr, cur_off,
            node, nodesize, 0);
        if (cnt != nodesize) {
            if (cnt >= 0) {
                tsk_error_reset();
                tsk_error_set_errno(TSK_ERR_FS_READ);
            }
            tsk_error_set_errstr2
                ("hfs_cat_traverse: Error reading node %d at offset %"
                PRIuOFF, cur_node, cur_off);
            free(node);
            return 1;
        }

        // process the header / descriptor
        node_desc = (hfs_btree_node *) node;
        num_rec = tsk_getu16(fs->endian, node_desc->num_rec);

        if (tsk_verbose)
            tsk_fprintf(stderr, "hfs_cat_traverse: node %" PRIu32
                " @ %" PRIu64 " has %" PRIu16 " records\n",
                cur_node, cur_off, num_rec);

        if (num_rec == 0) {
            tsk_error_set_errno(TSK_ERR_FS_GENFS);
            tsk_error_set_errstr("hfs_cat_traverse: zero records in node %"
                PRIu32, cur_node);
            free(node);
            return 1;
        }

        /* With an index node, find the record with the largest key that is smaller
         * to or equal to cnid */
        if (node_desc->type == HFS_BT_NODE_TYPE_IDX) {
            uint32_t next_node = 0;
            int rec;

            for (rec = 0; rec < num_rec; rec++) {
                size_t rec_off;
                hfs_btree_key_cat *key;
                uint8_t retval;

                // get the record offset in the node
                rec_off =
                    tsk_getu16(fs->endian,
                    &node[nodesize - (rec + 1) * 2]);
                if (rec_off > nodesize) {
                    tsk_error_set_errno(TSK_ERR_FS_GENFS);
                    tsk_error_set_errstr
                        ("hfs_cat_traverse: offset of record %d in index node %d too large (%zu vs %"
                        PRIu16 ")", rec, cur_node, rec_off, nodesize);
                    free(node);
                    return 1;
                }
                key = (hfs_btree_key_cat *) & node[rec_off];

                /*
                   if (tsk_verbose)
                   tsk_fprintf(stderr,
                   "hfs_cat_traverse: record %" PRIu16
                   " ; keylen %" PRIu16 " (%" PRIu32 ")\n", rec,
                   tsk_getu16(fs->endian, key->key_len),
                   tsk_getu32(fs->endian, key->parent_cnid));
                 */

                /* save the info from this record unless it is too big */
                retval =
                    a_cb(hfs, HFS_BT_NODE_TYPE_IDX, targ_data, key,
                    cur_off + rec_off, ptr);
                if (retval == HFS_BTREE_CB_ERR) {
                    tsk_error_set_errno(TSK_ERR_FS_GENFS);
                    tsk_error_set_errstr2
                        ("hfs_cat_traverse: Callback returned error");
                    free(node);
                    return 1;
                }
                // record the closest entry
                else if ((retval == HFS_BTREE_CB_IDX_LT)
                    || (next_node == 0)) {
                    hfs_btree_index_record *idx_rec;
                    int keylen =
                        2 + hfs_get_idxkeylen(hfs, tsk_getu16(fs->endian,
                            key->key_len), &(hfs->catalog_header));
                    if (rec_off + keylen > nodesize) {
                        tsk_error_set_errno(TSK_ERR_FS_GENFS);
                        tsk_error_set_errstr
                            ("hfs_cat_traverse: offset of record and keylength %d in index node %d too large (%zu vs %"
                            PRIu16 ")", rec, cur_node, rec_off + keylen,
                            nodesize);
                        free(node);
                        return 1;
                    }
                    idx_rec =
                        (hfs_btree_index_record *) & node[rec_off +
                        keylen];
                    next_node = tsk_getu32(fs->endian, idx_rec->childNode);
                }
                if (retval == HFS_BTREE_CB_IDX_EQGT) {
                    // move down to the next node
                    break;
                }
            }
            // check if we found a relevant node
            if (next_node == 0) {
                tsk_error_set_errno(TSK_ERR_FS_GENFS);
                tsk_error_set_errstr
                    ("hfs_cat_traverse: did not find any keys in index node %d",
                    cur_node);
                is_done = 1;
                break;
            }
            cur_node = next_node;
        }

        /* With a leaf, we look for the specific record. */
        else if (node_desc->type == HFS_BT_NODE_TYPE_LEAF) {
            int rec;

            for (rec = 0; rec < num_rec; rec++) {
                size_t rec_off;
                hfs_btree_key_cat *key;
                uint8_t retval;

                // get the record offset in the node
                rec_off =
                    tsk_getu16(fs->endian,
                    &node[nodesize - (rec + 1) * 2]);
                if (rec_off > nodesize) {
                    tsk_error_set_errno(TSK_ERR_FS_GENFS);
                    tsk_error_set_errstr
                        ("hfs_cat_traverse: offset of record %d in leaf node %d too large (%zu vs %"
                        PRIu16 ")", rec, cur_node, rec_off, nodesize);
                    free(node);
                    return 1;
                }
                key = (hfs_btree_key_cat *) & node[rec_off];

                /*
                   if (tsk_verbose)
                   tsk_fprintf(stderr,
                   "hfs_cat_traverse: record %" PRIu16
                   "; keylen %" PRIu16 " (%" PRIu32 ")\n", rec,
                   tsk_getu16(fs->endian, key->key_len),
                   tsk_getu32(fs->endian, key->parent_cnid));
                 */
                //                rec_cnid = tsk_getu32(fs->endian, key->file_id);

                retval =
                    a_cb(hfs, HFS_BT_NODE_TYPE_LEAF, targ_data, key,
                    cur_off + rec_off, ptr);
                if (retval == HFS_BTREE_CB_LEAF_STOP) {
                    is_done = 1;
                    break;
                }
                else if (retval == HFS_BTREE_CB_ERR) {
                    tsk_error_set_errno(TSK_ERR_FS_GENFS);
                    tsk_error_set_errstr2
                        ("hfs_cat_traverse: Callback returned error");
                    free(node);
                    return 1;
                }
            }

            // move right to the next node if we got this far
            if (is_done == 0) {
                cur_node = tsk_getu32(fs->endian, node_desc->flink);
                if (cur_node == 0) {
                    is_done = 1;
                }
                if (tsk_verbose)
                    tsk_fprintf(stderr,
                        "hfs_cat_traverse: moving forward to next leaf");
            }
        }
        else {
            tsk_error_set_errno(TSK_ERR_FS_GENFS);
            tsk_error_set_errstr("hfs_cat_traverse: btree node %" PRIu32
                " (%" PRIu64 ") is neither index nor leaf (%" PRIu8 ")",
                cur_node, cur_off, node_desc->type);
            free(node);
            return 1;
        }
    }
    free(node);
    return 0;
}


static uint8_t
hfs_cat_get_record_offset_cb(HFS_INFO * hfs, int8_t level_type,
    const void *targ_data, const hfs_btree_key_cat * cur_key,
    TSK_OFF_T key_off, void *ptr)
{
    const hfs_btree_key_cat *targ_key = (hfs_btree_key_cat *) targ_data;
    if (tsk_verbose)
        tsk_fprintf(stderr,
            "hfs_cat_get_record_offset_cb: %s node want: %" PRIu32
            " vs have: %" PRIu32 "\n",
            (level_type == HFS_BT_NODE_TYPE_IDX) ? "Index" : "Leaf",
            tsk_getu32(hfs->fs_info.endian, targ_key->parent_cnid),
            tsk_getu32(hfs->fs_info.endian, cur_key->parent_cnid));

    if (level_type == HFS_BT_NODE_TYPE_IDX) {
        int diff = hfs_cat_compare_keys(hfs, cur_key, targ_key);
        if (diff < 0)
            return HFS_BTREE_CB_IDX_LT;
        else
            return HFS_BTREE_CB_IDX_EQGT;
    }
    else {
        int diff = hfs_cat_compare_keys(hfs, cur_key, targ_key);

        // see if this record is for our file or if we passed the interesting entries
        if (diff < 0) {
            return HFS_BTREE_CB_LEAF_GO;
        }
        else if (diff == 0) {
            TSK_OFF_T *off = (TSK_OFF_T *) ptr;
            *off =
                key_off + 2 + tsk_getu16(hfs->fs_info.endian,
                cur_key->key_len);
        }
        return HFS_BTREE_CB_LEAF_STOP;
    }
}


/** \internal
 * Find the byte offset (from the start of the catalog file) to a record
 * in the catalog file.  
 * @param hfs File System being analyzed
 * @param needle Key to search for
 * @returns Byte offset or 0 on error. 0 is also returned if catalog
 * record was not found. Check tsk_errno to determine if error occured.
 */
static TSK_OFF_T
hfs_cat_get_record_offset(HFS_INFO * hfs, const hfs_btree_key_cat * needle)
{
    TSK_OFF_T off = 0;
    if (hfs_cat_traverse(hfs, needle, hfs_cat_get_record_offset_cb, &off)) {
        return 0;
    }
    return off;
}



/** \internal
 * Given a byte offset to a leaf record in teh catalog file, read the data as
 * a thread record. This will zero the buffer and read in the size of the thread
 * data. 
 * @param hfs File System
 * @param off Byte offset of record in catalog file (not including key)
 * @param thread [out] Buffer to write thread data into.
 * @returns 0 on success, 1 on failure; sets up to error string 1 */
uint8_t
hfs_cat_read_thread_record(HFS_INFO * hfs, TSK_OFF_T off,
    hfs_thread * thread)
{
    TSK_FS_INFO *fs = (TSK_FS_INFO *) & (hfs->fs_info);
    uint16_t uni_len;
    size_t cnt;

    memset(thread, 0, sizeof(hfs_thread));
    cnt = tsk_fs_attr_read(hfs->catalog_attr, off, (char *) thread, 10, 0);
    if (cnt != 10) {
        if (cnt >= 0) {
            tsk_error_reset();
            tsk_error_set_errno(TSK_ERR_FS_READ);
        }
        tsk_error_set_errstr2
            ("hfs_cat_read_thread_record: Error reading catalog offset %"
            PRIuOFF " (header)", off);
        return 1;
    }

    if ((tsk_getu16(fs->endian, thread->rec_type) != HFS_FOLDER_THREAD)
        && (tsk_getu16(fs->endian, thread->rec_type) != HFS_FILE_THREAD)) {
        tsk_error_set_errno(TSK_ERR_FS_GENFS);
        tsk_error_set_errstr
            ("hfs_cat_read_thread_record: unexpected record type %" PRIu16,
            tsk_getu16(fs->endian, thread->rec_type));
        return 1;
    }

    uni_len = tsk_getu16(fs->endian, thread->name.length);

    if (uni_len > 255) {
        tsk_error_set_errno(TSK_ERR_FS_INODE_COR);
        tsk_error_set_errstr
            ("hfs_cat_read_thread_record: invalid string length (%" PRIu16
            ")", uni_len);
        return 1;
    }

    cnt =
        tsk_fs_attr_read(hfs->catalog_attr, off + 10,
        (char *) thread->name.unicode, uni_len * 2, 0);
    if (cnt != uni_len * 2) {
        if (cnt >= 0) {
            tsk_error_reset();
            tsk_error_set_errno(TSK_ERR_FS_READ);
        }
        tsk_error_set_errstr2
            ("hfs_cat_read_thread_record: Error reading catalog offset %"
            PRIuOFF " (name)", off + 10);
        return 1;
    }

    return 0;
}

/** \internal
 * Read a catalog record into a local data structure.  This reads the
 * correct amount, depending on if it is a file or folder. 
 * @param hfs File system being analyzed
 * @param off Byte offset (in catalog file) of record (not including key)
 * @param record [out] Structure to read data into
 * @returns 1 on error
 */
uint8_t
hfs_cat_read_file_folder_record(HFS_INFO * hfs, TSK_OFF_T off,
    hfs_file_folder * record)
{
    TSK_FS_INFO *fs = (TSK_FS_INFO *) & (hfs->fs_info);
    size_t cnt;
    char rec_type[2];

    memset(record, 0, sizeof(hfs_file_folder));

    cnt = tsk_fs_attr_read(hfs->catalog_attr, off, rec_type, 2, 0);
    if (cnt != 2) {
        if (cnt >= 0) {
            tsk_error_reset();
            tsk_error_set_errno(TSK_ERR_FS_READ);
        }
        tsk_error_set_errstr2
            ("hfs_cat_read_file_folder_record: Error reading record type from catalog offset %"
            PRIuOFF " (header)", off);
        return 1;
    }

    if (tsk_getu16(fs->endian, rec_type) == HFS_FOLDER_RECORD) {
        cnt =
            tsk_fs_attr_read(hfs->catalog_attr, off, (char *) record,
            sizeof(hfs_folder), 0);
        if (cnt != sizeof(hfs_folder)) {
            if (cnt >= 0) {
                tsk_error_reset();
                tsk_error_set_errno(TSK_ERR_FS_READ);
            }
            tsk_error_set_errstr2
                ("hfs_cat_read_file_folder_record: Error reading catalog offset %"
                PRIuOFF " (folder)", off);
            return 1;
        }
    }
    else if (tsk_getu16(fs->endian, rec_type) == HFS_FILE_RECORD) {
        cnt =
            tsk_fs_attr_read(hfs->catalog_attr, off, (char *) record,
            sizeof(hfs_file), 0);
        if (cnt != sizeof(hfs_file)) {
            if (cnt >= 0) {
                tsk_error_reset();
                tsk_error_set_errno(TSK_ERR_FS_READ);
            }
            tsk_error_set_errstr2
                ("hfs_cat_read_file_folder_record: Error reading catalog offset %"
                PRIuOFF " (file)", off);
            return 1;
        }
    }
    else {
        tsk_error_set_errno(TSK_ERR_FS_GENFS);
        tsk_error_set_errstr
            ("hfs_cat_read_file_folder_record: unexpected record type %"
            PRIu16, tsk_getu16(fs->endian, rec_type));
        return 1;
    }

    return 0;
}


/** \internal
 * Lookup an entry in the catalog file and save it into the entry.  Do not
 * call this for the special files that do not have an entry in the catalog. 
 * data structure.
 * @param hfs File system being analyzed
 * @param inum Address (cnid) of file to open
 * @param entry [out] Structure to read data into
 * @returns 1 on error or not found, 0 on success. Check tsk_errno
 * to differentiate between error and not found.  If it is not found, then the
 * errno will be TSK_ERR_FS_INODE_NUM.  Else, it will be some other value.
 */
static uint8_t
hfs_cat_file_lookup(HFS_INFO * hfs, TSK_INUM_T inum, HFS_ENTRY * entry)
{
    TSK_FS_INFO *fs = (TSK_FS_INFO *) & (hfs->fs_info);
    hfs_btree_key_cat key;      /* current catalog key */
    hfs_thread thread;          /* thread record */
    hfs_file_folder record;     /* file/folder record */
    TSK_OFF_T off;

    tsk_error_reset();

    if (tsk_verbose)
        tsk_fprintf(stderr,
            "hfs_cat_file_lookup: called for inum %" PRIuINUM "\n", inum);

    // Test if this is a special file that is not located in the catalog
    if ((inum == HFS_EXTENTS_FILE_ID) ||
        (inum == HFS_CATALOG_FILE_ID) ||
        (inum == HFS_ALLOCATION_FILE_ID) ||
        (inum == HFS_STARTUP_FILE_ID) ||
        (inum == HFS_ATTRIBUTES_FILE_ID)) {
        tsk_error_set_errno(TSK_ERR_FS_GENFS);
        tsk_error_set_errstr
            ("hfs_cat_file_lookup: Called on special file: %" PRIuINUM,
            inum);
        return 1;
    }

    /* first look up the thread record for the item we're searching for */

    /* set up the thread record key */
    memset((char *) &key, 0, sizeof(hfs_btree_key_cat));
    cnid_to_array((uint32_t) inum, key.parent_cnid);

    if (tsk_verbose)
        tsk_fprintf(stderr,
            "hfs_cat_file_lookup: Looking up thread record (%" PRIuINUM
            ")\n", inum);

    /* look up the thread record */
    off = hfs_cat_get_record_offset(hfs, &key);
    if (off == 0) {
        // no parsing error, just not found
        if (tsk_error_get_errno() == 0) {
            tsk_error_set_errno(TSK_ERR_FS_INODE_NUM);
            tsk_error_set_errstr
                ("hfs_cat_file_lookup: Error finding thread node for file (%"
                PRIuINUM ")", inum);
        }
        else {
            tsk_error_set_errstr2
                (" hfs_cat_file_lookup: thread for file (%" PRIuINUM ")",
                inum);
        }
        return 1;
    }

    /* read the thread record */
    if (hfs_cat_read_thread_record(hfs, off, &thread)) {
        tsk_error_set_errstr2(" hfs_cat_file_lookup: file (%" PRIuINUM ")",
            inum);
        return 1;
    }

    /* now look up the actual file/folder record */

    /* build key */
    memset((char *) &key, 0, sizeof(hfs_btree_key_cat));
    memcpy((char *) key.parent_cnid, (char *) thread.parent_cnid,
        sizeof(key.parent_cnid));
    memcpy((char *) &key.name, (char *) &thread.name, sizeof(key.name));

    if (tsk_verbose)
        tsk_fprintf(stderr,
            "hfs_cat_file_lookup: Looking up file record (parent: %"
            PRIuINUM ")\n", (uint64_t) tsk_getu32(fs->endian,
                key.parent_cnid));

    /* look up the record */
    off = hfs_cat_get_record_offset(hfs, &key);
    if (off == 0) {
        // no parsing error, just not found
        if (tsk_error_get_errno() == 0) {
            tsk_error_set_errno(TSK_ERR_FS_INODE_NUM);
            tsk_error_set_errstr
                ("hfs_cat_file_lookup: Error finding record node %"
                PRIuINUM, inum);
        }
        else {
            tsk_error_set_errstr2(" hfs_cat_file_lookup: file (%" PRIuINUM
                ")", inum);
        }
        return 1;
    }

    /* read the record */
    if (hfs_cat_read_file_folder_record(hfs, off, &record)) {
        tsk_error_set_errstr2(" hfs_cat_file_lookup: file (%" PRIuINUM ")",
            inum);
        return 1;
    }

    /* these memcpy can be gotten rid of, really */
    if (tsk_getu16(fs->endian,
            record.file.std.rec_type) == HFS_FOLDER_RECORD) {
        if (tsk_verbose)
            tsk_fprintf(stderr,
                "hfs_cat_file_lookup: found folder record valence %" PRIu32
                ", cnid %" PRIu32 "\n", tsk_getu32(fs->endian,
                    record.folder.std.valence), tsk_getu32(fs->endian,
                    record.folder.std.cnid));
        memcpy((char *) &entry->cat, (char *) &record, sizeof(hfs_folder));
    }
    else if (tsk_getu16(fs->endian,
            record.file.std.rec_type) == HFS_FILE_RECORD) {
        if (tsk_verbose)
            tsk_fprintf(stderr,
                "hfs_cat_file_lookup: found file record cnid %" PRIu32
                "\n", tsk_getu32(fs->endian, record.file.std.cnid));
        memcpy((char *) &entry->cat, (char *) &record, sizeof(hfs_file));
    }
    /* other cases already caught by hfs_cat_read_file_folder_record */

    memcpy((char *) &entry->thread, (char *) &thread, sizeof(hfs_thread));

    entry->flags = TSK_FS_META_FLAG_ALLOC | TSK_FS_META_FLAG_USED;
    entry->inum = inum;

    if (tsk_verbose)
        tsk_fprintf(stderr, "hfs_cat_file_lookup exited\n");
    return 0;
}


/** \internal
* Returns the largest inode number in file system
* @param hfs File system being analyzed
* @returns largest metadata address
*/
static TSK_INUM_T
hfs_find_highest_inum(HFS_INFO * hfs)
{
    // @@@ get actual number from Catalog file (go to far right) (we can't always trust the vol header)
    /* I haven't gotten looking at the end of the Catalog B-Tree to work
       properly. A fast method: if HFS_VH_ATTR_CNIDS_REUSED is set, then
       the maximum CNID is 2^32-1; if it's not set, then nextCatalogId is
       supposed to be larger than all CNIDs on disk.
     */

    TSK_FS_INFO *fs = (TSK_FS_INFO *) & (hfs->fs_info);

    if (tsk_getu32(fs->endian, hfs->fs->attr) & HFS_VH_ATTR_CNIDS_REUSED)
        return (TSK_INUM_T) 0xffffffff;
    else
        return (TSK_INUM_T) tsk_getu32(fs->endian,
            hfs->fs->next_cat_id) - 1;
}



static TSK_FS_META_MODE_ENUM
hfs_mode_to_tsk_mode(uint16_t a_mode)
{
    TSK_FS_META_MODE_ENUM mode = 0;

    if (a_mode & HFS_IN_ISUID)
        mode |= TSK_FS_META_MODE_ISUID;
    if (a_mode & HFS_IN_ISGID)
        mode |= TSK_FS_META_MODE_ISGID;
    if (a_mode & HFS_IN_ISVTX)
        mode |= TSK_FS_META_MODE_ISVTX;

    if (a_mode & HFS_IN_IRUSR)
        mode |= TSK_FS_META_MODE_IRUSR;
    if (a_mode & HFS_IN_IWUSR)
        mode |= TSK_FS_META_MODE_IWUSR;
    if (a_mode & HFS_IN_IXUSR)
        mode |= TSK_FS_META_MODE_IXUSR;

    if (a_mode & HFS_IN_IRGRP)
        mode |= TSK_FS_META_MODE_IRGRP;
    if (a_mode & HFS_IN_IWGRP)
        mode |= TSK_FS_META_MODE_IWGRP;
    if (a_mode & HFS_IN_IXGRP)
        mode |= TSK_FS_META_MODE_IXGRP;

    if (a_mode & HFS_IN_IROTH)
        mode |= TSK_FS_META_MODE_IROTH;
    if (a_mode & HFS_IN_IWOTH)
        mode |= TSK_FS_META_MODE_IWOTH;
    if (a_mode & HFS_IN_IXOTH)
        mode |= TSK_FS_META_MODE_IXOTH;

    return mode;
}

static TSK_FS_META_TYPE_ENUM
hfs_mode_to_tsk_meta_type(uint16_t a_mode)
{
    switch (a_mode & HFS_IN_IFMT) {
    case HFS_IN_IFIFO:
        return TSK_FS_META_TYPE_FIFO;
    case HFS_IN_IFCHR:
        return TSK_FS_META_TYPE_CHR;
    case HFS_IN_IFDIR:
        return TSK_FS_META_TYPE_DIR;
    case HFS_IN_IFBLK:
        return TSK_FS_META_TYPE_BLK;
    case HFS_IN_IFREG:
        return TSK_FS_META_TYPE_REG;
    case HFS_IN_IFLNK:
        return TSK_FS_META_TYPE_LNK;
    case HFS_IN_IFSOCK:
        return TSK_FS_META_TYPE_SOCK;
    case HFS_IFWHT:
        return TSK_FS_META_TYPE_WHT;
    case HFS_IFXATTR:
        return TSK_FS_META_TYPE_UNDEF;
    default:
        /* error */
        return TSK_FS_META_TYPE_UNDEF;
    }
}


static uint8_t
hfs_make_specialbase(TSK_FS_FILE * fs_file)
{
    fs_file->meta->type = TSK_FS_META_TYPE_REG;
    fs_file->meta->mode = 0;
    fs_file->meta->nlink = 1;
    fs_file->meta->flags =
        (TSK_FS_META_FLAG_USED | TSK_FS_META_FLAG_ALLOC);
    fs_file->meta->uid = fs_file->meta->gid = 0;
    fs_file->meta->mtime = fs_file->meta->atime = fs_file->meta->ctime =
        fs_file->meta->crtime = 0;
    fs_file->meta->mtime_nano = fs_file->meta->atime_nano =
        fs_file->meta->ctime_nano = fs_file->meta->crtime_nano = 0;

    if (fs_file->meta->name2 == NULL) {
        if ((fs_file->meta->name2 = (TSK_FS_META_NAME_LIST *)
                tsk_malloc(sizeof(TSK_FS_META_NAME_LIST))) == NULL) {
            error_returned
                (" - hfs_make_specialbase, couldn't malloc space for a name list");
            return 1;
        }
        fs_file->meta->name2->next = NULL;
    }

    if (fs_file->meta->attr != NULL) {
        tsk_fs_attrlist_markunused(fs_file->meta->attr);
    }
    else {
        fs_file->meta->attr = tsk_fs_attrlist_alloc();
    }
    return 0;
}

/**
 * \internal
 * Create an FS_INODE structure for the catalog file. 
 *
 * @param hfs File system to analyze
 * @param fs_file Structure to copy file information into.
 * @return 1 on error and 0 on success
 */
static uint8_t
hfs_make_catalog(HFS_INFO * hfs, TSK_FS_FILE * fs_file)
{
    TSK_FS_INFO *fs = (TSK_FS_INFO *) hfs;
    TSK_FS_ATTR *fs_attr;
    TSK_FS_ATTR_RUN *attr_run;

    if (tsk_verbose)
        tsk_fprintf(stderr,
            "hfs_make_catalog: Making virtual catalog file\n");

    if (hfs_make_specialbase(fs_file)) {
        error_returned(" - hfs_make_catalog");
        return 1;
    }

    reset_attribute_counter();

    fs_file->meta->addr = HFS_CATALOG_FILE_ID;
    strncpy(fs_file->meta->name2->name, HFS_CATALOGNAME,
        TSK_FS_META_NAME_LIST_NSIZE);

    fs_file->meta->size =
        tsk_getu64(fs->endian, hfs->fs->cat_file.logic_sz);


    // convert the  runs in the volume header to attribute runs 
    if (((attr_run =
                hfs_extents_to_attr(fs, hfs->fs->cat_file.extents,
                    0)) == NULL) && (tsk_error_get_errno() != 0)) {
        error_returned(" - hfs_make_catalog");
        return 1;
    }

    if ((fs_attr =
            tsk_fs_attrlist_getnew(fs_file->meta->attr,
                TSK_FS_ATTR_NONRES)) == NULL) {
        error_returned(" - hfs_make_catalog");
        tsk_fs_attr_run_free(attr_run);
        return 1;
    }

    // initialize the data run
    if (tsk_fs_attr_set_run(fs_file, fs_attr, attr_run, NULL,
            TSK_FS_ATTR_TYPE_DEFAULT, HFS_FS_ATTR_ID_DATA,
            tsk_getu64(fs->endian, hfs->fs->cat_file.logic_sz),
            tsk_getu64(fs->endian, hfs->fs->cat_file.logic_sz),
            tsk_getu64(fs->endian, hfs->fs->cat_file.logic_sz), 0, 0)) {
        error_returned(" - hfs_make_catalog");
        tsk_fs_attr_run_free(attr_run);
        return 1;
    }

    // see if catalog file has additional runs
    if (hfs_ext_find_extent_record_attr(hfs, HFS_CATALOG_FILE_ID, fs_attr,
            TRUE)) {
        error_returned(" - hfs_make_catalog");
        fs_file->meta->attr_state = TSK_FS_META_ATTR_ERROR;
        return 1;
    }

    unsigned char dummy1, dummy2;
    uint64_t dummy3;

    uint8_t result =
        hfs_load_extended_attrs(fs_file, &dummy1, &dummy2, &dummy3);
    if (result != 0) {
        tsk_fprintf(stderr,
            "WARNING: Extended attributes failed to load for the Catalog file.\n");
        tsk_error_reset();
    }

    fs_file->meta->attr_state = TSK_FS_META_ATTR_STUDIED;
    return 0;
}

/**
* \internal
 * Create an FS_FILE for the extents file
 *
 * @param hfs File system to analyze
 * @param fs_file Structure to copy file information into.
 * @return 1 on error and 0 on success
 */
static uint8_t
hfs_make_extents(HFS_INFO * hfs, TSK_FS_FILE * fs_file)
{
    TSK_FS_INFO *fs = (TSK_FS_INFO *) hfs;
    TSK_FS_ATTR *fs_attr;
    TSK_FS_ATTR_RUN *attr_run;

    if (tsk_verbose)
        tsk_fprintf(stderr,
            "hfs_make_extents: Making virtual extents file\n");

    if (hfs_make_specialbase(fs_file)) {
        error_returned(" - hfs_make_extents");
        return 1;
    }

    reset_attribute_counter();

    fs_file->meta->addr = HFS_EXTENTS_FILE_ID;
    strncpy(fs_file->meta->name2->name, HFS_EXTENTSNAME,
        TSK_FS_META_NAME_LIST_NSIZE);

    fs_file->meta->size =
        tsk_getu64(fs->endian, hfs->fs->ext_file.logic_sz);


    if (((attr_run =
                hfs_extents_to_attr(fs, hfs->fs->ext_file.extents,
                    0)) == NULL) && (tsk_error_get_errno() != 0)) {
        error_returned(" - hfs_make_extents");
        return 1;
    }

    if ((fs_attr =
            tsk_fs_attrlist_getnew(fs_file->meta->attr,
                TSK_FS_ATTR_NONRES)) == NULL) {
        error_returned(" - hfs_make_extents");
        tsk_fs_attr_run_free(attr_run);
        return 1;
    }

    // initialize the data run
    if (tsk_fs_attr_set_run(fs_file, fs_attr, attr_run, NULL,
            TSK_FS_ATTR_TYPE_DEFAULT, HFS_FS_ATTR_ID_DATA,
            tsk_getu64(fs->endian, hfs->fs->ext_file.logic_sz),
            tsk_getu64(fs->endian, hfs->fs->ext_file.logic_sz),
            tsk_getu64(fs->endian, hfs->fs->ext_file.logic_sz), 0, 0)) {
        error_returned(" - hfs_make_extents");
        tsk_fs_attr_run_free(attr_run);
        return 1;
    }

    //hfs_load_extended_attrs(fs_file);

    // Extents doesn't have an entry in itself

    fs_file->meta->attr_state = TSK_FS_META_ATTR_STUDIED;
    return 0;
}


/**
 * \internal
 * Create an FS_INODE structure for the blockmap / allocation file. 
 *
 * @param hfs File system to analyze
 * @param fs_file Structure to copy file information into.
 * @return 1 on error and 0 on success
 */
static uint8_t
hfs_make_blockmap(HFS_INFO * hfs, TSK_FS_FILE * fs_file)
{
    TSK_FS_INFO *fs = (TSK_FS_INFO *) hfs;
    TSK_FS_ATTR *fs_attr;
    TSK_FS_ATTR_RUN *attr_run;

    if (tsk_verbose)
        tsk_fprintf(stderr,
            "hfs_make_blockmap: Making virtual blockmap file\n");

    if (hfs_make_specialbase(fs_file)) {
        error_returned(" - hfs_make_blockmap");
        return 1;
    }

    reset_attribute_counter();

    fs_file->meta->addr = HFS_ALLOCATION_FILE_ID;
    strncpy(fs_file->meta->name2->name, HFS_ALLOCATIONNAME,
        TSK_FS_META_NAME_LIST_NSIZE);

    fs_file->meta->size =
        tsk_getu64(fs->endian, hfs->fs->alloc_file.logic_sz);

    if (((attr_run =
                hfs_extents_to_attr(fs, hfs->fs->alloc_file.extents,
                    0)) == NULL) && (tsk_error_get_errno() != 0)) {
        error_returned(" - hfs_make_blockmap");
        return 1;
    }

    if ((fs_attr =
            tsk_fs_attrlist_getnew(fs_file->meta->attr,
                TSK_FS_ATTR_NONRES)) == NULL) {
        error_returned(" - hfs_make_blockmap");
        tsk_fs_attr_run_free(attr_run);
        return 1;
    }

    // initialize the data run
    if (tsk_fs_attr_set_run(fs_file, fs_attr, attr_run, NULL,
            TSK_FS_ATTR_TYPE_DEFAULT, HFS_FS_ATTR_ID_DATA,
            tsk_getu64(fs->endian, hfs->fs->alloc_file.logic_sz),
            tsk_getu64(fs->endian, hfs->fs->alloc_file.logic_sz),
            tsk_getu64(fs->endian, hfs->fs->alloc_file.logic_sz), 0, 0)) {
        error_returned(" - hfs_make_blockmap");
        tsk_fs_attr_run_free(attr_run);
        return 1;
    }

    // see if catalog file has additional runs
    if (hfs_ext_find_extent_record_attr(hfs, HFS_ALLOCATION_FILE_ID,
            fs_attr, TRUE)) {
        error_returned(" - hfs_make_blockmap");
        fs_file->meta->attr_state = TSK_FS_META_ATTR_ERROR;
        return 1;
    }

    unsigned char dummy1, dummy2;
    uint64_t dummy3;

    uint8_t result =
        hfs_load_extended_attrs(fs_file, &dummy1, &dummy2, &dummy3);
    if (result != 0) {
        tsk_fprintf(stderr,
            "WARNING: Extended attributes failed to load for the Allocation file.\n");
        tsk_error_reset();
    }

    fs_file->meta->attr_state = TSK_FS_META_ATTR_STUDIED;
    return 0;
}

/**
* \internal
 * Create an FS_INODE structure for the startup / boot file. 
 *
 * @param hfs File system to analyze
 * @param fs_file Structure to copy file information into.
 * @return 1 on error and 0 on success
 */
static uint8_t
hfs_make_startfile(HFS_INFO * hfs, TSK_FS_FILE * fs_file)
{
    TSK_FS_INFO *fs = (TSK_FS_INFO *) hfs;
    TSK_FS_ATTR *fs_attr;
    TSK_FS_ATTR_RUN *attr_run;

    if (tsk_verbose)
        tsk_fprintf(stderr,
            "hfs_make_startfile: Making virtual startup file\n");

    if (hfs_make_specialbase(fs_file)) {
        error_returned(" - hfs_make_startfile");
        return 1;
    }

    reset_attribute_counter();

    fs_file->meta->addr = HFS_STARTUP_FILE_ID;
    strncpy(fs_file->meta->name2->name, HFS_STARTUPNAME,
        TSK_FS_META_NAME_LIST_NSIZE);

    fs_file->meta->size =
        tsk_getu64(fs->endian, hfs->fs->start_file.logic_sz);

    if (((attr_run =
                hfs_extents_to_attr(fs, hfs->fs->start_file.extents,
                    0)) == NULL) && (tsk_error_get_errno() != 0)) {
        error_returned(" - hfs_make_startfile");
        return 1;
    }

    if ((fs_attr =
            tsk_fs_attrlist_getnew(fs_file->meta->attr,
                TSK_FS_ATTR_NONRES)) == NULL) {
        error_returned(" - hfs_make_startfile");
        tsk_fs_attr_run_free(attr_run);
        return 1;
    }

    // initialize the data run
    if (tsk_fs_attr_set_run(fs_file, fs_attr, attr_run, NULL,
            TSK_FS_ATTR_TYPE_DEFAULT, HFS_FS_ATTR_ID_DATA,
            tsk_getu64(fs->endian, hfs->fs->start_file.logic_sz),
            tsk_getu64(fs->endian, hfs->fs->start_file.logic_sz),
            tsk_getu64(fs->endian, hfs->fs->start_file.logic_sz), 0, 0)) {
        error_returned(" - hfs_make_startfile");
        tsk_fs_attr_run_free(attr_run);
        return 1;
    }

    // see if catalog file has additional runs
    if (hfs_ext_find_extent_record_attr(hfs, HFS_STARTUP_FILE_ID, fs_attr,
            TRUE)) {
        error_returned(" - hfs_make_startfile");
        fs_file->meta->attr_state = TSK_FS_META_ATTR_ERROR;
        return 1;
    }

    unsigned char dummy1, dummy2;
    uint64_t dummy3;

    uint8_t result =
        hfs_load_extended_attrs(fs_file, &dummy1, &dummy2, &dummy3);
    if (result != 0) {
        tsk_fprintf(stderr,
            "WARNING: Extended attributes failed to load for the Start file.\n");
        tsk_error_reset();
    }

    fs_file->meta->attr_state = TSK_FS_META_ATTR_STUDIED;
    return 0;
}


/**
 * \internal
 * Create an FS_INODE structure for the attributes file. 
 *
 * @param hfs File system to analyze
 * @param fs_file Structure to copy file information into.
 * @return 1 on error and 0 on success
 */
static uint8_t
hfs_make_attrfile(HFS_INFO * hfs, TSK_FS_FILE * fs_file)
{
    TSK_FS_INFO *fs = (TSK_FS_INFO *) hfs;
    TSK_FS_ATTR *fs_attr;
    TSK_FS_ATTR_RUN *attr_run;

    if (tsk_verbose)
        tsk_fprintf(stderr,
            "hfs_make_attrfile: Making virtual attributes file\n");

    if (hfs_make_specialbase(fs_file)) {
        error_returned(" - hfs_make_attrfile");
        return 1;
    }

    reset_attribute_counter();

    fs_file->meta->addr = HFS_ATTRIBUTES_FILE_ID;
    strncpy(fs_file->meta->name2->name, HFS_ATTRIBUTESNAME,
        TSK_FS_META_NAME_LIST_NSIZE);

    fs_file->meta->size =
        tsk_getu64(fs->endian, hfs->fs->attr_file.logic_sz);

    if (((attr_run =
                hfs_extents_to_attr(fs, hfs->fs->attr_file.extents,
                    0)) == NULL) && (tsk_error_get_errno() != 0)) {
        error_returned(" - hfs_make_attrfile");
        return 1;
    }

    if ((fs_attr =
            tsk_fs_attrlist_getnew(fs_file->meta->attr,
                TSK_FS_ATTR_NONRES)) == NULL) {
        error_returned(" - hfs_make_attrfile");
        tsk_fs_attr_run_free(attr_run);
        return 1;
    }

    // initialize the data run
    if (tsk_fs_attr_set_run(fs_file, fs_attr, attr_run, NULL,
            TSK_FS_ATTR_TYPE_DEFAULT, HFS_FS_ATTR_ID_DATA,
            tsk_getu64(fs->endian, hfs->fs->attr_file.logic_sz),
            tsk_getu64(fs->endian, hfs->fs->attr_file.logic_sz),
            tsk_getu64(fs->endian, hfs->fs->attr_file.logic_sz), 0, 0)) {
        error_returned(" - hfs_make_attrfile");
        tsk_fs_attr_run_free(attr_run);
        return 1;
    }

    // see if catalog file has additional runs
    if (hfs_ext_find_extent_record_attr(hfs, HFS_ATTRIBUTES_FILE_ID,
            fs_attr, TRUE)) {
        error_returned(" - hfs_make_attrfile");
        fs_file->meta->attr_state = TSK_FS_META_ATTR_ERROR;
        return 1;
    }

    //hfs_load_extended_attrs(fs_file);

    fs_file->meta->attr_state = TSK_FS_META_ATTR_STUDIED;
    return 0;
}



/**
 * \internal
 * Create an FS_FILE structure for the BadBlocks file. 
 *
 * @param hfs File system to analyze
 * @param fs_file Structure to copy file information into.
 * @return 1 on error and 0 on success
 */
static uint8_t
hfs_make_badblockfile(HFS_INFO * hfs, TSK_FS_FILE * fs_file)
{
    TSK_FS_ATTR *fs_attr;

    if (tsk_verbose)
        tsk_fprintf(stderr,
            "hfs_make_badblockfile: Making virtual badblock file\n");

    if (hfs_make_specialbase(fs_file)) {
        error_returned(" - hfs_make_badblockfile");
        return 1;
    }

    reset_attribute_counter();

    fs_file->meta->addr = HFS_BAD_BLOCK_FILE_ID;
    strncpy(fs_file->meta->name2->name, HFS_BAD_BLOCK_FILE_NAME,
        TSK_FS_META_NAME_LIST_NSIZE);

    fs_file->meta->size = 0;

    if ((fs_attr =
            tsk_fs_attrlist_getnew(fs_file->meta->attr,
                TSK_FS_ATTR_NONRES)) == NULL) {
        error_returned(" - hfs_make_badblockfile");
        return 1;
    }

    // add the run to the file.
    if (tsk_fs_attr_set_run(fs_file, fs_attr, NULL, NULL,
            TSK_FS_ATTR_TYPE_DEFAULT, HFS_FS_ATTR_ID_DATA,
            fs_file->meta->size, fs_file->meta->size, fs_file->meta->size,
            0, 0)) {
        error_returned(" - hfs_make_badblockfile");
        return 1;
    }

    // see if file has additional runs
    if (hfs_ext_find_extent_record_attr(hfs, HFS_BAD_BLOCK_FILE_ID,
            fs_attr, TRUE)) {
        error_returned(" - hfs_make_badblockfile");
        fs_file->meta->attr_state = TSK_FS_META_ATTR_ERROR;
        return 1;
    }

    /* @@@ We have a chicken and egg problem here...  The current design of 
     * fs_attr_set() requires the size to be set, but we dont' know the size
     * until we look into the extents file (which adds to an attribute...).
     * This does not seem to be the best design...  neeed a way to test this. */
    fs_file->meta->size = fs_attr->nrd.initsize;
    fs_attr->size = fs_file->meta->size;
    fs_attr->nrd.allocsize = fs_file->meta->size;

    unsigned char dummy1, dummy2;
    uint64_t dummy3;
    hfs_load_extended_attrs(fs_file, &dummy1, &dummy2, &dummy3);

    uint8_t result =
        hfs_load_extended_attrs(fs_file, &dummy1, &dummy2, &dummy3);
    if (result != 0) {
        tsk_fprintf(stderr,
            "WARNING: Extended attributes failed to load for the BadBlocks file.\n");
        tsk_error_reset();
    }

    fs_file->meta->attr_state = TSK_FS_META_ATTR_STUDIED;
    return 0;
}


/** \internal
 * Copy the catalog file or folder record entry into a TSK data structure. 
 * @param a_hfs File system being analyzed
 * @param a_entry Catalog record entry 
 * @param a_fs_meta Structure to copy data into
 * Returns 1 on error.
 */
static uint8_t
hfs_dinode_copy(HFS_INFO * a_hfs, const hfs_file_folder * a_entry,
    TSK_FS_META * a_fs_meta)
{
    const hfs_file_fold_std *std;
    TSK_FS_INFO *fs = (TSK_FS_INFO *) & a_hfs->fs_info;
    uint16_t hfsmode;


    if (a_fs_meta == NULL) {
        tsk_error_set_errno(TSK_ERR_FS_ARG);
        tsk_error_set_errstr("hfs_dinode_copy: a_fs_meta is NULL");
        return 1;
    }

    // both files and folders start of the same
    std = &(a_entry->file.std);

    if (tsk_verbose)
        tsk_fprintf(stderr,
            "hfs_dinode_copy: called for file/folder %" PRIu32 "\n",
            tsk_getu32(fs->endian, std->cnid));

    if (a_fs_meta->content_len < HFS_FILE_CONTENT_LEN) {
        if ((a_fs_meta =
                tsk_fs_meta_realloc(a_fs_meta,
                    HFS_FILE_CONTENT_LEN)) == NULL) {
            return 1;
        }
    }
    a_fs_meta->attr_state = TSK_FS_META_ATTR_EMPTY;
    if (a_fs_meta->attr) {
        tsk_fs_attrlist_markunused(a_fs_meta->attr);
    }


    /* 
     * Copy the file type specific stuff first 
     */
    hfsmode = tsk_getu16(fs->endian, std->perm.mode);

    if (tsk_getu16(fs->endian, std->rec_type) == HFS_FOLDER_RECORD) {
        // set the type of mode is not set
        if ((hfsmode & HFS_IN_IFMT) == 0)
            a_fs_meta->type = TSK_FS_META_TYPE_DIR;
        a_fs_meta->size = 0;
        memset(a_fs_meta->content_ptr, 0, HFS_FILE_CONTENT_LEN);
    }
    else if (tsk_getu16(fs->endian, std->rec_type) == HFS_FILE_RECORD) {
        hfs_fork *fork;
        // set the type of mode is not set
        if ((hfsmode & HFS_IN_IFMT) == 0)
            a_fs_meta->type = TSK_FS_META_TYPE_REG;
        a_fs_meta->size =
            tsk_getu64(fs->endian, a_entry->file.data.logic_sz);

        // copy the data and resource forks
        fork = (hfs_fork *) a_fs_meta->content_ptr;
        memcpy(fork, &(a_entry->file.data), sizeof(hfs_fork));
        memcpy(&fork[1], &(a_entry->file.resource), sizeof(hfs_fork));
    }
    else {
        tsk_fprintf(stderr,
            "hfs_dinode_copy error: catalog entry is neither file nor folder\n");
        return 1;
    }

    /*
     * Copy the standard stuff.  
     * Use default values (as defined in spec) if mode is not defined.
     */
    if ((hfsmode & HFS_IN_IFMT) == 0) {
        a_fs_meta->mode = 0;
        a_fs_meta->uid = 99;
        a_fs_meta->gid = 99;
    }
    else {
        a_fs_meta->mode = hfs_mode_to_tsk_mode(hfsmode);
        a_fs_meta->type = hfs_mode_to_tsk_meta_type(hfsmode);
        a_fs_meta->uid = tsk_getu32(fs->endian, std->perm.owner);
        a_fs_meta->gid = tsk_getu32(fs->endian, std->perm.group);
    }

    // this field is set only for "indirect" entries
    if (tsk_getu32(fs->endian, std->perm.special.nlink))
        a_fs_meta->nlink = tsk_getu32(fs->endian, std->perm.special.nlink);
    else
        a_fs_meta->nlink = 1;

    a_fs_meta->mtime =
        hfs_convert_2_unix_time(tsk_getu32(fs->endian, std->cmtime));
    a_fs_meta->atime =
        hfs_convert_2_unix_time(tsk_getu32(fs->endian, std->atime));
    a_fs_meta->crtime =
        hfs_convert_2_unix_time(tsk_getu32(fs->endian, std->crtime));
    a_fs_meta->ctime =
        hfs_convert_2_unix_time(tsk_getu32(fs->endian, std->amtime));
    a_fs_meta->time2.hfs.bkup_time =
        hfs_convert_2_unix_time(tsk_getu32(fs->endian, std->bkup_date));
    a_fs_meta->mtime_nano = a_fs_meta->atime_nano = a_fs_meta->ctime_nano =
        a_fs_meta->crtime_nano = 0;
    a_fs_meta->time2.hfs.bkup_time_nano = 0;


    a_fs_meta->addr = tsk_getu32(fs->endian, std->cnid);

    // All entries here are used.  
    a_fs_meta->flags = TSK_FS_META_FLAG_ALLOC | TSK_FS_META_FLAG_USED;

    if (std->perm.o_flags & HFS_PERM_OFLAG_COMPRESSED)
        a_fs_meta->flags |= TSK_FS_META_FLAG_COMP;

    /* TODO @@@ could fill in name2 with this entry's name and parent inode
       from Catalog entry */

    /* If a sym link, copy the destination to a_fs_meta->link */
    /*
       if (fs_file->meta->type == TSK_FS_META_TYPE_LNK) {
       @@@ Need to do this.  We need to read the file content,
       but we don't really have enough context (i.e. FS_FILE)
       to simply use the existing load and read functions. 
       Probably need to make a dummy TSK_FS_FILE. 
       }
     */


    return 0;
}


/** \internal
 * Load a catalog file entry and save it in the TSK_FS_FILE structure. 
 * 
 * @param fs File system to read from.
 * @param a_fs_file Structure to read into. 
 * @param inum File address to load
 * @returns 1 on error 
 */
static uint8_t
hfs_inode_lookup(TSK_FS_INFO * fs, TSK_FS_FILE * a_fs_file,
    TSK_INUM_T inum)
{
    HFS_INFO *hfs = (HFS_INFO *) fs;
    HFS_ENTRY entry;


    if (a_fs_file == NULL) {
        tsk_error_set_errno(TSK_ERR_FS_ARG);
        tsk_error_set_errstr("hfs_inode_lookup: fs_file is NULL");
        return 1;
    }

    if (a_fs_file->meta == NULL) {
        a_fs_file->meta = tsk_fs_meta_alloc(HFS_FILE_CONTENT_LEN);
        if (a_fs_file->meta == NULL)
            return 1;
    }
    else {
        tsk_fs_meta_reset(a_fs_file->meta);
    }

    if (tsk_verbose)
        tsk_fprintf(stderr, "hfs_inode_lookup: looking up %" PRIuINUM "\n",
            inum);

    // @@@ Will need to add orphan stuff here too

    /* First see if this is a special entry
     * the special ones have their metadata stored in the volume header */
    if (inum == HFS_EXTENTS_FILE_ID) {
        if (hfs_make_extents(hfs, a_fs_file))
            return 1;
        else
            return 0;
    }
    else if (inum == HFS_CATALOG_FILE_ID) {
        if (hfs_make_catalog(hfs, a_fs_file))
            return 1;
        else
            return 0;
    }
    else if (inum == HFS_BAD_BLOCK_FILE_ID) {
        if (hfs_make_badblockfile(hfs, a_fs_file))
            return 1;
        else
            return 0;
    }
    else if (inum == HFS_ALLOCATION_FILE_ID) {
        if (hfs_make_blockmap(hfs, a_fs_file))
            return 1;
        else
            return 0;
    }
    else if (inum == HFS_STARTUP_FILE_ID) {
        if (hfs_make_startfile(hfs, a_fs_file))
            return 1;
        else
            return 0;
    }
    else if (inum == HFS_ATTRIBUTES_FILE_ID) {
        if (hfs_make_attrfile(hfs, a_fs_file))
            return 1;
        else
            return 0;
    }

    /* Lookup inode and store it in the HFS structure */
    if (hfs_cat_file_lookup(hfs, inum, &entry))
        return 1;

    /* Copy the structure in hfs to generic fs_inode */
    if (hfs_dinode_copy(hfs, (const hfs_file_folder *) &entry.cat,
            a_fs_file->meta)) {
        return 1;
    }

    return 0;
}

#ifdef HAVE_LIBZ

typedef struct {
    uint32_t offset;
    uint32_t length;
} CMP_OFFSET_ENTRY;


uint8_t
hfs_attr_walk_special(const TSK_FS_ATTR * fs_attr,
    int flags, TSK_FS_FILE_WALK_CB a_action, void *ptr)
{
    TSK_FS_INFO *fs;
    HFS_INFO *hfs;

    if (tsk_verbose)
        tsk_fprintf(stderr,
            "hfs_attr_walk_special:  Entered, because this is a compressed file with compressed data in the resource fork\n");

    // clean up any error messages that are lying around
    tsk_error_reset();
    if ((fs_attr == NULL) || (fs_attr->fs_file == NULL)
        || (fs_attr->fs_file->meta == NULL)
        || (fs_attr->fs_file->fs_info == NULL)) {
        tsk_error_set_errno(TSK_ERR_FS_ARG);
        tsk_error_set_errstr
            ("ntfs_attr_walk_special: Null arguments given\n");
        return 1;
    }

    // Check that the ATTR being read is the main DATA resource, 128-0, because this is the
    // only one that can be compressed in HFS+
    if ((fs_attr->id != HFS_FS_ATTR_ID_DATA) ||
        (fs_attr->type != TSK_FS_ATTR_TYPE_HFS_DATA)) {
        error_detected(TSK_ERR_FS_ARG,
            "hfs_attr_walk_special: arg specified an attribute %u-%u that is not the data fork, "
            "Only the data fork can be compressed.", fs_attr->type,
            fs_attr->id);
        return 1;
    }

    fs = fs_attr->fs_file->fs_info;
    hfs = (HFS_INFO *) fs;
    TSK_ENDIAN_ENUM endian = fs->endian;

    /* This MUST be a compressed attribute     */
    if (!fs_attr->flags & TSK_FS_ATTR_COMP) {
        error_detected(TSK_ERR_FS_FWALK,
            "hfs_attr_walk_special: called with non-special attribute: %x",
            fs_attr->flags);
        return 1;
    }

    /********  Open the Resource Fork ***********/
    // The file
    TSK_FS_FILE *fs_file = fs_attr->fs_file;

    // find the attribute for the resource fork
    const TSK_FS_ATTR *rAttr =
        tsk_fs_file_attr_get_type(fs_file, TSK_FS_ATTR_TYPE_HFS_DATA,
        HFS_FS_ATTR_ID_RSRC, TRUE);
    if (rAttr == NULL) {
        error_returned
            (" hfs_attr_walk_special: could not get the attribute for the resource fork of the file");
        return 1;
    }

    // Allocate two buffers of the compression unit size.
    char *rawBuf = tsk_malloc(COMPRESSION_UNIT_SIZE);
    char *uncBuf = tsk_malloc(COMPRESSION_UNIT_SIZE);
    if (rawBuf == NULL || uncBuf == NULL) {
        error_returned
            (" hfs_attr_walk_special: buffers for reading and uncompressing");
        return 1;
    }

    // Read the resource fork header
    hfs_resource_fork_header rfHeader;

    int result1 = tsk_fs_attr_read(rAttr, 0, (char *) &rfHeader,
        sizeof(hfs_resource_fork_header), TSK_FS_FILE_READ_FLAG_NONE);
    if (result1 != sizeof(hfs_resource_fork_header)) {
        error_returned
            (" hfs_attr_walk_special: trying to read the resource fork header");
        return 1;
    }

    // Begin to parse the resource fork.  For now, we just need the data offset.  But
    // eventually we'll want the other quantities as well.
    // We are assuming that there is exactly one resource, and that this contains the compressed
    // data.  This assumption is true in all examples we have seen.  More general code would
    // parse the Resource Fork map, and find the appropriate entry, then jump to THAT data offset.
    hfs_resource_fork_header *resHead = &rfHeader;
    uint32_t dataOffset = tsk_getu32(endian, resHead->dataOffset);
    //uint32_t mapOffset = tsk_getu32(endian, resHead->mapOffset);
    //uint32_t dataLength = tsk_getu32(endian, resHead->dataLength);
    //uint32_t mapLength = tsk_getu32(endian, resHead->mapLength);


    // Read in the offset table
    uint32_t offsetTableOffset = dataOffset + 4;

    // read 4 bytes, the number of table entries, little endian
    char fourBytes[4];

    result1 =
        tsk_fs_attr_read(rAttr, offsetTableOffset, fourBytes, 4,
        TSK_FS_FILE_READ_FLAG_NONE);
    if (result1 != 4) {
        error_returned
            (" hfs_attr_walk_special: trying to read the offset table size, "
            "return value of %u should have been 4", result1);
        return 1;
    }
    uint32_t tableSize = tsk_getu32(TSK_LIT_ENDIAN, fourBytes);

    // Each table entry is 8 bytes long
    char *offsetTableData = tsk_malloc(tableSize * 8);
    if (offsetTableData == NULL) {
        error_returned
            (" hfs_attr_walk_special: space for the offset table raw data");
        return 1;
    }
    CMP_OFFSET_ENTRY *offsetTable =
        (CMP_OFFSET_ENTRY *) tsk_malloc(tableSize *
        sizeof(CMP_OFFSET_ENTRY));
    if (offsetTable == NULL) {
        error_returned
            (" hfs_attr_walk_special: space for the offset table");
        free(offsetTableData);
        return 1;
    }

    result1 = tsk_fs_attr_read(rAttr, offsetTableOffset + 4,
        offsetTableData, tableSize * 8, TSK_FS_FILE_READ_FLAG_NONE);
    if (result1 != tableSize * 8) {
        error_returned
            (" hfs_attr_walk_special: reading in the compression offset table, "
            "return value %u should have been %u", result1, tableSize * 8);
        free(offsetTableData);
        free(offsetTable);
        return 1;
    }

    int indx;
    for (indx = 0; indx < tableSize; indx++) {
        offsetTable[indx].offset =
            tsk_getu32(TSK_LIT_ENDIAN, offsetTableData + indx * 8);
        offsetTable[indx].length =
            tsk_getu32(TSK_LIT_ENDIAN, offsetTableData + indx * 8 + 4);
    }

    TSK_OFF_T off = 0;          // the offset in the uncompressed data stream consumed thus far

    // FOR entry in the table DO
    for (indx = 0; indx < tableSize; indx++) {
        uint32_t offset = offsetTableOffset + offsetTable[indx].offset;
        uint32_t len = offsetTable[indx].length;

        if (tsk_verbose)
            tsk_fprintf(stderr,
                "hfs_attr_walk_special: reading one compression unit, number %d\n",
                indx);

        // Read in the chunk of compressed data
        result1 = tsk_fs_attr_read(rAttr, offset,
            rawBuf, len, TSK_FS_FILE_READ_FLAG_NONE);
        if (result1 != len) {
            if (result1 < 0)
                error_returned
                    (" hfs_attr_walk_special: reading in the compression offset table, "
                    "return value %u should have been %u", result1, len);
            else
                error_detected(TSK_ERR_FS_READ,
                    "hfs_attr_walk_special: reading in the compression offset table, "
                    "return value %u should have been %u", result1, len);
            free(offsetTableData);
            free(offsetTable);
            return 1;
        }



        // Uncompress the chunk of data
        if (tsk_verbose)
            tsk_fprintf(stderr,
                "hfs_attr_walk_special: Inflating the compression unit\n");
        uint64_t uncLen;
        unsigned long bytesConsumed;
        int infResult = zlib_inflate(rawBuf, (uint64_t) len,
            uncBuf, (uint64_t) COMPRESSION_UNIT_SIZE,
            &uncLen, &bytesConsumed);
        if (infResult != 0) {
            error_detected(TSK_ERR_FS_FWALK,
                " hfs_attr_walk_special: zlib inflation (uncompression) returned an error: %d",
                infResult);
            free(offsetTableData);
            free(offsetTable);
            return 1;
        }

        // Call the a_action callback with "Lumps" that are at most the block size.
        unsigned int blockSize = fs->block_size;
        uint64_t lumpSize;
        uint64_t remaining = uncLen;
        char *lumpStart = uncBuf;

        while (remaining > 0) {

            if (remaining <= blockSize)
                lumpSize = remaining;
            else
                lumpSize = blockSize;

            //fprintf(stdout, "  uncLen = %llu bytesConsumed = %u\n", uncLen, bytesConsumed);
            //fflush(stdout);
            // Apply the callback function
            if (tsk_verbose)
                tsk_fprintf(stderr,
                    "hfs_attr_walk_special: Calling action on lump of size %"
                    PRIu64 " offset %" PRIu64 " in the compression unit\n",
                    lumpSize, uncLen - remaining);
            int retval = a_action(fs_attr->fs_file, off, 0,
                lumpStart, lumpSize,
                TSK_FS_BLOCK_FLAG_COMP, ptr);
            //fprintf(stdout, "Returned from the callback function, ret = %d\n", retval);
            //fflush(stdout);

            if (retval == TSK_WALK_ERROR) {
                error_detected(TSK_ERR_FS | 201,
                    "hfs_attr_walk_special: callback returned an error");
                free(offsetTableData);
                free(offsetTable);
                return 1;
            }
            if (retval == TSK_WALK_STOP)
                break;

            // Find the next lump
            off += lumpSize;
            remaining -= lumpSize;
            lumpStart += lumpSize;
        }
    }

    // Done, so free up the allocated resources.
    free(offsetTableData);
    free(offsetTable);
    return 0;
}


/** \internal
 *
 * @returns number of bytes read or -1 on error (incl if offset is past EOF)
 */
ssize_t
hfs_file_read_special(const TSK_FS_ATTR * a_fs_attr,
    TSK_OFF_T a_offset, char *a_buf, size_t a_len)
{
    if (tsk_verbose)
        tsk_fprintf(stderr,
            "hfs_file_read_special: called because this file is compressed, with data in the resource fork\n");
    TSK_FS_INFO *fs = NULL;
    HFS_INFO *hfs = NULL;

    // Reading zero bytes?  OK at any offset, I say!
    if (a_len == 0)
        return 0;

    if ((a_fs_attr == NULL) || (a_fs_attr->fs_file == NULL)
        || (a_fs_attr->fs_file->meta == NULL)
        || (a_fs_attr->fs_file->fs_info == NULL)) {
        error_detected(TSK_ERR_FS_ARG,
            "hfs_file_read_special: NULL parameters passed");
        return -1;
    }

    fs = a_fs_attr->fs_file->fs_info;
    hfs = (HFS_INFO *) fs;
    TSK_ENDIAN_ENUM endian = fs->endian;

    // This should be a compressed file.  If not, that's an error!
    if (!a_fs_attr->flags & TSK_FS_ATTR_COMP) {
        error_detected(TSK_ERR_FS_ARG,
            "hfs_file_read_special: called with non-special attribute: %x",
            a_fs_attr->flags);
        return -1;
    }

    // Check that the ATTR being read is the main DATA resource, 128-0, because this is the
    // only one that can be compressed in HFS+
    if ((a_fs_attr->id != HFS_FS_ATTR_ID_DATA) ||
        (a_fs_attr->type != TSK_FS_ATTR_TYPE_HFS_DATA)) {
        error_detected(TSK_ERR_FS_ARG,
            "hfs_file_read_special: arg specified an attribute %u-%u that is not the data fork, "
            "Only the data fork can be compressed.", a_fs_attr->type,
            a_fs_attr->id);
        return -1;
    }

    /********  Open the Resource Fork ***********/
    // The file
    TSK_FS_FILE *fs_file = a_fs_attr->fs_file;

    // find the attribute for the resource fork
    const TSK_FS_ATTR *rAttr =
        tsk_fs_file_attr_get_type(fs_file, TSK_FS_ATTR_TYPE_HFS_DATA,
        HFS_FS_ATTR_ID_RSRC, TRUE);
    if (rAttr == NULL) {
        error_returned
            (" hfs_file_read_special: could not get the attribute for the resource fork of the file");
        return -1;
    }

    // Allocate two buffers of the compression unit size.
    char *rawBuf = tsk_malloc(COMPRESSION_UNIT_SIZE);
    if (rawBuf == NULL) {
        error_returned
            (" hfs_file_read_special: buffers for reading and uncompressing");
        return -1;
    }
    char *uncBuf = tsk_malloc(COMPRESSION_UNIT_SIZE);
    if (uncBuf == NULL) {
        error_returned
            (" hfs_file_read_special: buffers for reading and uncompressing");
        free(rawBuf);
        return -1;
    }

    // Read the resource fork header
    hfs_resource_fork_header rfHeader;

    int result1 = tsk_fs_attr_read(rAttr, 0, (char *) &rfHeader,
        sizeof(hfs_resource_fork_header), TSK_FS_FILE_READ_FLAG_NONE);
    if (result1 != sizeof(hfs_resource_fork_header)) {
        error_returned
            (" hfs_file_read_special: trying to read the resource fork header");
        free(rawBuf);
        free(uncBuf);
        return -1;
    }

    // Begin to parse the resource fork.  For now, we just need the data offset.  But
    // eventually we'll want the other quantities as well.
    hfs_resource_fork_header *resHead = &rfHeader;
    uint32_t dataOffset = tsk_getu32(endian, resHead->dataOffset);
    //uint32_t mapOffset = tsk_getu32(endian, resHead->mapOffset);
    //uint32_t dataLength = tsk_getu32(endian, resHead->dataLength);
    //uint32_t mapLength = tsk_getu32(endian, resHead->mapLength);


    // Read in the offset table
    uint32_t offsetTableOffset = dataOffset + 4;

    // read 4 bytes, the number of table entries, little endian
    char fourBytes[4];

    result1 =
        tsk_fs_attr_read(rAttr, offsetTableOffset, fourBytes, 4,
        TSK_FS_FILE_READ_FLAG_NONE);
    if (result1 != 4) {
        error_returned
            (" hfs_file_read_special: trying to read the offset table size, "
            "return value of %u should have been 4", result1);
        free(rawBuf);
        free(uncBuf);
        return -1;
    }
    uint32_t tableSize = tsk_getu32(TSK_LIT_ENDIAN, fourBytes);

    // Each table entry is 8 bytes long
    char *offsetTableData = tsk_malloc(tableSize * 8);
    if (offsetTableData == NULL) {
        error_returned
            (" hfs_file_read_special: space for the offset table raw data");
        free(rawBuf);
        free(uncBuf);
        return -1;
    }
    CMP_OFFSET_ENTRY *offsetTable =
        (CMP_OFFSET_ENTRY *) tsk_malloc(tableSize *
        sizeof(CMP_OFFSET_ENTRY));
    if (offsetTable == NULL) {
        error_returned
            (" hfs_file_read_special: space for the offset table");
        free(offsetTableData);
        free(rawBuf);
        free(uncBuf);
        return -1;
    }

    result1 = tsk_fs_attr_read(rAttr, offsetTableOffset + 4,
        offsetTableData, tableSize * 8, TSK_FS_FILE_READ_FLAG_NONE);
    if (result1 != tableSize * 8) {
        error_returned
            (" hfs_file_read_special: reading in the compression offset table, "
            "return value %u should have been %u", result1, tableSize * 8);
        free(offsetTableData);
        free(offsetTable);
        free(rawBuf);
        free(uncBuf);
        return -1;
    }

    int indx;
    for (indx = 0; indx < tableSize; indx++) {
        offsetTable[indx].offset =
            tsk_getu32(TSK_LIT_ENDIAN, offsetTableData + indx * 8);
        offsetTable[indx].length =
            tsk_getu32(TSK_LIT_ENDIAN, offsetTableData + indx * 8 + 4);
    }

    uint64_t sizeUpperBound = tableSize * COMPRESSION_UNIT_SIZE;

    if (a_offset + a_len > sizeUpperBound) {
        error_detected(TSK_ERR_FS_ARG,
            "hfs_file_read_special: range of bytes requested %lld - %lld falls outside of the length upper bound of the uncompressed stream %llu\n",
            a_offset, a_offset + a_len, sizeUpperBound);
        free(offsetTableData);
        free(offsetTable);
        free(rawBuf);
        free(uncBuf);
        return -1;
    }

    uint64_t cummulativeSize = 0;
    uint32_t startUnit;
    uint32_t startUnitOffset;
    uint32_t endUnit;

    // Compute the range of compression units needed for the request
    for (indx = 0; indx < tableSize; indx++) {
        if (cummulativeSize <= a_offset &&
            cummulativeSize + COMPRESSION_UNIT_SIZE > a_offset) {
            startUnit = indx;
            startUnitOffset = a_offset - cummulativeSize;
        }

        if (cummulativeSize < a_offset + a_len &&
            cummulativeSize + COMPRESSION_UNIT_SIZE >= a_offset + a_len) {
            endUnit = indx;
        }
        cummulativeSize += COMPRESSION_UNIT_SIZE;
    }

    if (tsk_verbose)
        tsk_fprintf(stderr,
            "hfs_file_read_special: reading compression units: %" PRIu32
            " to %" PRIu32 "\n", startUnit, endUnit);
    uint64_t bytesCopied = 0;

    // Read from the indicated comp units
    for (indx = startUnit; indx <= endUnit; indx++) {
        uint32_t offset = offsetTableOffset + offsetTable[indx].offset;
        uint32_t len = offsetTable[indx].length;

        if (tsk_verbose)
            tsk_fprintf(stderr,
                "hfs_file_read_special: Reading compression unit %" PRIu32
                "\n", indx);

        // Read in the chunk of compressed data
        result1 = tsk_fs_attr_read(rAttr, offset,
            rawBuf, len, TSK_FS_FILE_READ_FLAG_NONE);
        if (result1 != len) {
            if (result1 < 0)
                error_returned
                    (" hfs_file_read_special: reading in the compression offset table, "
                    "return value %u should have been %u", result1, len);
            else
                error_detected(TSK_ERR_FS_READ,
                    "hfs_file_read_special: reading in the compression offset table, "
                    "return value %u should have been %u", result1, len);
            free(offsetTableData);
            free(offsetTable);
            free(rawBuf);
            free(uncBuf);
            return -1;
        }



        // Uncompress the chunk of data
        if (tsk_verbose)
            tsk_fprintf(stderr,
                "hfs_file_read_special: Inflating the compression unit\n");
        uint64_t uncLen;
        unsigned long bytesConsumed;
        char *uncBufPtr = uncBuf;

        int infResult = zlib_inflate(rawBuf, (uint64_t) len,
            uncBufPtr, (uint64_t) COMPRESSION_UNIT_SIZE,
            &uncLen, &bytesConsumed);
        if (infResult != 0) {
            error_detected(TSK_ERR_FS_FWALK,
                " hfs_file_read_special: zlib inflation (uncompression) returned an error: %d",
                infResult);
            free(offsetTableData);
            free(offsetTable);
            free(rawBuf);
            free(uncBuf);
            return -1;
        }

        // There are uncLen bytes of uncompressed data available from this comp unit.

        // If this is the first comp unit, then we must skip over the startUnitOffset bytes.
        if (indx == startUnit) {
            uncLen -= startUnitOffset;
            uncBufPtr += startUnitOffset;
        }

        // How many bytes to copy from this compression unit?
        size_t bytesToCopy;
        if (bytesCopied + uncLen < a_len)
            bytesToCopy = uncLen;
        else
            bytesToCopy = a_len - bytesCopied;

        // Copy into the output buffer, and update bookkeeping.
        memcpy(a_buf + bytesCopied, uncBufPtr, bytesToCopy);
        bytesCopied += bytesToCopy;
    }

    // Well, we don't know (without a lot of work) what the
    // true uncompressed size of the stream is.  All we know is the "upper bound" which
    // assumes that all of the compression units expand to their full size.  If we did
    // know the true size, then we could reject requests that go beyond the end of the
    // stream.  Instead, we treat the stream as if it is padded out to the full size of
    // the last compression unit with zeros.

    // Have we read and copied all of the bytes requested?
    if (bytesCopied < a_len)
        // set the remaining bytes to zero
        memset(a_buf + bytesCopied, 0, a_len - bytesCopied);

    free(offsetTableData);
    free(offsetTable);
    free(rawBuf);
    free(uncBuf);

    return bytesCopied;

}

#endif


typedef struct {
    TSK_FS_INFO *fs;            // the HFS file system
    TSK_FS_FILE *file;          // the Attributes file, if open
    hfs_btree_header_record *header;    // the Attributes btree header record.
    // For Convenience, unpacked values.
    TSK_ENDIAN_ENUM endian;
    uint32_t rootNode;
    uint16_t nodeSize;
    uint16_t maxKeyLen;
} ATTR_FILE_T;


/** \internal
 * Open the Attributes file, and read the btree header record. Fill in the fields of the ATTR_FILE_T struct.
 *
 * @param fs -- the HFS file system
 * @param header -- the header record struct
 *
 * @return 1 on error, 0 on success
 */
static uint8_t
open_attr_file(TSK_FS_INFO * fs, ATTR_FILE_T * attr_file)
{

    int cnt;                    // will hold bytes read

    hfs_btree_header_record *hrec;

    //fprintf(stderr, "open_attr_file: BEGIN\n");

    // clean up any error messages that are lying around
    tsk_error_reset();

    if (fs == NULL) {
        tsk_error_set_errno(TSK_ERR_FS_ARG);
        tsk_error_set_errstr("open_attr_file: fs is NULL");
        return 1;
    }

    if (attr_file == NULL) {
        tsk_error_set_errno(TSK_ERR_FS_ARG);
        tsk_error_set_errstr("open_attr_file: attr_file is NULL");
        return 1;
    }

    // Open the Attributes File
    attr_file->file =
        tsk_fs_file_open_meta(fs, NULL, HFS_ATTRIBUTES_FILE_ID);

    if (attr_file->file == NULL) {
        tsk_error_set_errno(TSK_ERR_FS_READ);
        tsk_error_set_errstr
            ("open_attr_file: could not open the Attributes file");
        return 1;
    }

    // Allocate some space for the Attributes btree header record (which
    //       is passed back to the caller)
    hrec =
        (hfs_btree_header_record *)
        malloc(sizeof(hfs_btree_header_record));

    if (hrec == NULL) {
        tsk_error_set_errno(TSK_ERR_FS);
        tsk_error_set_errstr
            ("open_attr_file: could not malloc space for Attributes header record");
        return 1;
    }

    // Read the btree header record
    cnt = tsk_fs_file_read(attr_file->file,
        14,
        (char *) hrec,
        sizeof(hfs_btree_header_record), (TSK_FS_FILE_READ_FLAG_ENUM) 0);
    if (cnt != sizeof(hfs_btree_header_record)) {
        tsk_error_set_errno(TSK_ERR_FS_READ);
        tsk_error_set_errstr
            ("open_attr_file: could not open the Attributes file");
        tsk_fs_file_close(attr_file->file);
        free(hrec);
        return 1;
    }

    // Fill in the fields of the attr_file struct (which was passed in by the caller)
    attr_file->fs = fs;
    attr_file->header = hrec;
    attr_file->endian = fs->endian;
    attr_file->nodeSize = tsk_getu16(attr_file->endian, hrec->nodesize);
    attr_file->rootNode = tsk_getu32(attr_file->endian, hrec->rootNode);
    attr_file->maxKeyLen = tsk_getu16(attr_file->endian, hrec->maxKeyLen);
    //fprintf(stderr, "The root node in decimal: %d\n", attr_file->rootNode);

    return 0;
}


/** \internal
 * Closes and frees the data structures associated with ATTR_FILE_T
 */
static uint8_t
close_attr_file(ATTR_FILE_T * attr_file)
{
    if (attr_file == NULL) {
        tsk_error_set_errno(TSK_ERR_FS_READ);
        tsk_error_set_errstr("close_attr_file: NULL attr_file arg");
        return 1;
    }

    if (attr_file->file != NULL) {
        tsk_fs_file_close(attr_file->file);
        attr_file->file = NULL;
    }
    if (attr_file->header != NULL) {
        free(attr_file->header);
        attr_file->header = NULL;
    }
    attr_file->rootNode = 0;
    attr_file->nodeSize = 0;
    // Note that we leave the fs component alone.
    return 0;
}


static const char *
hfs_attrTypeName(uint32_t typeNum)
{
    switch (typeNum) {
    case TSK_FS_ATTR_TYPE_HFS_DEFAULT:
        return "DFLT";
    case TSK_FS_ATTR_TYPE_HFS_DATA:
        return "DATA";
    case TSK_FS_ATTR_TYPE_HFS_EXT_ATTR:
        return "ExATTR";
    case TSK_FS_ATTR_TYPE_HFS_COMP_REC:
        return "CMPF";
    case TSK_FS_ATTR_TYPE_HFS_RSRC:
        return "RSRC";
    default:
        return "UNKN";
    }
}


static uint8_t
hfs_load_extended_attrs(TSK_FS_FILE * fs_file,
    unsigned char *isCompressed, unsigned char *compDataInRSRC,
    uint64_t * uncompressedSize)
{
    tsk_error_reset();

    TSK_FS_INFO *fs = fs_file->fs_info;

    // The CNID (or inode number) of the file
    //  Note that in TSK such numbers are 64 bits, but in HFS+ they are only 32 bits.
    uint64_t fileID = fs_file->meta->addr;

    if (fs == NULL) {
        error_detected(TSK_ERR_FS_ARG,
            "hfs_load_extended_attrs: NULL fs arg");
        return 1;
    }

    if (tsk_verbose)
        tsk_fprintf(stderr,
            "hfs_load_extended_attrs:  Processing file %" PRIuINUM "\n",
            fileID);


    // Open the Attributes File
    ATTR_FILE_T attrFile;
    if (open_attr_file(fs, &attrFile)) {
        error_returned
            ("hfs_load_extended_attrs: could not open Attributes file");
        return 1;
    }

    int cnt;                    // count of chars read from file.

    // Is the Attributes file empty?
    if (attrFile.rootNode == 0) {
        if (tsk_verbose)
            tsk_fprintf(stderr,
                "hfs_load_extended_attrs: Attributes file is empty\n");
        close_attr_file(&attrFile);
        *isCompressed = FALSE;
        *compDataInRSRC = FALSE;
        return 0;
    }

    // A place to hold one node worth of data
    uint8_t *nodeData = (uint8_t *) malloc(attrFile.nodeSize);
    if (nodeData == NULL) {
        error_detected(TSK_ERR_AUX_MALLOC,
            "hfs_load_extended_attrs: Could not malloc space for an Attributes file node");
        close_attr_file(&attrFile);
        return 1;
    }

    // Initialize these
    *isCompressed = FALSE;
    *compDataInRSRC = FALSE;

    TSK_ENDIAN_ENUM endian = attrFile.fs->endian;

    // The node descriptor
    hfs_btree_node *nodeDescriptor;

    uint32_t nodeID;            // The number or ID of the Attributes file node to read.

    hfs_btree_key_attr *keyB;   // ptr to the key of the Attr file record.


    // Start with the root node
    nodeID = attrFile.rootNode;

    // While loop, over nodes in path from root node to the correct LEAF node.
    while (1) {
        if (tsk_verbose) {
            tsk_fprintf(stderr,
                "hfs_load_extended_attrs: Reading Attributes File n ode with ID %"
                PRIu32 "\n", nodeID);
        }

        cnt = tsk_fs_file_read(attrFile.file,
            nodeID * attrFile.nodeSize,
            (char *) nodeData,
            attrFile.nodeSize, (TSK_FS_FILE_READ_FLAG_ENUM) 0);
        if (cnt != attrFile.nodeSize) {
            free(nodeData);
            error_returned
                ("hfs_load_extended_attrs: Could not read in a node from the Attributes File");
            close_attr_file(&attrFile);
            return 1;
        }

        // Parse the Node header
        nodeDescriptor = (hfs_btree_node *) nodeData;

        // If we are at a leaf node, then we have found the right node
        if (nodeDescriptor->type == HFS_ATTR_NODE_LEAF) {
            break;
        }

        // This had better be an INDEX node, if not its an error
        if (nodeDescriptor->type != HFS_ATTR_NODE_INDEX) {
            error_detected(TSK_ERR_FS_READ,
                "hfs_load_extended_attrs: Reached a non-INDEX and non-LEAF node in searching the Attributes File");
            free(nodeData);
            close_attr_file(&attrFile);
            return 1;
        }

        // OK, we are in an INDEX node.  loop over the records to find the last one whose key is
        // smaller than or equal to the desired key

        uint16_t numRec = tsk_getu16(endian, nodeDescriptor->num_rec);

        if (numRec == 0) {
            // This is wrong, there must always be at least 1 record in an INDEX node.
            free(nodeData);
            error_detected(TSK_ERR_FS_READ,
                "hfs_load_extended_attrs:Attributes File index node %"
                PRIu32 " has zero records", nodeID);
            close_attr_file(&attrFile);
            return 1;
        }


        int recIndx;
        for (recIndx = 0; recIndx < numRec; recIndx++) {
            // Offset of the record
            uint8_t *recOffsetData = &nodeData[attrFile.nodeSize - 2 * (recIndx + 1)];  // data describing where this record is
            uint16_t recOffset = tsk_getu16(endian, recOffsetData);
            //uint8_t * nextRecOffsetData = &nodeData[attrFile.nodeSize - 2* (recIndx+2)];

            // Pointer to first byte of record
            uint8_t *record = &nodeData[recOffset];


            // Cast that to the Attributes file key (n.b., the key is the first thing in the record)
            keyB = (hfs_btree_key_attr *) record;
            uint16_t keyLength = tsk_getu16(endian, keyB->key_len);

            // Is this key less than what we are seeking?
            //int comp = comp_attr_key(endian, keyB, fileID, attrName, startBlock);
            int comp;
            char *compStr;

            uint32_t keyFileID = tsk_getu32(endian, keyB->file_id);
            if (keyFileID < fileID) {
                comp = -1;
                compStr = "less than";
            }
            else if (keyFileID > fileID) {
                comp = 1;
                compStr = "greater than";
            }
            else {
                comp = 0;
                compStr = "equal to";
            }
            if (tsk_verbose)
                tsk_fprintf(stderr,
                    "hfs_load_extended_attrs: INDEX record %d, fileID %"
                    PRIu32 " is %s the file ID we are seeking, %" PRIu32
                    ".\n", recIndx, keyFileID, compStr, fileID);
            if (comp > 0) {
                // The key of this record is greater than what we are seeking
                if (recIndx == 0) {
                    // This is the first record, so no records are appropriate
                    // Nothing in this btree will match.  We can stop right here.
                    free(nodeData);
                    close_attr_file(&attrFile);
                    return 0;
                }

                // This is not the first record, so, the previous record's child is the one we want.
                break;
            }

            // CASE:  key in this record matches the key we are seeking.  The previous record's child
            // is the one we want.  However, if this is the first record, then we want THIS record's child.
            if (comp == 0 && recIndx != 0) {
                break;
            }


            // Extract the child node ID from the data of the record
            uint8_t *recData;   // pointer to the data part of the record

            recData = &record[keyLength + 2];   // This is +2 because key_len does not include the
            // length of the key_len field itself.

            // Data must start on an even offset from the beginning of the record.
            // So, correct this if needed.
            int diff = recData - record;
            if (2 * (diff / 2) != diff) {
                recData += 1;
            }

            // The next four bytes should be the Node ID of the child of this node.
            nodeID = tsk_getu32(endian, recData);

            // At this point, either comp<0 or comp=0 && recIndx=0.  In the latter case we want to
            // descend to the child of this node, so we break.
            if (recIndx == 0 && comp == 0) {
                break;
            }

            // CASE: key in this record is less than key we seek.  comp < 0
            // So, continue looping over records in this node.

        }                       // END loop over records

    }                           // END while loop over Nodes in path from root to LEAF node

    // At this point nodeData holds the contents of a LEAF node with the right range of keys
    // and nodeDescriptor points to the descriptor of that node.

    // Loop over successive LEAF nodes, starting with this one
    unsigned char done = FALSE;
    while (!done) {

        if (tsk_verbose)
            tsk_fprintf(stderr,
                "hfs_load_extended_attrs: Attributes File LEAF Node %"
                PRIu32 ".\n", nodeID);
        uint16_t numRec = tsk_getu16(endian, nodeDescriptor->num_rec);
        // Note, leaf node could have one (or maybe zero) records

        // Loop over the records in this node
        int recIndx;
        for (recIndx = 0; recIndx < numRec; recIndx++) {
            // Offset of the record
            uint8_t *recOffsetData = &nodeData[attrFile.nodeSize - 2 * (recIndx + 1)];  // data describing where this record is
            uint16_t recOffset = tsk_getu16(endian, recOffsetData);
            //uint8_t * nextRecOffsetData = &nodeData[attrFile.nodeSize - 2* (recIndx+2)];
            //uint16_t nextRecOffset = tsk_getu16(endian, nextRecOffsetData);


            // Pointer to first byte of record
            uint8_t *record = &nodeData[recOffset];

            // Cast that to the Attributes file key
            keyB = (hfs_btree_key_attr *) record;
            uint16_t keyLength = tsk_getu16(endian, keyB->key_len);

            // Compare record key to the key that we are seeking
            int comp;
            char *compStr;
            uint32_t keyFileID = tsk_getu32(endian, keyB->file_id);

            //fprintf(stdout, " Key file ID = %lu\n", keyFileID);
            if (keyFileID < fileID) {
                comp = -1;
                compStr = "less than";
            }
            else if (keyFileID > fileID) {
                comp = 1;
                compStr = "greater than";
            }
            else {
                comp = 0;
                compStr = "equal to";
            }

            if (tsk_verbose)
                tsk_fprintf(stderr,
                    "hfs_load_extended_attrs: LEAF Record key file ID %"
                    PRIu32 " is %s the desired file ID %" PRIu32 "\n",
                    keyFileID, compStr, fileID);
            // Are they the same?
            if (comp == 0) {
                // Yes, so load this attribute

                uint8_t *recData;       // pointer to the data part of the record
                recData = &record[keyLength + 2];

                // Data must start on an even offset from the beginning of the record.
                // So, correct this if needed.
                int diff = recData - record;
                if (2 * (diff / 2) != diff) {
                    recData += 1;
                }

                // Now this should be a "inline data" kind of record.  The other two kinds are not
                // used for anything, and are not handled in this code.
                hfs_attr_data *attrData = (hfs_attr_data *) recData;
                if (tsk_getu32(endian,
                        attrData->record_type) !=
                    HFS_ATTR_RECORD_INLINE_DATA) {
                    error_detected(TSK_ERR_FS_UNSUPFUNC,
                        "hfs_load_extended_attrs: The Attributes File record found was not of type INLINE_DATA");
                    free(nodeData);
                    close_attr_file(&attrFile);
                    return 1;
                }

                uint32_t attributeLength;
                // This is the length of the useful data, not including the record header
                attributeLength = tsk_getu32(endian, attrData->attr_size);

                char *buffer = malloc(attributeLength);
                if (buffer == NULL) {
                    error_detected(TSK_ERR_AUX_MALLOC,
                        "hfs_load_extended_attrs: Could not malloc space for the attribute.");
                    free(nodeData);
                    close_attr_file(&attrFile);
                    return 1;
                }

                memcpy(buffer, attrData->attr_data, attributeLength);

                // Use the "attr_name" part of the key as the attribute name
                // but must convert to UTF8.  Unfortunately, there does not seem to
                // be any easy way to determine how long the converted string will
                // be because UTF8 is a variable length encoding. However, the longest
                // it will be is 3 * the max number of UTF16 code units.  Add one for null
                // termination.   (thanks Judson!)

                const int maxAttrNameLen = 127 * 3 + 1; // 382

                char nameBuff[maxAttrNameLen];

                int r = hfs_UTF16toUTF8(fs, keyB->attr_name,
                    tsk_getu16(endian, keyB->attr_name_len),
                    nameBuff, maxAttrNameLen, 0);
                if (r != 0) {
                    error_returned
                        ("-- hfs_load_extended_attrs could not convert the attr_name in the btree key into a UTF8 attribute name");
                    free(nodeData);
                    close_attr_file(&attrFile);
                    return 1;
                }


                // What is the type of this attribute?  If it is a compression record, then
                // use TSK_FS_ATTR_TYPE_HFS_COMP_REC.  Else, use TSK_FS_ATTR_TYPE_HFS_EXT_ATTR

                TSK_FS_ATTR_TYPE_ENUM attrType;
                if (strcmp(nameBuff, "com.apple.decmpfs") == 0) {
                    if (tsk_verbose)
                        tsk_fprintf(stderr,
                            "hfs_load_extended_attrs: This attribute is a compression record.\n");
                    attrType = TSK_FS_ATTR_TYPE_HFS_COMP_REC;
                    *isCompressed = TRUE;       // The data is governed by a compression record (but might not be compressed)
                    // Now, look at the compression record
                    DECMPFS_DISK_HEADER *cmph =
                        (DECMPFS_DISK_HEADER *) buffer;
                    uint32_t cmpType =
                        tsk_getu32(TSK_LIT_ENDIAN, cmph->compression_type);
                    uint64_t uncSize =
                        tsk_getu64(TSK_LIT_ENDIAN,
                        cmph->uncompressed_size);
                    *uncompressedSize = uncSize;
                    unsigned char reallyCompressed;
                    uint64_t cmpSize = 0;
                    if (cmpType == 3) {
                        // Data is inline.  We will load the uncompressed data as a resident attribute.
                        if (tsk_verbose)
                            tsk_fprintf(stderr,
                                "hfs_load_extended_attrs: Compressed data is inline in the attribute, will load this as the default DATA attribute.\n");
                        // Need an FS_ATTR:
                        TSK_FS_ATTR *fs_attr_unc;

                        if (attributeLength <= 16)
                            tsk_fprintf(stderr,
                                "hfs_load_extended_attrs: WARNING, Compression Record of type 3 is not followed by"
                                " compressed data. No data will be loaded into the DATA attribute.\n");
                        else {
                            // There is data following the compression record, as there should be.
                            if ((fs_attr_unc =
                                    tsk_fs_attrlist_getnew(fs_file->meta->
                                        attr, TSK_FS_ATTR_RES)) == NULL) {
                                error_returned
                                    (" - hfs_load_extended_attrs, FS_ATTR for uncompressed data");
                                free(nodeData);
                                close_attr_file(&attrFile);
                                return 1;
                            }

                            if ((cmph->attr_bytes[0] & 0x0F) == 0x0F) {
                                if (tsk_verbose)
                                    tsk_fprintf(stderr,
                                        "hfs_load_extended_attrs: Leading byte, 0x0F, indicates that the data is not really compressed.\n"
                                        "hfs_load_extended_attrs:  Loading the default DATA attribute.");
                                reallyCompressed = FALSE;
                                cmpSize = attributeLength - 17; // subtr. size of header + 1 indicator byte

                                // Load the remainder of the attribute as 128-0
                                // set the details in the fs_attr structure.  Note, we are loading this
                                // as a RESIDENT attribute.
                                if (tsk_fs_attr_set_str(fs_file,
                                        fs_attr_unc, "DATA",
                                        TSK_FS_ATTR_TYPE_HFS_DATA,
                                        HFS_FS_ATTR_ID_DATA,
                                        (void *) (buffer + 17),
                                        (size_t) uncSize)) {
                                    error_returned
                                        (" - hfs_load_extended_attrs");
                                    free(nodeData);
                                    close_attr_file(&attrFile);
                                    return 1;
                                }

                            }
                            else {      // Leading byte is not 0x0F
                                reallyCompressed = TRUE;
#ifdef HAVE_LIBZ
                                if (tsk_verbose)
                                    tsk_fprintf(stderr,
                                        "hfs_load_extended_attrs: Uncompressing (inflating) data.");
                                cmpSize = attributeLength - 16; // subt size of header
                                // Uncompress the remainder of the attribute, and load as 128-0
                                char *uncBuf = (char *) tsk_malloc(uncSize + 100);        // add some extra space
                                if (uncBuf == NULL) {
                                    error_returned
                                        (" - hfs_load_extended_attrs, space for the uncompressed attr");
                                    free(nodeData);
                                    close_attr_file(&attrFile);
                                    return 1;
                                }
                                uint64_t uLen;
                                unsigned long bytesConsumed;
                                int infResult = zlib_inflate(buffer + 16, (uint64_t) (attributeLength - 16),    // source, srcLen
                                    uncBuf, (uint64_t) (uncSize + 100), // dest, destLen
                                    &uLen, &bytesConsumed);     // returned by the function
                                if (infResult != 0) {
                                    error_detected(TSK_ERR_FS_READ,
                                        " hfs_load_extended_attrs, zlib could not uncompress attr (nonzero return)");
                                    free(nodeData);
                                    close_attr_file(&attrFile);
                                    return 1;
                                }
                                if (bytesConsumed != attributeLength - 16) {
                                    error_detected(TSK_ERR_FS_READ,
                                        " hfs_load_extended_attrs, zlib did not consumed the whole compressed data");
                                    free(nodeData);
                                    close_attr_file(&attrFile);
                                    return 1;
                                }
                                if (uLen != uncSize) {
                                    error_detected(TSK_ERR_FS_READ,
                                        " hfs_load_extended_attrs, actual uncompressed size not equal to the size in the compression record");
                                    free(nodeData);
                                    close_attr_file(&attrFile);
                                    return 1;
                                }
                                if (tsk_verbose)
                                    tsk_fprintf(stderr,
                                        "hfs_load_extended_attrs: Loading inflated data as default DATA attribute.");
                                // set the details in the fs_attr structure.  Note, we are loading this
                                // as a RESIDENT attribute.
                                if (tsk_fs_attr_set_str(fs_file,
                                        fs_attr_unc, "DATA",
                                        TSK_FS_ATTR_TYPE_HFS_DATA,
                                        HFS_FS_ATTR_ID_DATA, uncBuf,
                                        (size_t) uncSize)) {
                                    error_returned
                                        (" - hfs_load_extended_attrs");
                                    free(nodeData);
                                    close_attr_file(&attrFile);
                                    return 1;
                                }
#else
                                // ZLIB compression library is not available, so we will load a zero-length
                                // default DATA attribute.  Without this, icat may misbehave.

                                if (tsk_verbose)
                                    tsk_fprintf(stderr,
                                        "hfs_load_extended_attrs: ZLIB not available, so loading an empty default DATA attribute.\n");

                                // This is one byte long, so the ptr is not null, but only loading zero bytes.
                                uint8_t uncBuf[1];
                                if (tsk_fs_attr_set_str(fs_file,
                                        fs_attr_unc, "DATA",
                                        TSK_FS_ATTR_TYPE_HFS_DATA,
                                        HFS_FS_ATTR_ID_DATA, uncBuf,
                                        (size_t) 0)) {
                                    error_returned
                                        (" - hfs_load_extended_attrs");
                                    free(nodeData);
                                    close_attr_file(&attrFile);
                                    return 1;
                                }

#endif

                            }   // END if leading byte is 0x0F  ELSE clause
                        }       // END if attributeLength <= 16  ELSE clause
                    }
                    else if (cmpType == 4) {
                        // Data is compressed in the resource fork
                        reallyCompressed = TRUE;
                        *compDataInRSRC = TRUE; // The compressed data is in the RSRC fork
                        if (tsk_verbose)
                            tsk_fprintf(stderr,
                                "hfs_load_extended_attrs: Compressed data is in the file Resource Fork.\n");
                    }
                }
                else {          // Attrbute name is NOT com.apple.decmpfs
                    attrType = TSK_FS_ATTR_TYPE_HFS_EXT_ATTR;
                }               // END if attribute name is com.apple.decmpfs  ELSE clause

                TSK_FS_ATTR *fs_attr;

                if ((fs_attr =
                        tsk_fs_attrlist_getnew(fs_file->meta->attr,
                            TSK_FS_ATTR_RES)) == NULL) {
                    error_returned(" - hfs_load_extended_attrs");
                    free(nodeData);
                    close_attr_file(&attrFile);
                    return 1;
                }

                if (tsk_verbose) {
                    tsk_fprintf(stderr,
                        "hfs_load_extended_attrs: loading attribute %s, type %u (%s)\n",
                        nameBuff, (uint32_t) attrType,
                        hfs_attrTypeName((uint32_t) attrType));
                }

                // set the details in the fs_attr structure
                if (tsk_fs_attr_set_str(fs_file, fs_attr, nameBuff,
                        attrType, next_attribute_id(), (void *) buffer,
                        attributeLength)) {
                    error_returned(" - hfs_load_extended_attrs");
                    free(nodeData);
                    close_attr_file(&attrFile);
                    return 1;
                }

            }                   // END if comp == 0
            if (comp == 1) {
                // since this record key is greater than our search key, all
                // subsequent records will also be greater.
                done = TRUE;
                break;
            }
        }                       // END loop over records in one LEAF node

        /*
         * We get to this point if either:
         *
         * 1. We finish the loop over records and we are still loading attributes
         *    for the given file.  In this case we are NOT done, and must read in
         *    the next leaf node, and process its records.  The following code
         *    loads the next leaf node before we return to the top of the loop.
         *
         * 2. We "broke" out of the loop over records because we found a key that
         *    whose file ID is greater than the one we are working on.  In that case
         *    we are done.  The following code does not run, and we exit the
         *    while loop over successive leaf nodes.
         */

        if (!done) {
            // We did not finish loading the attributes when we got to the end of that node,
            // so we must get the next node, and continue.

            // First determine the nodeID of the next LEAF node
            uint32_t newNodeID = tsk_getu32(endian, nodeDescriptor->flink);

            //fprintf(stdout, "Next Node ID = %u\n",  newNodeID);
            if (tsk_verbose)
                tsk_fprintf(stderr,
                    "hfs_load_extended_attrs: Processed last record of THIS node, still gathering attributes.\n");

            // If we are at the very last leaf node in the btree, then
            // this "flink" will be zero.  We break out of this loop over LEAF nodes.
            if (newNodeID == 0) {
                if (tsk_verbose)
                    tsk_fprintf(stderr,
                        "hfs_load_extended_attrs: But, there are no more leaf nodes, so we are done.\n");
                break;
            }

            if (tsk_verbose)
                tsk_fprintf(stderr,
                    "hfs_load_extended_attrs: Reading the next LEAF node %"
                    PRIu32 ".\n", nodeID);

            nodeID = newNodeID;

            cnt = tsk_fs_file_read(attrFile.file,
                nodeID * attrFile.nodeSize,
                (char *) nodeData,
                attrFile.nodeSize, (TSK_FS_FILE_READ_FLAG_ENUM) 0);
            if (cnt != attrFile.nodeSize) {
                error_returned
                    ("hfs_load_extended_attrs: Could not read in the next LEAF node from the Attributes File btree");
                free(nodeData);
                close_attr_file(&attrFile);
                return 1;
            }

            // Parse the Node header
            nodeDescriptor = (hfs_btree_node *) nodeData;

            // If we are NOT leaf node, then this is an error
            if (nodeDescriptor->type != HFS_ATTR_NODE_LEAF) {
                error_detected(TSK_ERR_FS_CORRUPT,
                    "hfs_load_extended_attrs: found a non-LEAF node as a successor to a LEAF node");
                close_attr_file(&attrFile);
                free(nodeData);
                return 1;
            }
        }                       // END if(! done)



    }                           // END while(! done)  loop over successive LEAF nodes

    free(nodeData);
    close_attr_file(&attrFile);
    return 0;
}

typedef struct RES_DESCRIPTOR {
    char type[5];               // type is really 4 chars, but we will null-terminate
    uint16_t id;
    uint32_t offset;
    uint32_t length;
    char *name;                 // NULL if a name is not defined for this resource
    struct RES_DESCRIPTOR *next;
} RES_DESCRIPTOR;

void
free_res_descriptor(RES_DESCRIPTOR * rd)
{
    if (rd == NULL)
        return;
    RES_DESCRIPTOR *nx = rd->next;
    if (rd->name != NULL)
        free(rd->name);
    free(rd);
    free_res_descriptor(nx);    // tail recursive
}

/**
 * The purpose of this function is to parse the resource fork of a file, and to return
 * a data structure that is, in effect, a table of contents for the resource fork.  The
 * data structure is a null-terminated linked list of entries.  Each one describes one
 * resource.  If the resource fork is empty, or if there is not a resource fork at all,
 * or an error occurs, this function returns NULL.
 *
 * A non-NULL answer should be freed by the caller, using free_res_descriptor.
 *
 */

static RES_DESCRIPTOR *
hfs_parse_resource_fork(TSK_FS_FILE * fs_file)
{

    RES_DESCRIPTOR *result = NULL;
    RES_DESCRIPTOR *last = NULL;

    if (fs_file == NULL) {
        error_detected(TSK_ERR_FS_ARG,
            "hfs_parse_resource_fork: null fs_file");
        return NULL;
    }


    if (fs_file->meta == NULL) {
        error_detected(TSK_ERR_FS_ARG,
            "hfs_parse_resource_fork: fs_file has null metadata");
        return NULL;
    }

    if (fs_file->meta->content_ptr == NULL) {
        if (tsk_verbose)
            fprintf(stderr,
                "hfs_parse_resource_fork: fs_file has null fork data structures, so no resources.\n");
        return NULL;
    }

    // Extract the fs
    TSK_FS_INFO *fs_info = fs_file->fs_info;
    if (fs_info == NULL) {
        error_detected(TSK_ERR_FS_ARG,
            "hfs_parse_resource_fork: null fs within fs_info");
        return NULL;
    }



    // Try to look at the Resource Fork for an HFS+ file
    // Should be able to cast this to hfs_fork *
    hfs_fork *fork_info = (hfs_fork *) fs_file->meta->content_ptr;      // The data fork
    // The resource fork is the second one.
    hfs_fork *resForkInfo = &fork_info[1];
    uint64_t resSize = tsk_getu64(fs_info->endian, resForkInfo->logic_sz);
    //uint32_t numBlocks = tsk_getu32(fs_info->endian, resForkInfo->total_blk);
    //uint32_t clmpSize = tsk_getu32(fs_info->endian, resForkInfo->clmp_sz);

    // Hmm, certainly no resources here!
    if (resSize == 0) {
        return NULL;
    }

    // OK, resource size must be > 0

    // find the attribute for the resource fork
    const TSK_FS_ATTR *rAttr =
        tsk_fs_file_attr_get_type(fs_file, TSK_FS_ATTR_TYPE_HFS_DATA,
        HFS_FS_ATTR_ID_RSRC, TRUE);


    if (rAttr == NULL) {
        error_returned
            ("hfs_parse_resource_fork: could not get the resource fork attribute");
        return NULL;
    }


    // JUST read the resource fork header
    hfs_resource_fork_header rfHeader;

    int result1 =
        tsk_fs_attr_read(rAttr, 0, (char *) &rfHeader,
        sizeof(hfs_resource_fork_header), TSK_FS_FILE_READ_FLAG_NONE);

    if (result1 < 0 || result1 != sizeof(hfs_resource_fork_header)) {
        error_returned
            (" hfs_parse_resource_fork: trying to read the resource fork header");
        return NULL;
    }

    // Begin to parse the resource fork
    hfs_resource_fork_header *resHead = &rfHeader;
    uint32_t dataOffset = tsk_getu32(fs_info->endian, resHead->dataOffset);
    uint32_t mapOffset = tsk_getu32(fs_info->endian, resHead->mapOffset);
    //uint32_t dataLength = tsk_getu32(fs_info->endian, resHead->dataLength);
    uint32_t mapLength = tsk_getu32(fs_info->endian, resHead->mapLength);

    // Read in the WHOLE map
    char *map = tsk_malloc(mapLength);
    if (map == NULL) {
        error_returned
            ("- hfs_parse_resource_fork: could not allocate space for the resource fork map");
        return NULL;
    }

    int result2 =
        tsk_fs_attr_read(rAttr, (uint64_t) mapOffset, map,
        (size_t) mapLength, TSK_FS_FILE_READ_FLAG_NONE);

    if (result2 < 0 || result2 != mapLength) {
        error_returned
            ("- hfs_parse_resource_fork: could not read the map");
        free(map);
        return NULL;
    }

    hfs_resource_fork_map_header *mapHdr =
        (hfs_resource_fork_map_header *) map;

    uint16_t typeListOffset =
        tsk_getu16(fs_info->endian, mapHdr->typeListOffset);

    uint16_t nameListOffset =
        tsk_getu16(fs_info->endian, mapHdr->nameListOffset);
    unsigned char hasNameList;
    char *nameListBegin;
    char *nameBuffer;


    if (nameListOffset >= mapLength || nameListOffset == 0) {
        hasNameList = FALSE;
    }
    else {
        hasNameList = TRUE;
        nameListBegin = map + nameListOffset;
    }

    hfs_resource_type_list *typeList =
        (hfs_resource_type_list *) (map + typeListOffset);

    uint16_t numTypes =
        tsk_getu16(fs_info->endian, typeList->typeCount) + 1;

    hfs_resource_type_list_item *tlItem;
    int mindx;
    for (mindx = 0; mindx < numTypes; mindx++) {
        tlItem = &(typeList->type[mindx]);

        uint16_t numRes = tsk_getu16(fs_info->endian, tlItem->count) + 1;
        uint16_t refOff = tsk_getu16(fs_info->endian, tlItem->offset);

        int pindx;
        for (pindx = 0; pindx < numRes; pindx++) {
            hfs_resource_refListItem *item =
                ((hfs_resource_refListItem *) (((uint8_t *) typeList) +
                    refOff)) + pindx;
            int16_t nameOffset =
                tsk_gets16(fs_info->endian, item->resNameOffset);

            if (hasNameList && nameOffset != -1) {
                char *name = nameListBegin + nameOffset;
                uint8_t nameLen = (uint8_t) name[0];
                nameBuffer = tsk_malloc(nameLen + 1);
                if (nameBuffer == NULL) {
                    error_returned
                        ("hfs_parse_resource_fork: allocating space for the name of a resource");
                    free_res_descriptor(result);
                    return NULL;
                }
                memcpy(nameBuffer, name + 1, nameLen);
                nameBuffer[nameLen] = (char) 0;
            }
            else {
                nameBuffer = tsk_malloc(7);
                if (nameBuffer == NULL) {
                    error_returned
                        ("hfs_parse_resource_fork: allocating space for the (null) name of a resource");
                    free_res_descriptor(result);
                    return NULL;
                }
                memcpy(nameBuffer, "<none>", 6);
                nameBuffer[6] = (char) 0;
            }

            RES_DESCRIPTOR *rsrc =
                (RES_DESCRIPTOR *) tsk_malloc(sizeof(RES_DESCRIPTOR));
            if (rsrc == NULL) {
                error_returned
                    ("hfs_parse_resource_fork: space for a resource descriptor");
                free_res_descriptor(result);
                return NULL;
            }

            // Build the linked list
            if (result == NULL)
                result = rsrc;
            if (last != NULL)
                last->next = rsrc;
            last = rsrc;
            rsrc->next = NULL;

            uint16_t rID = tsk_getu16(fs_info->endian, item->resID);
            uint32_t rOffset =
                tsk_getu24(fs_info->endian,
                item->resDataOffset) + dataOffset;

            // Just read the first four bytes of the resource to get its length.  It MUST
            // be at least 4 bytes long

            char lenBuff[4];

            int result3 = tsk_fs_attr_read(rAttr, (uint64_t) rOffset,
                lenBuff, (size_t) 4, TSK_FS_FILE_READ_FLAG_NONE);

            if (result3 != 4) {
                error_returned
                    ("- hfs_parse_resource_fork: could not read the 4-byte length at beginning of resource");
                free_res_descriptor(result);
                return NULL;
            }
            uint32_t rLen = tsk_getu32(TSK_BIG_ENDIAN, lenBuff);        //TODO

            rsrc->id = rID;
            rsrc->offset = rOffset + 4;
            memcpy(rsrc->type, tlItem->type, 4);
            rsrc->type[4] = (char) 0;
            rsrc->length = rLen;
            rsrc->name = nameBuffer;

        }                       // END loop over resources of one type

    }                           // END loop over resource types

    return result;
}




/******************  Attribute Counter ************************
 * This counter is used to supply attribute IDs that are increasing
 * and are unique across the attributes of a file.  It is initialized
 * at the beginning of hfs_load_attrs, and is called by each function
 * that loads an attribute.  It is also initialized by each of the functions
 * that loads attributes for a special file (e.g. hfs_make_catalog)
 *
 * Note that the Data fork, if it exists has ID=0 and the RSRC fork,
 * if it exists, has ID=1.  Thus, this counter is used for other
 * attributes and starts at 2.
 */
static uint16_t attribute_counter = 2;

static uint16_t
next_attribute_id()
{
    uint16_t result = attribute_counter;
    attribute_counter++;
    return result;
}

static void
reset_attribute_counter()
{
    attribute_counter = 2;
}


static uint8_t
hfs_load_attrs(TSK_FS_FILE * fs_file)
{
    TSK_FS_INFO *fs;
    HFS_INFO *hfs;
    TSK_FS_ATTR *fs_attr;
    TSK_FS_ATTR_RUN *attr_run;
    hfs_fork *forkx;
    unsigned char resource_fork_has_contents = FALSE;
    unsigned char compression_flag = FALSE;


    // clean up any error messages that are lying around
    tsk_error_reset();

    if ((fs_file == NULL) || (fs_file->meta == NULL)
        || (fs_file->fs_info == NULL)) {
        error_detected(TSK_ERR_FS_ARG,
            "hfs_load_attrs: fs_file or meta is NULL");
        return 1;
    }


    fs = (TSK_FS_INFO *) fs_file->fs_info;
    hfs = (HFS_INFO *) fs;


    if (tsk_verbose)
        tsk_fprintf(stderr,
            "hfs_load_attrs: Processing file %" PRIuINUM "\n",
            fs_file->meta->addr);


    // see if we have already loaded the runs
    if (fs_file->meta->attr_state == TSK_FS_META_ATTR_STUDIED) {
        if (tsk_verbose)
            tsk_fprintf(stderr,
                "hfs_load_attrs: Attributes already loaded\n");
        return 0;
    }
    else if (fs_file->meta->attr_state == TSK_FS_META_ATTR_ERROR) {
        if (tsk_verbose)
            tsk_fprintf(stderr,
                "hfs_load_attrs: Previous attempt to load attributes resulted in error\n");
        return 1;
    }

    /* Some notes on how to implement hard links.
     *
     @@@ We need to detect hard links and load up the indirect node info
     instead of the current node info.

     //Detect Hard links
     else if ((tsk_getu32(fs->endian,
     entry.cat.std.u_info.file_type) == HFS_HARDLINK_FILE_TYPE)
     && (tsk_getu32(fs->endian,
     entry.cat.std.u_info.file_cr) ==
     HFS_HARDLINK_FILE_CREATOR)) {

     //  Get the indirect node value
     tsk_getu32(fs->endian, entry.cat.std.perm.special.inum)

     // Find the indirect node
     "/____HFS+ Private Data/iNodeXXXX"
     // Load its runs and look in extents for others (based on its CNID)
     *
     * PROPOSED:
     if ((tsk_getu32(fs->endian,
     entry.cat.std.u_info.file_type) == HFS_HARDLINK_FILE_TYPE)
     && (tsk_getu32(fs->endian,
     entry.cat.std.u_info.file_cr) ==
     HFS_HARDLINK_FILE_CREATOR)) {

     //  Get the indirect node value
     uint32_t iinum = tsk_getu32(fs->endian, entry.cat.std.perm.special.inum);

     Now, need to find the  file.  iinum is actually part of the
     filename.  We find *that* file and then use its cnid (or inum).

     #include "tsk_fs.h"  <- need this

     fs_file = tsk_fs_open_file_meta(fs, NULL, @@@iinum);

     // Now repeat the logic from above. This fs_file must be well formed
     if ((fs_file == NULL) || (fs_file->meta == NULL)
     || (fs_file->fs_info == NULL)) {
     tsk_errno = TSK_ERR_FS_ARG;
     tsk_error_set_errstr(
     "hfs_load_attrs: fs_file or meta is NULL");
     return 1;
     }

     // All is well.  No need to recompute fs and hfs -- they should be the same

     }  // OK, now continue with normal processing, but use the new fs_file.

     *************** END of proposed hardlink code ***********************************/

    // Initialize the attribute counter
    reset_attribute_counter();

    // Now (re)-initialize the attrlist that will hold the list of attributes
    if (fs_file->meta->attr != NULL) {
        tsk_fs_attrlist_markunused(fs_file->meta->attr);
    }
    else if (fs_file->meta->attr == NULL) {
        fs_file->meta->attr = tsk_fs_attrlist_alloc();
    }

    /****************** EXTENDED ATTRIBUTES *******************************/
    // We do these first, so that we can detect the mode of compression, if
    // any.  We need to know that mode in order to handle the forks.

    unsigned char isCompressed = FALSE;
    unsigned char compDataInRSRCFork = FALSE;
    uint64_t uncompressedSize;

    if (tsk_verbose)
        tsk_fprintf(stderr,
            "hfs_load_attrs: loading the HFS+ extended attributes\n");

    if (hfs_load_extended_attrs(fs_file, &isCompressed,
            &compDataInRSRCFork, &uncompressedSize)) {
        error_returned(" - hfs_load_attrs A");
        fs_file->meta->attr_state = TSK_FS_META_ATTR_ERROR;
        return 1;
    }

    if (isCompressed) {
        fs_file->meta->size = uncompressedSize;
    }

    // This is the flag indicating compression, from the Catalog File record.
    compression_flag = (fs_file->meta->flags & TSK_FS_META_FLAG_COMP) != 0;

    if (compression_flag && !isCompressed)
        tsk_fprintf(stderr, "hfs_load_attrs: WARNING, HFS marks this as a"
            " compressed file, but no compression record was found.\n");
    if (isCompressed && !compression_flag)
        tsk_fprintf(stderr,
            "hfs_load_attrs: WARNING, this file has a compression"
            " record, but the HFS compression flag is not set.\n");

    /************* FORKS (both) ************************************/

    // Process the data and resource forks.  We only do this if the
    // fork data structures are non-null, so test that:
    if (fs_file->meta->content_ptr != NULL) {


        /**************  DATA FORK STUFF ***************************/

        // Get the data fork data-structure
        forkx = (hfs_fork *) fs_file->meta->content_ptr;

        // If this is a compressed file, then either this attribute is already loaded
        // because the data was in the compression record, OR
        // the compressed data is in the resource fork.  We will load those runs when
        // we handle the resource fork.
        if (!isCompressed) {
            // We only load this attribute if this fork has non-zero length
            // or if this is a REG or LNK file.  Otherwise, we skip


            uint64_t logicalSize = tsk_getu64(fs->endian, forkx->logic_sz);

            if (logicalSize > 0 ||
                fs_file->meta->type == TSK_FS_META_TYPE_REG ||
                fs_file->meta->type == TSK_FS_META_TYPE_LNK) {


                if (tsk_verbose)
                    tsk_fprintf(stderr,
                        "hfs_load_attrs: loading the data fork attribute\n");

                // get an attribute structure to store the data in
                if ((fs_attr = tsk_fs_attrlist_getnew(fs_file->meta->attr,
                            TSK_FS_ATTR_NONRES)) == NULL) {
                    error_returned(" - hfs_load_attrs");
                    return 1;
                }
                /* NOTE that fs_attr is now tied to fs_file->meta->attr.
                 * that means that we do not need to free it if we abort in the
                 * following code (and doing so will cause double free errors). */

                if (logicalSize > 0) {

                    // Convert runs of blocks to the TSK internal form
                    if (((attr_run =
                                hfs_extents_to_attr(fs, forkx->extents,
                                    0)) == NULL)
                        && (tsk_error_get_errno() != 0)) {
                        error_returned(" - hfs_load_attrs");
                        return 1;
                    }



                    // add the runs to the attribute and the attribute to the file.
                    if (tsk_fs_attr_set_run(fs_file, fs_attr, attr_run,
                            "DATA", TSK_FS_ATTR_TYPE_HFS_DATA,
                            HFS_FS_ATTR_ID_DATA, logicalSize, logicalSize,
                            (TSK_OFF_T) tsk_getu32(fs->endian,
                                forkx->total_blk) * fs->block_size, 0,
                            0)) {
                        error_returned(" - hfs_load_attrs (DATA)");
                        tsk_fs_attr_run_free(attr_run);
                        return 1;
                    }

                    // see if extents file has additional runs
                    if (hfs_ext_find_extent_record_attr(hfs,
                            (uint32_t) fs_file->meta->addr, fs_attr,
                            TRUE)) {
                        error_returned(" - hfs_load_attrs B");
                        fs_file->meta->attr_state = TSK_FS_META_ATTR_ERROR;
                        return 1;
                    }

                }
                else {
                    // logicalSize == 0, but this is either a REG or LNK file
                    // so, it should have a DATA fork attribute of zero length.
                    if (tsk_fs_attr_set_run(fs_file, fs_attr, NULL, "DATA",
                            TSK_FS_ATTR_TYPE_HFS_DATA, HFS_FS_ATTR_ID_DATA,
                            0, 0, 0, 0, 0)) {
                        error_returned(" - hfs_load_attrs (non-file)");
                        return 1;
                    }
                }

            }                   // END  logicalSize>0 or REG or LNK file type
        }                       // END if not Compressed



        /**************  RESOURCE FORK STUFF ************************************/

        // Get the resource fork.
        //Note that content_ptr points to an array of two
        // hfs_fork data structures, the second of which
        // describes the blocks of the resource fork.

        forkx = &((hfs_fork *) fs_file->meta->content_ptr)[1];

        uint64_t logicalSize = tsk_getu64(fs->endian, forkx->logic_sz);

        // Skip if the length of the resource fork is zero
        if (logicalSize > 0) {

            if (tsk_verbose)
                tsk_fprintf(stderr,
                    "hfs_load_attrs: loading the resource fork\n");

            resource_fork_has_contents = TRUE;

            // get an attribute structure to store the resource fork data in.  We will
            // reuse the fs_attr variable, since we are done with the data fork.
            if ((fs_attr =
                    tsk_fs_attrlist_getnew(fs_file->meta->attr,
                        TSK_FS_ATTR_NONRES)) == NULL) {
                error_returned(" - hfs_load_attrs (RSRC)");
                return 1;
            }
            /* NOTE that fs_attr is now tied to fs_file->meta->attr.
             * that means that we do not need to free it if we abort in the
             * following code (and doing so will cause double free errors). */


            // convert the resource fork to the TSK format
            if (((attr_run =
                        hfs_extents_to_attr(fs, forkx->extents,
                            0)) == NULL)
                && (tsk_error_get_errno() != 0)) {
                error_returned(" - hfs_load_attrs");
                return 1;
            }

            // add the runs to the attribute and the attribute to the file.
            if (tsk_fs_attr_set_run(fs_file, fs_attr, attr_run, "RSRC",
                    TSK_FS_ATTR_TYPE_HFS_DATA, HFS_FS_ATTR_ID_RSRC,
                    tsk_getu64(fs->endian, forkx->logic_sz),
                    tsk_getu64(fs->endian, forkx->logic_sz),
                    (TSK_OFF_T) tsk_getu32(fs->endian,
                        forkx->total_blk) * fs->block_size, 0, 0)) {
                error_returned(" - hfs_load_attrs (RSRC)");
                tsk_fs_attr_run_free(attr_run);
                return 1;
            }

            // see if extents file has additional runs for the resource fork.
            if (hfs_ext_find_extent_record_attr(hfs,
                    (uint32_t) fs_file->meta->addr, fs_attr, FALSE)) {
                error_returned(" - hfs_load_attrs C");
                fs_file->meta->attr_state = TSK_FS_META_ATTR_ERROR;
                return 1;
            }


            if (isCompressed && compDataInRSRCFork) {

                // OK, we are going to load those same resource fork blocks as the "DATA"
                // attribute, but will mark it as compressed.
                // get an attribute structure to store the resource fork data in.  We will
                // reuse the fs_attr variable, since we are done with the data fork.
                if (tsk_verbose)
                    tsk_fprintf(stderr,
                        "File is compressed with data in the resource fork. "
                        "Loading the default DATA attribute.\n");
                if ((fs_attr =
                        tsk_fs_attrlist_getnew(fs_file->meta->attr,
                            TSK_FS_ATTR_NONRES)) == NULL) {
                    error_returned
                        (" - hfs_load_attrs (RSRC loading as DATA)");
                    return 1;
                }
                /* NOTE that fs_attr is now tied to fs_file->meta->attr.
                 * that means that we do not need to free it if we abort in the
                 * following code (and doing so will cause double free errors). */

#ifdef HAVE_LIBZ

                // convert the resource fork to the TSK format
                if (((attr_run =
                            hfs_extents_to_attr(fs, forkx->extents,
                                0)) == NULL)
                    && (tsk_error_get_errno() != 0)) {
                    error_returned
                        (" - hfs_load_attrs, RSRC fork as DATA fork");
                    return 1;
                }

                if (tsk_verbose)
                    tsk_fprintf(stderr,
                        "hfs_load_attrs:  Loading RSRC fork block runs as the default DATA attribute.\n");

                // add the runs to the attribute and the attribute to the file.
                if (tsk_fs_attr_set_run(fs_file, fs_attr, attr_run, "DATA",
                        TSK_FS_ATTR_TYPE_HFS_DATA, HFS_FS_ATTR_ID_DATA,
                        logicalSize,
                        logicalSize,
                        (TSK_OFF_T) tsk_getu32(fs->endian,
                            forkx->total_blk) * fs->block_size,
                        TSK_FS_ATTR_COMP | TSK_FS_ATTR_NONRES, 0)) {
                    error_returned
                        (" - hfs_load_attrs (RSRC loading as DATA)");
                    tsk_fs_attr_run_free(attr_run);
                    return 1;
                }

                // see if extents file has additional runs for the resource fork.
                if (hfs_ext_find_extent_record_attr(hfs,
                        (uint32_t) fs_file->meta->addr, fs_attr, FALSE)) {
                    error_returned
                        (" - hfs_load_attrs (RSRC loading as DATA");
                    fs_file->meta->attr_state = TSK_FS_META_ATTR_ERROR;
                    return 1;
                }

                if (tsk_verbose)
                    tsk_fprintf(stderr,
                        "hfs_load_attrs: setting the \"special\" function pointers to inflate compressed data.\n");

                fs_attr->w = hfs_attr_walk_special;
                fs_attr->r = hfs_file_read_special;

#else
                // We don't have zlib, so the uncompressed data is not available to us,
                // however, we must have a default DATA attribute, or icat will misbehave.
                if (tsk_verbose)
                    tsk_fprintf(stderr,
                        "hfs_load_attrs: No zlib compression library, so setting a zero-length default DATA attribute.\n");

                if (tsk_fs_attr_set_run(fs_file, fs_attr, NULL, "DATA",
                        TSK_FS_ATTR_TYPE_HFS_DATA, HFS_FS_ATTR_ID_DATA, 0,
                        0, 0, 0, 0)) {
                    error_returned(" - hfs_load_attrs (non-file)");
                    return 1;
                }

#endif
            }

        }                       // END resource fork size > 0

    }                           // END the fork data structures are non-NULL

    if (isCompressed && compDataInRSRCFork && !resource_fork_has_contents)
        tsk_fprintf(stderr,
            "hfs_load_attrs: WARNING, compression record claims that compressed data"
            " is in the Resource Fork, but that fork is empty or non-existent.\n");

    // Finish up.
    fs_file->meta->attr_state = TSK_FS_META_ATTR_STUDIED;

    return 0;
}






/** \internal
* Get allocation status of file system block.
* adapted from IsAllocationBlockUsed from:
* http://developer.apple.com/technotes/tn/tn1150.html
*
* @param hfs File system being analyzed
* @param b Block address 
* @returns 1 if allocated, 0 if not, -1 on error
*/
static int8_t
hfs_block_is_alloc(HFS_INFO * hfs, TSK_DADDR_T a_addr)
{
    TSK_FS_INFO *fs = &(hfs->fs_info);
    TSK_OFF_T b;
    size_t b2;

    // lazy loading
    if (hfs->blockmap_file == NULL) {
        if ((hfs->blockmap_file =
                tsk_fs_file_open_meta(fs, NULL,
                    HFS_ALLOCATION_FILE_ID)) == NULL) {
            tsk_error_errstr2_concat(" - Loading blockmap file");
            return -1;
        }

        /* cache the data attribute */
        hfs->blockmap_attr =
            tsk_fs_attrlist_get(hfs->blockmap_file->meta->attr,
            TSK_FS_ATTR_TYPE_DEFAULT);
        if (!hfs->blockmap_attr) {
            tsk_error_errstr2_concat
                (" - Data Attribute not found in Blockmap File");
            return -1;
        }
        hfs->blockmap_cache_start = -1;
        hfs->blockmap_cache_len = 0;
    }

    // get the byte offset
    b = (TSK_OFF_T) a_addr / 8;
    if (b > hfs->blockmap_file->meta->size) {
        tsk_error_set_errno(TSK_ERR_FS_CORRUPT);
        tsk_error_set_errstr("hfs_block_is_alloc: block %" PRIuDADDR
            " is too large for bitmap (%" PRIuOFF ")", a_addr,
            hfs->blockmap_file->meta->size);
        return -1;
    }

    // see if it is in the cache
    if ((hfs->blockmap_cache_start == -1)
        || (hfs->blockmap_cache_start > b)
        || (hfs->blockmap_cache_start + hfs->blockmap_cache_len <= b)) {
        size_t cnt = tsk_fs_attr_read(hfs->blockmap_attr, b,
            hfs->blockmap_cache,
            sizeof(hfs->blockmap_cache), 0);
        if (cnt < 1) {
            tsk_error_set_errstr2
                ("hfs_block_is_alloc: Error reading block bitmap at offset %"
                PRIuOFF, b);
            return -1;
        }
        hfs->blockmap_cache_start = b;
        hfs->blockmap_cache_len = cnt;
    }
    b2 = (size_t) (b - hfs->blockmap_cache_start);
    return (hfs->blockmap_cache[b2] & (1 << (7 - (a_addr % 8)))) != 0;
}


TSK_FS_BLOCK_FLAG_ENUM
hfs_block_getflags(TSK_FS_INFO * a_fs, TSK_DADDR_T a_addr)
{
    return (hfs_block_is_alloc((HFS_INFO *) a_fs, a_addr) == 1) ?
        TSK_FS_BLOCK_FLAG_ALLOC : TSK_FS_BLOCK_FLAG_UNALLOC;
}


static uint8_t
hfs_block_walk(TSK_FS_INFO * fs, TSK_DADDR_T start_blk,
    TSK_DADDR_T end_blk, TSK_FS_BLOCK_WALK_FLAG_ENUM flags,
    TSK_FS_BLOCK_WALK_CB action, void *ptr)
{
    char *myname = "hfs_block_walk";
    HFS_INFO *hfs = (HFS_INFO *) fs;
    TSK_FS_BLOCK *fs_block;
    TSK_DADDR_T addr;

    if (tsk_verbose)
        tsk_fprintf(stderr,
            "%s: start_blk: %" PRIuDADDR " end_blk: %"
            PRIuDADDR " flags: %" PRIu32 "\n", myname, start_blk, end_blk,
            flags);

    // clean up any error messages that are lying around
    tsk_error_reset();

    /*
     * Sanity checks.
     */
    if (start_blk < fs->first_block || start_blk > fs->last_block) {
        tsk_error_set_errno(TSK_ERR_FS_WALK_RNG);
        tsk_error_set_errstr("%s: invalid start block number: %" PRIuDADDR
            "", myname, start_blk);
        return 1;
    }
    if (end_blk < fs->first_block || end_blk > fs->last_block) {
        tsk_error_set_errno(TSK_ERR_FS_WALK_RNG);
        tsk_error_set_errstr("%s: invalid last block number: %" PRIuDADDR
            "", myname, end_blk);
        return 1;
    }

    if (start_blk > end_blk)
        XSWAP(start_blk, end_blk);

    /* Sanity check on flags -- make sure at least one ALLOC is set */
    if (((flags & TSK_FS_BLOCK_WALK_FLAG_ALLOC) == 0) &&
        ((flags & TSK_FS_BLOCK_WALK_FLAG_UNALLOC) == 0)) {
        flags |=
            (TSK_FS_BLOCK_WALK_FLAG_ALLOC |
            TSK_FS_BLOCK_WALK_FLAG_UNALLOC);
    }
    if (((flags & TSK_FS_BLOCK_WALK_FLAG_META) == 0) &&
        ((flags & TSK_FS_BLOCK_WALK_FLAG_CONT) == 0)) {
        flags |=
            (TSK_FS_BLOCK_WALK_FLAG_CONT | TSK_FS_BLOCK_WALK_FLAG_META);
    }

    if ((fs_block = tsk_fs_block_alloc(fs)) == NULL) {
        return 1;
    }

    /*
     * Iterate
     */
    for (addr = start_blk; addr <= end_blk; addr++) {
        int retval;
        int myflags;

        /* identify if the block is allocated or not */
        myflags = hfs_block_is_alloc(hfs, addr) ?
            TSK_FS_BLOCK_FLAG_ALLOC : TSK_FS_BLOCK_FLAG_UNALLOC;

        // test if we should call the callback with this one
        if ((myflags & TSK_FS_BLOCK_FLAG_ALLOC)
            && (!(flags & TSK_FS_BLOCK_WALK_FLAG_ALLOC)))
            continue;
        else if ((myflags & TSK_FS_BLOCK_FLAG_UNALLOC)
            && (!(flags & TSK_FS_BLOCK_WALK_FLAG_UNALLOC)))
            continue;


        if (tsk_fs_block_get(fs, fs_block, addr) == NULL) {
            tsk_fs_block_free(fs_block);
            return 1;
        }

        retval = action(fs_block, ptr);
        if (TSK_WALK_STOP == retval) {
            break;
        }
        else if (TSK_WALK_ERROR == retval) {
            tsk_fs_block_free(fs_block);
            return 1;
        }
    }

    tsk_fs_block_free(fs_block);
    return 0;
}

uint8_t
hfs_inode_walk(TSK_FS_INFO * fs, TSK_INUM_T start_inum,
    TSK_INUM_T end_inum, TSK_FS_META_FLAG_ENUM flags,
    TSK_FS_META_WALK_CB action, void *ptr)
{
    TSK_INUM_T inum;
    TSK_FS_FILE *fs_file;

    if (tsk_verbose)
        tsk_fprintf(stderr,
            "hfs_inode_walk: start_inum: %" PRIuINUM " end_inum: %"
            PRIuINUM " flags: %" PRIu32 "\n", start_inum, end_inum, flags);

    /*
     * Sanity checks.
     */
    if (start_inum < fs->first_inum) {
        tsk_fprintf(stderr,
            "Starting inode number is too small (%" PRIuINUM ")",
            start_inum);
        return 1;
    }
    if (start_inum > fs->last_inum) {
        tsk_fprintf(stderr,
            "Starting inode number is too large (%" PRIuINUM ")",
            start_inum);
        return 1;
    }

    if (end_inum < fs->first_inum) {
        tsk_fprintf(stderr,
            "Ending inode number is too small (%" PRIuINUM ")", end_inum);
        return 1;
    }

    if (end_inum > fs->last_inum) {
        tsk_fprintf(stderr,
            "Ending inode number is too large (%" PRIuINUM ")", end_inum);
        return 1;
    }

    /* If ORPHAN is wanted, then make sure that the flags are correct */
    if (flags & TSK_FS_META_FLAG_ORPHAN) {
        flags |= TSK_FS_META_FLAG_UNALLOC;
        flags &= ~TSK_FS_META_FLAG_ALLOC;
        flags |= TSK_FS_META_FLAG_USED;
        flags &= ~TSK_FS_META_FLAG_UNUSED;
    }

    else {
        if (((flags & TSK_FS_META_FLAG_ALLOC) == 0) &&
            ((flags & TSK_FS_META_FLAG_UNALLOC) == 0)) {
            flags |= (TSK_FS_META_FLAG_ALLOC | TSK_FS_META_FLAG_UNALLOC);
        }

        /* If neither of the USED or UNUSED flags are set, then set them
         * both
         */
        if (((flags & TSK_FS_META_FLAG_USED) == 0) &&
            ((flags & TSK_FS_META_FLAG_UNUSED) == 0)) {
            flags |= (TSK_FS_META_FLAG_USED | TSK_FS_META_FLAG_UNUSED);
        }
    }

    if ((fs_file = tsk_fs_file_alloc(fs)) == NULL)
        return 1;

    if ((fs_file->meta = tsk_fs_meta_alloc(HFS_FILE_CONTENT_LEN)) == NULL)
        return 1;

    if (start_inum > end_inum)
        XSWAP(start_inum, end_inum);

    for (inum = start_inum; inum <= end_inum; inum++) {
        int retval;

        if (hfs_inode_lookup(fs, fs_file, inum)) {
            // deleted files may not exist in the catalog
            if (tsk_error_get_errno() == TSK_ERR_FS_INODE_NUM) {
                tsk_error_reset();
                continue;
            }
            else {
                return 1;
            }
        }

        if ((fs_file->meta->flags & flags) != fs_file->meta->flags)
            continue;

        /* call action */
        retval = action(fs_file, ptr);
        if (retval == TSK_WALK_STOP) {
            tsk_fs_file_close(fs_file);
            return 0;
        }
        else if (retval == TSK_WALK_ERROR) {
            tsk_fs_file_close(fs_file);
            return 1;
        }
    }

    tsk_fs_file_close(fs_file);
    return 0;
}


/* print the name of a file at a given inode
 * returns 0 on success, 1 on error */
static uint8_t
print_inode_name(FILE * hFile, TSK_FS_INFO * fs, TSK_INUM_T inum)
{
    HFS_INFO *hfs = (HFS_INFO *) fs;
    char fn[HFS_MAXNAMLEN + 1];
    HFS_ENTRY entry;

    if (hfs_cat_file_lookup(hfs, inum, &entry))
        return 1;

    if (hfs_UTF16toUTF8(fs, entry.thread.name.unicode,
            tsk_getu16(fs->endian, entry.thread.name.length), fn,
            HFS_MAXNAMLEN + 1, HFS_U16U8_FLAG_REPLACE_SLASH))
        return 1;

    tsk_fprintf(hFile, "%s", fn);

    return 0;
}

/* tail recursive function to print a path... prints the parent path, then
 * appends / and the name of the given inode. prints nothing for root
 * returns 0 on success, 1 on failure
 */
static uint8_t
print_parent_path(FILE * hFile, TSK_FS_INFO * fs, TSK_INUM_T inum)
{
    HFS_INFO *hfs = (HFS_INFO *) fs;
    char fn[HFS_MAXNAMLEN + 1];
    HFS_ENTRY entry;

    if (inum == HFS_ROOT_INUM)
        return 0;

    if (inum <= HFS_ROOT_INUM) {
        tsk_error_set_errno(TSK_ERR_FS_INODE_NUM);
        tsk_error_set_errstr("print_parent_path: out-of-range inode %"
            PRIuINUM, inum);
        return 1;
    }

    if (hfs_cat_file_lookup(hfs, inum, &entry))
        return 1;

    if (hfs_UTF16toUTF8(fs, entry.thread.name.unicode,
            tsk_getu16(fs->endian, entry.thread.name.length), fn,
            HFS_MAXNAMLEN + 1,
            HFS_U16U8_FLAG_REPLACE_SLASH | HFS_U16U8_FLAG_REPLACE_CONTROL))
        return 1;

    if (print_parent_path(hFile, fs, (TSK_INUM_T) tsk_getu32(fs->endian,
                entry.thread.parent_cnid)))
        return 1;

    tsk_fprintf(hFile, "/%s", fn);
    return 0;
}

/* print the file name corresponding to an inode, in brackets after a space.
 * uses Unix path conventions, and does not include the volume name.
 * returns 0 on success, 1 on failure
 */
static uint8_t
print_inode_file(FILE * hFile, TSK_FS_INFO * fs, TSK_INUM_T inum)
{
    tsk_fprintf(hFile, " [");
    if (inum == HFS_ROOT_INUM)
        tsk_fprintf(hFile, "/");
    else {
        if (print_parent_path(hFile, fs, inum)) {
            tsk_fprintf(hFile, "unknown]");
            return 1;
        }
    }
    tsk_fprintf(hFile, "]");
    return 0;
}

static uint8_t
hfs_fscheck(TSK_FS_INFO * fs, FILE * hFile)
{
    tsk_error_reset();
    tsk_error_set_errno(TSK_ERR_FS_UNSUPFUNC);
    tsk_error_set_errstr("fscheck not implemented for HFS yet");
    return 1;
}


static uint8_t
hfs_fsstat(TSK_FS_INFO * fs, FILE * hFile)
{
    // char *myname = "hfs_fsstat";
    HFS_INFO *hfs = (HFS_INFO *) fs;
    hfs_plus_vh *sb = hfs->fs;
    time_t mac_time;
    TSK_INUM_T inode;
<<<<<<< HEAD
=======
    char timeBuf[128];
>>>>>>> b62e06de

    if (tsk_verbose)
        tsk_fprintf(stderr, "hfs_fstat: called\n");

    tsk_fprintf(hFile, "FILE SYSTEM INFORMATION\n");
    tsk_fprintf(hFile, "--------------------------------------------\n");

    tsk_fprintf(hFile, "File System Type: ");
    if (tsk_getu16(fs->endian, hfs->fs->signature) == HFS_VH_SIG_HFSPLUS)
        tsk_fprintf(hFile, "HFS+\n");
    else if (tsk_getu16(fs->endian, hfs->fs->signature) == HFS_VH_SIG_HFSX)
        tsk_fprintf(hFile, "HFSX\n");
    else
        tsk_fprintf(hFile, "Unknown\n");

    // print name and number of version
    tsk_fprintf(hFile, "File System Version: ");
    switch (tsk_getu16(fs->endian, hfs->fs->version)) {
    case 4:
        tsk_fprintf(hFile, "HFS+\n");
        break;
    case 5:
        tsk_fprintf(hFile, "HFSX\n");
        break;
    default:
        tsk_fprintf(hFile, "Unknown (%" PRIu16 ")\n",
            tsk_getu16(fs->endian, hfs->fs->version));
        break;
    }

    if (tsk_getu16(fs->endian, hfs->fs->signature) == HFS_VH_SIG_HFSX) {
        tsk_fprintf(hFile, "Case Sensitive: %s\n",
            hfs->is_case_sensitive ? "yes" : "no");
    }

    if (hfs->hfs_wrapper_offset > 0) {
        tsk_fprintf(hFile,
            "File system is embedded in an HFS wrapper at offset %" PRIuOFF
            "\n", hfs->hfs_wrapper_offset);
    }

    tsk_fprintf(hFile, "\nVolume Name: ");
    if (print_inode_name(hFile, fs, HFS_ROOT_INUM))
        return 1;
    tsk_fprintf(hFile, "\n");

    tsk_fprintf(hFile, "Volume Identifier: %08" PRIx32 "%08" PRIx32 "\n",
        tsk_getu32(fs->endian, sb->finder_info[HFS_VH_FI_ID1]),
        tsk_getu32(fs->endian, sb->finder_info[HFS_VH_FI_ID2]));


    // print last mounted info
    tsk_fprintf(hFile, "\nLast Mounted By: ");
    if (tsk_getu32(fs->endian, sb->last_mnt_ver) == HFS_VH_MVER_HFSPLUS)
        tsk_fprintf(hFile, "Mac OS X\n");
    else if (tsk_getu32(fs->endian, sb->last_mnt_ver) == HFS_VH_MVER_HFSJ)
        tsk_fprintf(hFile, "Mac OS X, Journaled\n");
    else if (tsk_getu32(fs->endian, sb->last_mnt_ver) == HFS_VH_MVER_FSK)
        tsk_fprintf(hFile, "failed journal replay\n");
    else if (tsk_getu32(fs->endian, sb->last_mnt_ver) == HFS_VH_MVER_FSCK)
        tsk_fprintf(hFile, "fsck_hfs\n");
    else if (tsk_getu32(fs->endian, sb->last_mnt_ver) == HFS_VH_MVER_OS89)
        tsk_fprintf(hFile, "Mac OS 8.1 - 9.2.2\n");
    else
        tsk_fprintf(hFile, "Unknown (%" PRIx32 "\n",
            tsk_getu32(fs->endian, sb->last_mnt_ver));

    /* State of the file system */
    if ((tsk_getu32(fs->endian, hfs->fs->attr) & HFS_VH_ATTR_UNMOUNTED)
        && (!(tsk_getu32(fs->endian,
                    hfs->fs->attr) & HFS_VH_ATTR_INCONSISTENT)))
        tsk_fprintf(hFile, "Volume Unmounted Properly\n");
    else
        tsk_fprintf(hFile, "Volume Unmounted Improperly\n");

    tsk_fprintf(hFile, "Mount Count: %" PRIu32 "\n",
        tsk_getu32(fs->endian, sb->write_cnt));


    // Dates
    // (creation date is in local time zone, not UTC, according to TN 1150)
    mac_time =
        hfs_convert_2_unix_time(tsk_getu32(fs->endian, hfs->fs->cr_date));
    tsk_fprintf(hFile, "\nCreation Date: \t%s",
        asctime(gmtime(&mac_time)));

    mac_time =
        hfs_convert_2_unix_time(tsk_getu32(fs->endian, hfs->fs->m_date));
    tsk_fprintf(hFile, "Last Written Date: \t%s", ctime(&mac_time));

    mac_time =
        hfs_convert_2_unix_time(tsk_getu32(fs->endian,
            hfs->fs->bkup_date));
    tsk_fprintf(hFile, "Last Backup Date: \t%s", ctime(&mac_time));

    mac_time =
        hfs_convert_2_unix_time(tsk_getu32(fs->endian, hfs->fs->chk_date));
    tsk_fprintf(hFile, "Last Checked Date: \t%s", ctime(&mac_time));


    if (tsk_getu32(fs->endian, hfs->fs->attr) & HFS_VH_ATTR_SOFTWARE_LOCK)
        tsk_fprintf(hFile, "Software write protect enabled\n");

    /* Print journal information */
    if (tsk_getu32(fs->endian, sb->attr) & HFS_VH_ATTR_JOURNALED) {
        tsk_fprintf(hFile, "\nJournal Info Block: %" PRIu32 "\n",
            tsk_getu32(fs->endian, sb->jinfo_blk));
    }

    tsk_fprintf(hFile, "\nMETADATA INFORMATION\n");
    tsk_fprintf(hFile, "--------------------------------------------\n");

    tsk_fprintf(hFile, "Range: %" PRIuINUM " - %" PRIuINUM "\n",
        fs->first_inum, fs->last_inum);

    inode = tsk_getu32(fs->endian, sb->finder_info[HFS_VH_FI_BOOT]);
    tsk_fprintf(hFile, "Bootable Folder ID: %" PRIuINUM, inode);
    if (inode > 0)
        print_inode_file(hFile, fs, inode);
    tsk_fprintf(hFile, "\n");

    inode = tsk_getu32(fs->endian, sb->finder_info[HFS_VH_FI_START]);
    tsk_fprintf(hFile, "Startup App ID: %" PRIuINUM, inode);
    if (inode > 0)
        print_inode_file(hFile, fs, inode);
    tsk_fprintf(hFile, "\n");

    inode = tsk_getu32(fs->endian, sb->finder_info[HFS_VH_FI_OPEN]);
    tsk_fprintf(hFile, "Startup Open Folder ID: %" PRIuINUM, inode);
    if (inode > 0)
        print_inode_file(hFile, fs, inode);
    tsk_fprintf(hFile, "\n");

    inode = tsk_getu32(fs->endian, sb->finder_info[HFS_VH_FI_BOOT9]);
    tsk_fprintf(hFile, "Mac OS 8/9 Blessed System Folder ID: %" PRIuINUM,
        inode);
    if (inode > 0)
        print_inode_file(hFile, fs, inode);
    tsk_fprintf(hFile, "\n");

    inode = tsk_getu32(fs->endian, sb->finder_info[HFS_VH_FI_BOOTX]);
    tsk_fprintf(hFile, "Mac OS X Blessed System Folder ID: %" PRIuINUM,
        inode);
    if (inode > 0)
        print_inode_file(hFile, fs, inode);
    tsk_fprintf(hFile, "\n");

    tsk_fprintf(hFile, "Number of files: %" PRIu32 "\n",
        tsk_getu32(fs->endian, sb->file_cnt));
    tsk_fprintf(hFile, "Number of folders: %" PRIu32 "\n",
        tsk_getu32(fs->endian, sb->fldr_cnt));


    tsk_fprintf(hFile, "\nCONTENT INFORMATION\n");
    tsk_fprintf(hFile, "--------------------------------------------\n");

    tsk_fprintf(hFile, "Block Range: %" PRIuDADDR " - %" PRIuDADDR "\n",
        fs->first_block, fs->last_block);

    if (fs->last_block != fs->last_block_act)
        tsk_fprintf(hFile,
            "Total Range in Image: %" PRIuDADDR " - %" PRIuDADDR "\n",
            fs->first_block, fs->last_block_act);

    tsk_fprintf(hFile, "Allocation Block Size: %u\n", fs->block_size);

    tsk_fprintf(hFile, "Number of Free Blocks: %" PRIu32 "\n",
        tsk_getu32(fs->endian, sb->free_blks));

    if (tsk_getu32(fs->endian, hfs->fs->attr) & HFS_VH_ATTR_BADBLOCKS)
        tsk_fprintf(hFile, "Volume has bad blocks\n");

    return 0;
}


/************************* istat *******************************/


/**
 * Text encoding names defined in TN1150, Table 2.
 */
static char *
text_encoding_name(uint32_t enc)
{
    switch (enc) {
    case 0:
        return "MacRoman";
    case 1:
        return "MacJapanese";
    case 2:
        return "MacChineseTrad";
    case 4:
        return "MacKorean";
    case 5:
        return "MacArabic";
    case 6:
        return "MacHebrew";
    case 7:
        return "MacGreek";
    case 8:
        return "MacCyrillic";
    case 9:
        return "MacDevanagari";
    case 10:
        return "MacGurmukhi";
    case 11:
        return "MacGujarati";
    case 12:
        return "MacOriya";
    case 13:
        return "MacBengali";
    case 14:
        return "MacTamil";
    case 15:
        return "Telugu";
    case 16:
        return "MacKannada";
    case 17:
        return "MacMalayalam";
    case 18:
        return "MacSinhalese";
    case 19:
        return "MacBurmese";
    case 20:
        return "MacKhmer";
    case 21:
        return "MacThai";
    case 22:
        return "MacLaotian";
    case 23:
        return "MacGeorgian";
    case 24:
        return "MacArmenian";
    case 25:
        return "MacChineseSimp";
    case 26:
        return "MacTibetan";
    case 27:
        return "MacMongolian";
    case 28:
        return "MacEthiopic";
    case 29:
        return "MacCentralEurRoman";
    case 30:
        return "MacVietnamese";
    case 31:
        return "MacExtArabic";
    case 33:
        return "MacSymbol";
    case 34:
        return "MacDingbats";
    case 35:
        return "MacTurkish";
    case 36:
        return "MacCroatian";
    case 37:
        return "MacIcelandic";
    case 38:
        return "MacRomanian";
    case 49:
    case 140:
        return "MacFarsi";
    case 48:
    case 152:
        return "MacUkrainian";
    default:
        return "Unknown encoding";
    }
}

#define HFS_PRINT_WIDTH 8
typedef struct {
    FILE *hFile;
    int idx;
    TSK_DADDR_T startBlock;
    uint32_t blockCount;
    unsigned char accumulating;
} HFS_PRINT_ADDR;

static void
output_print_addr(HFS_PRINT_ADDR * print)
{
    if (!print->accumulating)
        return;
    if (print->blockCount == 1) {
        tsk_fprintf(print->hFile, "%" PRIuDADDR "  ", print->startBlock);
        print->idx += 1;
    }
    else if (print->blockCount > 1) {
        tsk_fprintf(print->hFile, "%" PRIuDADDR "-%" PRIuDADDR "  ",
            print->startBlock, print->startBlock + print->blockCount - 1);
        print->idx += 2;
    }
    if (print->idx >= HFS_PRINT_WIDTH) {
        tsk_fprintf(print->hFile, "\n");
        print->idx = 0;
    }
}



static TSK_WALK_RET_ENUM
print_addr_act(TSK_FS_FILE * fs_file, TSK_OFF_T a_off, TSK_DADDR_T addr,
    char *buf, size_t size, TSK_FS_BLOCK_FLAG_ENUM flags, void *ptr)
{
    HFS_PRINT_ADDR *print = (HFS_PRINT_ADDR *) ptr;

    if (print->accumulating) {
        if (addr == print->startBlock + print->blockCount) {
            print->blockCount++;
        }
        else {
            output_print_addr(print);

            print->startBlock = addr;
            print->blockCount = 1;
        }
    }
    else {
        print->startBlock = addr;
        print->blockCount = 1;
        print->accumulating = TRUE;
    }

    return TSK_WALK_CONT;
}






/**
 * Print details on a specific file to a file handle. 
 *
 * @param fs File system file is located in
 * @param hFile File name to print text to
 * @param inum Address of file in file system
 * @param numblock The number of blocks in file to force print (can go beyond file size)
 * @param sec_skew Clock skew in seconds to also print times in
 * 
 * @returns 1 on error and 0 on success
 */
static uint8_t
hfs_istat(TSK_FS_INFO * fs, FILE * hFile, TSK_INUM_T inum,
    TSK_DADDR_T numblock, int32_t sec_skew)
{
    HFS_INFO *hfs = (HFS_INFO *) fs;
    TSK_FS_FILE *fs_file;
    char hfs_mode[12];
    HFS_PRINT_ADDR print;
    HFS_ENTRY entry;
<<<<<<< HEAD

    tsk_error_reset();
=======
    char timeBuf[128];
>>>>>>> b62e06de

    if (tsk_verbose)
        tsk_fprintf(stderr,
            "hfs_istat: inum: %" PRIuINUM " numblock: %" PRIu32 "\n",
            inum, numblock);

    if ((fs_file = tsk_fs_file_open_meta(fs, NULL, inum)) == NULL) {
        error_returned("hfs_istat: getting metadata for the file");
        return 1;
    }

    if (fs_file->meta->attr_state == TSK_FS_META_ATTR_ERROR) {
        error_detected(TSK_ERR_FS_CORRUPT,
            "hfs_istat: already tried to load attributes, and that failed");
        return 1;
    }

    if (fs_file->meta->attr_state != TSK_FS_META_ATTR_STUDIED ||
        fs_file->meta->attr == NULL)
        hfs_load_attrs(fs_file);


    if (inum >= HFS_FIRST_USER_CNID) {
        tsk_fprintf(hFile, "File Path: ");
        int rslt = print_parent_path(hFile, fs, inum);
        if (rslt != 0)
            tsk_fprintf(hFile, " Error in printing path\n");
        else
            tsk_fprintf(hFile, "\n");
    }
    else {
        // All of the files in this inum range have names without nulls,
        // slashes or control characters.  So, it is OK to print this UTF8
        // string this way.
        if (fs_file->meta->name2 != NULL)
            tsk_fprintf(hFile, "File Name: %s\n",
                fs_file->meta->name2->name);
    }

    tsk_fprintf(hFile, "Catalog Record: %" PRIuINUM "\n", inum);
    tsk_fprintf(hFile, "%sAllocated\n",
        (fs_file->meta->flags & TSK_FS_META_FLAG_UNALLOC) ? "Not " : "");

    tsk_fprintf(hFile, "Type:\t");
    if (fs_file->meta->type == TSK_FS_META_TYPE_REG)
        tsk_fprintf(hFile, "File\n");
    else if (fs_file->meta->type == TSK_FS_META_TYPE_DIR)
        tsk_fprintf(hFile, "Folder\n");
    else
        tsk_fprintf(hFile, "\n");

    tsk_fs_meta_make_ls(fs_file->meta, hfs_mode, sizeof(hfs_mode));
    tsk_fprintf(hFile, "Mode:\t%s\n", hfs_mode);
    tsk_fprintf(hFile, "Size:\t%" PRIuOFF "\n", fs_file->meta->size);

    tsk_fprintf(hFile, "uid / gid: %" PRIuUID " / %" PRIuGID "\n",
        fs_file->meta->uid, fs_file->meta->gid);

    tsk_fprintf(hFile, "Link count:\t%d\n", fs_file->meta->nlink);

    if (hfs_cat_file_lookup(hfs, inum, &entry) == 0) {
        tsk_fprintf(hFile, "\n");

        hfs_uni_str *nm = &entry.thread.name;
        char name_buf[HFS_MAXNAMLEN + 1];
        hfs_UTF16toUTF8(fs, nm->unicode, (int) tsk_getu16(fs->endian,
                nm->length), &name_buf[0], HFS_MAXNAMLEN + 1,
            HFS_U16U8_FLAG_REPLACE_SLASH | HFS_U16U8_FLAG_REPLACE_CONTROL);
        tsk_fprintf(hFile, "File Name: %s\n", name_buf);

        /* The cat.perm union contains file-type specific values.
         * Print them if they are relevant. */
        if ((fs_file->meta->type == TSK_FS_META_TYPE_CHR) ||
            (fs_file->meta->type == TSK_FS_META_TYPE_BLK)) {
            tsk_fprintf(hFile, "Device ID:\t%" PRIu32 "\n",
                tsk_getu32(fs->endian, entry.cat.std.perm.special.raw));
        }
        else if ((tsk_getu32(fs->endian,
                    entry.cat.std.u_info.file_type) ==
                HFS_HARDLINK_FILE_TYPE)
            && (tsk_getu32(fs->endian,
                    entry.cat.std.u_info.file_cr) ==
                HFS_HARDLINK_FILE_CREATOR)) {
            // technically, the creation date of this item should be the same as either the
            // creation date of the "HFS+ Private Data" folder or the creation date of the root folder
            tsk_fprintf(hFile, "Hard link inode number\t %" PRIu32 "\n",
                tsk_getu32(fs->endian, entry.cat.std.perm.special.inum));
        }

        tsk_fprintf(hFile, "Admin flags: %" PRIu8,
            entry.cat.std.perm.a_flags);
        if (entry.cat.std.perm.a_flags != 0) {
            tsk_fprintf(hFile, " - ");
            if (entry.cat.std.perm.a_flags & HFS_PERM_AFLAG_ARCHIVED)
                tsk_fprintf(hFile, "archived ");
            if (entry.cat.std.perm.a_flags & HFS_PERM_AFLAG_IMMUTABLE)
                tsk_fprintf(hFile, "immutable ");
            if (entry.cat.std.perm.a_flags & HFS_PERM_AFLAG_APPEND)
                tsk_fprintf(hFile, "append-only ");
        }
        tsk_fprintf(hFile, "\n");

        tsk_fprintf(hFile, "Owner flags: %" PRIu8,
            entry.cat.std.perm.o_flags);
        if (entry.cat.std.perm.o_flags != 0) {
            tsk_fprintf(hFile, " - ");
            if (entry.cat.std.perm.o_flags & HFS_PERM_OFLAG_NODUMP)
                tsk_fprintf(hFile, "no-dump ");
            if (entry.cat.std.perm.o_flags & HFS_PERM_OFLAG_IMMUTABLE)
                tsk_fprintf(hFile, "immutable ");
            if (entry.cat.std.perm.o_flags & HFS_PERM_OFLAG_APPEND)
                tsk_fprintf(hFile, "append-only ");
            if (entry.cat.std.perm.o_flags & HFS_PERM_OFLAG_OPAQUE)
                tsk_fprintf(hFile, "opaque ");
            if (entry.cat.std.perm.o_flags & HFS_PERM_OFLAG_COMPRESSED)
                tsk_fprintf(hFile, "compressed ");
        }
        tsk_fprintf(hFile, "\n");

        if (tsk_getu16(fs->endian,
                entry.cat.std.flags) & HFS_FILE_FLAG_LOCKED)
            tsk_fprintf(hFile, "Locked\n");
        if (tsk_getu16(fs->endian,
                entry.cat.std.flags) & HFS_FILE_FLAG_ATTR)
            tsk_fprintf(hFile, "Has extended attributes\n");
        if (tsk_getu16(fs->endian,
                entry.cat.std.flags) & HFS_FILE_FLAG_ACL)
            tsk_fprintf(hFile, "Has security data (ACLs)\n");

        // File_type and file_cr are not relevant for Folders
        if (fs_file->meta->type != TSK_FS_META_TYPE_DIR) {
            tsk_fprintf(hFile,
                "File type:\t%04" PRIx32 "  ",
                tsk_getu32(fs->endian, entry.cat.std.u_info.file_type));
            int windx;
            for (windx = 0; windx < 4; windx++) {
                uint8_t cu = entry.cat.std.u_info.file_type[windx];
                if (cu >= 32 && cu <= 126)
                    tsk_fprintf(hFile, "%c", (char) cu);
                else
                    tsk_fprintf(hFile, " ");
            }
            tsk_fprintf(hFile, "\n");
            tsk_fprintf(hFile,
                "File creator:\t%04" PRIx32 "  ",
                tsk_getu32(fs->endian, entry.cat.std.u_info.file_cr));
            for (windx = 0; windx < 4; windx++) {
                uint8_t cu = entry.cat.std.u_info.file_cr[windx];
                if (cu >= 32 && cu <= 126)
                    tsk_fprintf(hFile, "%c", (char) cu);
                else
                    tsk_fprintf(hFile, " ");
            }
            tsk_fprintf(hFile, "\n");
        }                       // END if(not folder)

        if (tsk_getu16(fs->endian,
                entry.cat.std.u_info.flags) & HFS_FINDER_FLAG_NAME_LOCKED)
            tsk_fprintf(hFile, "Name locked\n");
        if (tsk_getu16(fs->endian,
                entry.cat.std.u_info.flags) & HFS_FINDER_FLAG_HAS_BUNDLE)
            tsk_fprintf(hFile, "Has bundle\n");
        if (tsk_getu16(fs->endian,
                entry.cat.std.u_info.flags) & HFS_FINDER_FLAG_IS_INVISIBLE)
            tsk_fprintf(hFile, "Is invisible\n");
        if (tsk_getu16(fs->endian,
                entry.cat.std.u_info.flags) & HFS_FINDER_FLAG_IS_ALIAS)
            tsk_fprintf(hFile, "Is alias\n");

        tsk_fprintf(hFile, "Text encoding:\t%" PRIx32 " = %s\n",
            tsk_getu32(fs->endian, entry.cat.std.text_enc),
            text_encoding_name(tsk_getu32(fs->endian,
                    entry.cat.std.text_enc)));

        if (tsk_getu16(fs->endian,
                entry.cat.std.rec_type) == HFS_FILE_RECORD) {
            tsk_fprintf(hFile, "Resource fork size:\t%" PRIu64 "\n",
                tsk_getu64(fs->endian, entry.cat.resource.logic_sz));
        }
    }

    if (sec_skew != 0) {
        tsk_fprintf(hFile, "\nAdjusted times:\n");
        fs_file->meta->mtime -= sec_skew;
        fs_file->meta->atime -= sec_skew;
        fs_file->meta->ctime -= sec_skew;
        fs_file->meta->crtime -= sec_skew;
        fs_file->meta->time2.hfs.bkup_time -= sec_skew;

        if (fs_file->meta->crtime != -sec_skew)
            tsk_fprintf(hFile, "Created:\t%s",
                ctime(&fs_file->meta->crtime));
        if (fs_file->meta->mtime != -sec_skew)
            tsk_fprintf(hFile, "Content Modified:\t%s",
                ctime(&fs_file->meta->mtime));
        if (fs_file->meta->ctime != -sec_skew)
            tsk_fprintf(hFile, "Attributes Modified:\t%s",
                ctime(&fs_file->meta->ctime));
        if (fs_file->meta->atime != -sec_skew)
            tsk_fprintf(hFile, "Accessed:\t%s",
                ctime(&fs_file->meta->atime));
        if (fs_file->meta->time2.hfs.bkup_time != -sec_skew)
            tsk_fprintf(hFile, "Backed Up:\t%s",
                ctime(&fs_file->meta->time2.hfs.bkup_time));

        fs_file->meta->mtime += sec_skew;
        fs_file->meta->atime += sec_skew;
        fs_file->meta->ctime += sec_skew;
        fs_file->meta->crtime += sec_skew;
        fs_file->meta->time2.hfs.bkup_time += sec_skew;
        tsk_fprintf(hFile, "\nOriginal times:\n");
    }
    else {
        tsk_fprintf(hFile, "\nTimes:\n");
    }

    if (fs_file->meta->crtime != 0)
        tsk_fprintf(hFile, "Created:\t\t%s",
            ctime(&fs_file->meta->crtime));
    if (fs_file->meta->mtime != 0)
        tsk_fprintf(hFile, "Content Modified:\t%s",
            ctime(&fs_file->meta->mtime));
    if (fs_file->meta->ctime != 0)
        tsk_fprintf(hFile, "Attributes Modified:\t%s",
            ctime(&fs_file->meta->ctime));
    if (fs_file->meta->atime != 0)
        tsk_fprintf(hFile, "Accessed:\t\t%s",
            ctime(&fs_file->meta->atime));
    if (fs_file->meta->time2.hfs.bkup_time != 0)
        tsk_fprintf(hFile, "Backed Up:\t\t%s",
            ctime(&fs_file->meta->time2.hfs.bkup_time));

    // IF this is a regular file, then print out the blocks of the DATA and RSRC forks.
    if (tsk_getu16(fs->endian, entry.cat.std.rec_type) == HFS_FILE_RECORD) {
        // Only print DATA fork blocks if this file is NOT compressed
        // N.B., a compressed file has no data fork, and tsk_fs_file_walk() will
        //   do the wrong thing!
        if (!(entry.cat.std.perm.o_flags & HFS_PERM_OFLAG_COMPRESSED)) {
            tsk_fprintf(hFile, "\nData Fork Blocks:\n");
            print.idx = 0;
            print.hFile = hFile;
            print.accumulating = FALSE;
            print.startBlock = 0;
            print.blockCount = 0;

            if (tsk_fs_file_walk_type(fs_file,
                    TSK_FS_ATTR_TYPE_HFS_DATA, HFS_FS_ATTR_ID_DATA,
                    (TSK_FS_FILE_WALK_FLAG_AONLY |
                        TSK_FS_FILE_WALK_FLAG_SLACK), print_addr_act,
                    (void *) &print)) {
                tsk_fprintf(hFile, "\nError reading file data fork\n");
                tsk_error_print(hFile);
                tsk_error_reset();
            }
            else {
                output_print_addr(&print);
                if (print.idx != 0)
                    tsk_fprintf(hFile, "\n");
            }
        }

        // Only print out the blocks of the Resource fork if it has nonzero size
        if (tsk_getu64(fs->endian, entry.cat.resource.logic_sz) > 0) {
            tsk_fprintf(hFile, "\nResource Fork Blocks:\n");

            print.idx = 0;
            print.hFile = hFile;
            print.accumulating = FALSE;
            print.startBlock = 0;
            print.blockCount = 0;

            if (tsk_fs_file_walk_type(fs_file,
                    TSK_FS_ATTR_TYPE_HFS_DATA, HFS_FS_ATTR_ID_RSRC,
                    (TSK_FS_FILE_WALK_FLAG_AONLY |
                        TSK_FS_FILE_WALK_FLAG_SLACK), print_addr_act,
                    (void *) &print)) {
                tsk_fprintf(hFile, "\nError reading file resource fork\n");
                tsk_error_print(hFile);
                tsk_error_reset();
            }
            else {
                output_print_addr(&print);
                if (print.idx != 0)
                    tsk_fprintf(hFile, "\n");
            }
        }

    }

    // Just force the loading of all attributes.
    (void) tsk_fs_file_attr_get(fs_file);

    // Compression ATTR, if there is one:
    const TSK_FS_ATTR *compressionAttr = NULL;

    /* Print all of the attributes */
    tsk_fprintf(hFile, "\nAttributes: \n");
    if (fs_file->meta->attr) {
        int cnt, i;

        // cycle through the attributes
        cnt = tsk_fs_file_attr_getsize(fs_file);
        for (i = 0; i < cnt; i++) {

            const TSK_FS_ATTR *fs_attr =
                tsk_fs_file_attr_get_idx(fs_file, i);
            if (!fs_attr)
                continue;

            const char *type = hfs_attrTypeName((uint32_t) fs_attr->type);


            // We will need to do something better than this, in the end.
            //type = "Data";

            /* print the layout if it is non-resident and not "special" */
            if (fs_attr->flags & TSK_FS_ATTR_NONRES) {
                //NTFS_PRINT_ADDR print_addr;

                tsk_fprintf(hFile,
                    "Type: %s (%" PRIu32 "-%" PRIu16
                    ")   Name: %s   Non-Resident%s%s%s   size: %"
                    PRIuOFF "  init_size: %" PRIuOFF "\n", type,
                    fs_attr->type, fs_attr->id,
                    (fs_attr->name) ? fs_attr->name : "N/A",
                    (fs_attr->flags & TSK_FS_ATTR_ENC) ? ", Encrypted" :
                    "",
                    (fs_attr->flags & TSK_FS_ATTR_COMP) ? ", Compressed" :
                    "",
                    (fs_attr->flags & TSK_FS_ATTR_SPARSE) ? ", Sparse" :
                    "", fs_attr->size, fs_attr->nrd.initsize);
            }                   // END:  non-resident attribute case
            else {
                tsk_fprintf(hFile,
                    "Type: %s (%" PRIu32 "-%" PRIu16
                    ")   Name: %s   Resident%s%s%s   size: %"
                    PRIuOFF "\n",
                    type,
                    fs_attr->type,
                    fs_attr->id,
                    (fs_attr->name) ? fs_attr->name : "N/A",
                    (fs_attr->
                        flags & TSK_FS_ATTR_ENC) ? ", Encrypted" : "",
                    (fs_attr->
                        flags & TSK_FS_ATTR_COMP) ? ", Compressed" : "",
                    (fs_attr->
                        flags & TSK_FS_ATTR_SPARSE) ? ", Sparse" : "",
                    fs_attr->size);
                if (fs_attr->type == TSK_FS_ATTR_TYPE_HFS_COMP_REC) {
                    if (compressionAttr == NULL) {
                        compressionAttr = fs_attr;
                    }
                    else {
                        // Problem:  there is more than one compression attribute
                        error_detected(TSK_ERR_FS_CORRUPT,
                            "hfs_istat: more than one compression attribute");
                        return 1;
                    }
                }
            }                   // END: else (RESIDENT attribute case)
        }                       // END:  for(;;)  loop over attributes
    }                           // END:  if(fs_file->meta->attr is non-NULL)

    if ((entry.cat.std.perm.o_flags & HFS_PERM_OFLAG_COMPRESSED)
        && (compressionAttr == NULL))
        tsk_fprintf(hFile,
            "WARNING: Compression Flag is set, but there"
            " is no compression record for this file.\n");
    if (((entry.cat.std.perm.o_flags & HFS_PERM_OFLAG_COMPRESSED) == 0)
        && (compressionAttr != NULL))
        tsk_fprintf(hFile,
            "WARNING: Compression Flag is NOT set, but there"
            " is a compression record for this file.\n");

    // IF this is a compressed file
    if (compressionAttr != NULL) {
        const TSK_FS_ATTR *fs_attr = compressionAttr;
        // Read the attribute.  It cannot be too large because it is stored in
        // a btree node
        char *aBuf = tsk_malloc(fs_attr->size);
        if (aBuf == NULL) {
            error_returned("hfs_istat: space for a compression attribute");
            return 1;
        }
        int rtv = tsk_fs_attr_read(fs_attr, (TSK_OFF_T) 0,
            aBuf, fs_attr->size, (TSK_FS_FILE_READ_FLAG_ENUM) 0x00);
        if (rtv == -1) {
            error_returned("hfs_istat: reading the compression attribute");
            free(aBuf);
            return 1;
        }
        else if (rtv < fs_attr->size) {
            error_detected(TSK_ERR_FS_READ,
                "hfs_istat: could not read the whole compression attribute");
            free(aBuf);
            return 1;
        }
        // Now, cast the attr into a compression header
        DECMPFS_DISK_HEADER *cmph = (DECMPFS_DISK_HEADER *) aBuf;
        uint32_t cmpType =
            tsk_getu32(TSK_LIT_ENDIAN, cmph->compression_type);
        uint64_t uncSize =
            tsk_getu64(TSK_LIT_ENDIAN, cmph->uncompressed_size);
        unsigned char reallyCompressed;
        uint64_t cmpSize = 0;
        if (cmpType == 3) {
            // Data is inline
            if ((cmph->attr_bytes[0] & 0x0F) == 0x0F) {
                reallyCompressed = FALSE;
                cmpSize = fs_attr->size - 17;   // subtr. size of header + 1 indicator byte
            }
            else {
                reallyCompressed = TRUE;
                cmpSize = fs_attr->size - 16;   // subt size of header
            }
        }
        else if (cmpType == 4) {
            // Data is compressed in the resource fork
            reallyCompressed = TRUE;
        }
        tsk_fprintf(hFile, "\nCompressed File:\n");
        tsk_fprintf(hFile, "    Uncompressed size: %llu\n", uncSize);
        if (cmpType == 4) {
            tsk_fprintf(hFile,
                "    Data is zlib compressed in the resource fork\n");
        }
        else if (cmpType == 3) {
            tsk_fprintf(hFile,
                "    Data follows compression record in the CMPF attribute\n");
            tsk_fprintf(hFile, "    %" PRIu64 " bytes of data at offset ",
                cmpSize);
            if (reallyCompressed)
                tsk_fprintf(hFile, "16, zlib compressed\n");
            else
                tsk_fprintf(hFile, "17, not compressed\n");
        }
        else {
            tsk_fprintf(hFile, "    Compression type is UNKNOWN\n");
        }
        free(aBuf);
        if (cmpType == 4
            && (tsk_getu64(fs->endian, entry.cat.resource.logic_sz) == 0))
            tsk_fprintf(hFile,
                "WARNING: Compression record indicates compressed data"
                " in the RSRC Fork, but that fork is empty.\n");
    }

    // This will return NULL if there is an error, or if there are no resources
    RES_DESCRIPTOR *rd = hfs_parse_resource_fork(fs_file);
    // TODO: Should check the errnum here to see if there was an error

    if (rd != NULL) {
        tsk_fprintf(hFile, "\nResources:\n");
        while (rd) {
            tsk_fprintf(hFile,
                "  Type: %s \tID: %-5u \tOffset: %-5u \tSize: %-5u \tName: %s\n",
                rd->type, rd->id, rd->offset, rd->length, rd->name);
            rd = rd->next;
        }
    }
    // This is OK to call with NULL
    free_res_descriptor(rd);

    tsk_fs_file_close(fs_file);
    return 0;
}



static TSK_FS_ATTR_TYPE_ENUM
hfs_get_default_attr_type(const TSK_FS_FILE * a_file)
{
    // The HFS+ special files have a default attr type of "Default"
    TSK_INUM_T inum = a_file->meta->addr;
    if (inum == 3 ||            // Extents File
        inum == 4 ||            // Catalog File
        inum == 5 ||            // Bad Blocks File
        inum == 6 ||            // Block Map (Allocation File)
        inum == 7 ||            // Startup File
        inum == 8 ||            // Attributes File
        inum == 14 ||           // Not sure if these two will actually work.  I don't see
        inum == 15)             // any code to load the attrs of these files, if they exist.
        return TSK_FS_ATTR_TYPE_DEFAULT;
    // The "regular" files and symbolic links have a DATA fork with type "DATA"
    if (a_file->meta->type == TSK_FS_META_TYPE_REG ||
        a_file->meta->type == TSK_FS_META_TYPE_LNK)
        // This should be an HFS-specific type.
        return TSK_FS_ATTR_TYPE_HFS_DATA;

    // We've got to return *something* for every file, so we return this.
    return TSK_FS_ATTR_TYPE_DEFAULT;
}

static void
hfs_close(TSK_FS_INFO * fs)
{
    HFS_INFO *hfs = (HFS_INFO *) fs;
    fs->tag = 0;

    free(hfs->fs);
    tsk_fs_file_close(hfs->catalog_file);
    hfs->catalog_attr = NULL;

    if (hfs->blockmap_file) {
        tsk_fs_file_close(hfs->blockmap_file);
        hfs->blockmap_attr = NULL;
    }

    free(hfs);
}

/* hfs_open - open an hfs file system
 *
 * Return NULL on error (or not an HFS or HFS+ file system)
 * */

TSK_FS_INFO *
hfs_open(TSK_IMG_INFO * img_info, TSK_OFF_T offset,
    TSK_FS_TYPE_ENUM ftype, uint8_t test)
{
    HFS_INFO *hfs;
    unsigned int len;
    TSK_FS_INFO *fs;
    ssize_t cnt;

    tsk_error_reset();

    if (TSK_FS_TYPE_ISHFS(ftype) == 0) {
        tsk_error_set_errno(TSK_ERR_FS_ARG);
        tsk_error_set_errstr("Invalid FS Type in hfs_open");
        return NULL;
    }

    if ((hfs = (HFS_INFO *) tsk_fs_malloc(sizeof(HFS_INFO))) == NULL)
        return NULL;

    fs = &(hfs->fs_info);

    fs->ftype = TSK_FS_TYPE_HFS;
    fs->duname = "Allocation Block";
    fs->tag = TSK_FS_INFO_TAG;
    fs->flags = 0;

    fs->img_info = img_info;
    fs->offset = offset;

    /*
     * Read the superblock.
     */
    len = sizeof(hfs_plus_vh);
    if ((hfs->fs = (hfs_plus_vh *) tsk_malloc(len)) == NULL) {
        fs->tag = 0;
        free(hfs);
        return NULL;
    }

    if (hfs_checked_read_random(fs, (char *) hfs->fs, len,
            (TSK_OFF_T) HFS_VH_OFF)) {
        tsk_error_set_errstr2("hfs_open: superblock");
        fs->tag = 0;
        free(hfs->fs);
        free(hfs);
        return NULL;
    }

    /*
     * Verify we are looking at an HFS+ image
     */
    if (tsk_fs_guessu16(fs, hfs->fs->signature, HFS_VH_SIG_HFSPLUS) &&
        tsk_fs_guessu16(fs, hfs->fs->signature, HFS_VH_SIG_HFSX) &&
        tsk_fs_guessu16(fs, hfs->fs->signature, HFS_VH_SIG_HFS)) {

        fs->tag = 0;
        free(hfs->fs);
        free(hfs);
        tsk_error_set_errno(TSK_ERR_FS_MAGIC);
        tsk_error_set_errstr("not an HFS+ file system (magic)");
        return NULL;
    }

    /*
     * Handle an HFS-wrapped HFS+ image, which is a HFS volume that contains
     * the HFS+ volume inside of it. 
     */
    if (tsk_getu16(fs->endian, hfs->fs->signature) == HFS_VH_SIG_HFS) {

        hfs_mdb *wrapper_sb = (hfs_mdb *) hfs->fs;

        // Verify that we are setting a wrapper and not a normal HFS volume
        if ((tsk_getu16(fs->endian,
                    wrapper_sb->drEmbedSigWord) == HFS_VH_SIG_HFSPLUS)
            || (tsk_getu16(fs->endian,
                    wrapper_sb->drEmbedSigWord) == HFS_VH_SIG_HFSX)) {

            TSK_FS_INFO *fs_info2;
            // offset in sectors to start of first HFS block
            uint16_t drAlBlSt =
                tsk_getu16(fs->endian, wrapper_sb->drAlBlSt);

            // size of each HFS block
            uint32_t drAlBlkSiz =
                tsk_getu32(fs->endian, wrapper_sb->drAlBlkSiz);

            // start of embedded FS 
            uint16_t startBlock = tsk_getu16(fs->endian,
                wrapper_sb->drEmbedExtent_startBlock);

            // @@@ VERIFY THE USE OF 512 here instead of something else....
            TSK_OFF_T hfsplus_offset =
                (drAlBlSt * (TSK_OFF_T) 512) +
                (drAlBlkSiz * (TSK_OFF_T) startBlock);

            if (tsk_verbose)
                tsk_fprintf(stderr,
                    "hfs_open: HFS+/HFSX within HFS wrapper at byte offset %"
                    PRIuOFF "\n", hfsplus_offset);

            fs->tag = 0;
            free(hfs->fs);
            free(hfs);

            /* just re-open with the new offset, then record the offset */
            fs_info2 =
                hfs_open(img_info, offset + hfsplus_offset, ftype, test);

            if (fs_info2)
                ((HFS_INFO *) fs_info2)->hfs_wrapper_offset =
                    hfsplus_offset;

            return fs_info2;
        }
        else {
            fs->tag = 0;
            free(hfs->fs);
            free(hfs);
            tsk_error_set_errno(TSK_ERR_FS_MAGIC);
            tsk_error_set_errstr
                ("HFS file systems (other than wrappers HFS+/HFSX file systems) are not supported");
            return NULL;
        }
    }

    fs->block_count = tsk_getu32(fs->endian, hfs->fs->blk_cnt);
    fs->first_block = 0;
    fs->last_block = fs->last_block_act = fs->block_count - 1;

    /* this isn't really accurate; fs->block_size reports only the size
       of the allocation block; the size of the device block has to be
       found from the device (allocation block size should always be
       larger than device block size and an even multiple of the device
       block size) */
    fs->dev_bsize = fs->block_size =
        tsk_getu32(fs->endian, hfs->fs->blk_sz);

    // determine the last block we have in this image
    if ((TSK_DADDR_T) ((img_info->size - offset) / fs->block_size) <
        fs->block_count)
        fs->last_block_act =
            (img_info->size - offset) / fs->block_size - 1;

    /*
     * Set function pointers
     */
    fs->inode_walk = hfs_inode_walk;
    fs->block_walk = hfs_block_walk;
    fs->block_getflags = hfs_block_getflags;
    fs->load_attrs = hfs_load_attrs;
    fs->get_default_attr_type = hfs_get_default_attr_type;

    fs->file_add_meta = hfs_inode_lookup;
    fs->dir_open_meta = hfs_dir_open_meta;
    fs->fsstat = hfs_fsstat;
    fs->fscheck = hfs_fscheck;
    fs->istat = hfs_istat;
    fs->close = hfs_close;

    // lazy loading of block map
    hfs->blockmap_file = NULL;
    hfs->blockmap_attr = NULL;
    hfs->blockmap_cache_start = -1;
    hfs->blockmap_cache_len = 0;

    fs->first_inum = HFS_ROOT_INUM;
    fs->root_inum = HFS_ROOT_INUM;
    fs->last_inum = HFS_FIRST_USER_CNID - 1;    // we will later increase this
    fs->inum_count = fs->last_inum - fs->first_inum + 1;

    /* We will load the extents file data when we need it */
    hfs->extents_file = NULL;
    hfs->extents_attr = NULL;

    /* Load the catalog file though */
    if ((hfs->catalog_file =
            tsk_fs_file_open_meta(fs, NULL,
                HFS_CATALOG_FILE_ID)) == NULL) {
        fs->tag = 0;
        free(hfs->fs);
        free(hfs);
        return NULL;
    }

    /* cache the data attribute */
    hfs->catalog_attr =
        tsk_fs_attrlist_get(hfs->catalog_file->meta->attr,
        TSK_FS_ATTR_TYPE_DEFAULT);
    if (!hfs->catalog_attr) {
        fs->tag = 0;
        tsk_fs_file_close(hfs->catalog_file);
        free(hfs->fs);
        free(hfs);
        tsk_error_errstr2_concat
            (" - Data Attribute not found in Catalog File");
        return NULL;
    }

    // cache the catalog file header
    cnt = tsk_fs_attr_read(hfs->catalog_attr, 14,
        (char *) &(hfs->catalog_header),
        sizeof(hfs_btree_header_record), 0);
    if (cnt != sizeof(hfs_btree_header_record)) {
        if (cnt >= 0) {
            tsk_error_reset();
            tsk_error_set_errno(TSK_ERR_FS_READ);
        }
        tsk_error_set_errstr2("hfs_open: Error reading catalog header");
        fs->tag = 0;
        free(hfs->fs);
        free(hfs);
        return NULL;
    }

    if (tsk_getu16(fs->endian, hfs->fs->version) == HFS_VH_VER_HFSPLUS)
        hfs->is_case_sensitive = 0;
    else if (tsk_getu16(fs->endian, hfs->fs->version) == HFS_VH_VER_HFSX) {
        if (hfs->catalog_header.compType == HFS_BT_HEAD_COMP_SENS)
            hfs->is_case_sensitive = 1;
        else if (hfs->catalog_header.compType == HFS_BT_HEAD_COMP_INSENS)
            hfs->is_case_sensitive = 0;
        else {
            tsk_fprintf(stderr,
                "hfs_open: invalid value (0x%02" PRIx8
                ") for key compare type\n", hfs->catalog_header.compType);
            hfs->is_case_sensitive = 0;
        }
    }
    else {
        tsk_fprintf(stderr,
            "hfs_open: unknown HFS+/HFSX version (%" PRIu16 "\n",
            tsk_getu16(fs->endian, hfs->fs->version));
        hfs->is_case_sensitive = 0;
    }

    // update the numbers.
    fs->last_inum = hfs_find_highest_inum(hfs);
    fs->inum_count = fs->last_inum + 1;

    snprintf((char *) fs->fs_id, 17, "%08" PRIx32 "%08" PRIx32,
        tsk_getu32(fs->endian, hfs->fs->finder_info[HFS_VH_FI_ID1]),
        tsk_getu32(fs->endian, hfs->fs->finder_info[HFS_VH_FI_ID2]));
    fs->fs_id_used = 16;

    /* journal */
    fs->jblk_walk = hfs_jblk_walk;
    fs->jentry_walk = hfs_jentry_walk;
    fs->jopen = hfs_jopen;
    fs->name_cmp = hfs_name_cmp;
    fs->journ_inum = 0;

    return fs;
}

/*
 * Error Handling
 */
/**
 * \ingroup baselib
 * Call this when an error is first detected.  It sets the error code and it also
 * sets the primary error string, describing the lowest level of error.  (Actually,
 * it appends to the error string.)
 *
 * If the error code is already set, then this appends to the primary error
 * string an hex representation of the new error code, plus the new error message.
 *
 * @param errnum  The desired error code
 * @param errstr  The format string for the error message
 * @param args    The argument list for the format string
 */
void
error_detected(uint32_t errnum, char *errstr, ...)
{
    va_list args;

    va_start(args, errstr);

    TSK_ERROR_INFO *errInfo = tsk_error_get_info();
    char *loc_errstr = errInfo->errstr;

    if (errInfo->t_errno == 0)
        errInfo->t_errno = errnum;
    else {
        //This should not happen!  We don't want to wipe out the existing error
        //code, so we write the new code into the error string, in hex.
        int sl = strlen(errstr);
        snprintf(loc_errstr + sl, TSK_ERROR_STRING_MAX_LENGTH - sl,
            " Next errnum: 0x%x ", errnum);
    }
    if (errstr != NULL) {
        int sl = strlen(loc_errstr);
        vsnprintf(loc_errstr + sl, TSK_ERROR_STRING_MAX_LENGTH - sl,
            errstr, args);
    }

    va_end(args);

}


/**
 * \ingroup baselib
 * Call this when a called TSK function returns an error.  Presumably, that
 * function will have set the error code and the primary error string.  This
 * *appends* to the secondary error string.  It should be called to describe
 * the context of the call.  If no error code has been set, then this sets a
 * default code so that it is not zero.
 *
 * @param errstr  The format string for the error message
 * @param args    The argument list for the format string
 */
void
error_returned(char *errstr, ...)
{
    va_list args;
    va_start(args, errstr);

    TSK_ERROR_INFO *errInfo = tsk_error_get_info();
    char *loc_errstr2 = errInfo->errstr2;

    if (errInfo->t_errno == 0)
        errInfo->t_errno = TSK_ERR_AUX_GENERIC;
    if (errstr != NULL) {
        int sl = strlen(loc_errstr2);
        vsnprintf(loc_errstr2 + sl, TSK_ERROR_STRING_MAX_LENGTH - sl,
            errstr, args);
    }
    va_end(args);
}<|MERGE_RESOLUTION|>--- conflicted
+++ resolved
@@ -2390,8 +2390,6 @@
             return 1;
         }
 
-
-
         // Uncompress the chunk of data
         if (tsk_verbose)
             tsk_fprintf(stderr,
@@ -2636,20 +2634,20 @@
     }
 
     uint64_t cummulativeSize = 0;
-    uint32_t startUnit;
-    uint32_t startUnitOffset;
-    uint32_t endUnit;
+    uint32_t startUnit = 0;
+    uint32_t startUnitOffset = 0;
+    uint32_t endUnit = 0;
 
     // Compute the range of compression units needed for the request
     for (indx = 0; indx < tableSize; indx++) {
         if (cummulativeSize <= a_offset &&
-            cummulativeSize + COMPRESSION_UNIT_SIZE > a_offset) {
+            (cummulativeSize + COMPRESSION_UNIT_SIZE > a_offset)) {
             startUnit = indx;
             startUnitOffset = a_offset - cummulativeSize;
         }
 
-        if (cummulativeSize < a_offset + a_len &&
-            cummulativeSize + COMPRESSION_UNIT_SIZE >= a_offset + a_len) {
+        if ((cummulativeSize < a_offset + a_len) &&
+            (cummulativeSize + COMPRESSION_UNIT_SIZE >= a_offset + a_len)) {
             endUnit = indx;
         }
         cummulativeSize += COMPRESSION_UNIT_SIZE;
@@ -2689,8 +2687,6 @@
             free(uncBuf);
             return -1;
         }
-
-
 
         // Uncompress the chunk of data
         if (tsk_verbose)
@@ -3612,7 +3608,6 @@
         return NULL;
     }
 
-
     // JUST read the resource fork header
     hfs_resource_fork_header rfHeader;
 
@@ -3661,9 +3656,7 @@
     uint16_t nameListOffset =
         tsk_getu16(fs_info->endian, mapHdr->nameListOffset);
     unsigned char hasNameList;
-    char *nameListBegin;
-    char *nameBuffer;
-
+    char *nameListBegin = NULL;
 
     if (nameListOffset >= mapLength || nameListOffset == 0) {
         hasNameList = FALSE;
@@ -3694,6 +3687,7 @@
                     refOff)) + pindx;
             int16_t nameOffset =
                 tsk_gets16(fs_info->endian, item->resNameOffset);
+            char *nameBuffer = NULL;
 
             if (hasNameList && nameOffset != -1) {
                 char *name = nameListBegin + nameOffset;
@@ -4582,10 +4576,7 @@
     hfs_plus_vh *sb = hfs->fs;
     time_t mac_time;
     TSK_INUM_T inode;
-<<<<<<< HEAD
-=======
     char timeBuf[128];
->>>>>>> b62e06de
 
     if (tsk_verbose)
         tsk_fprintf(stderr, "hfs_fstat: called\n");
@@ -4669,21 +4660,24 @@
     // (creation date is in local time zone, not UTC, according to TN 1150)
     mac_time =
         hfs_convert_2_unix_time(tsk_getu32(fs->endian, hfs->fs->cr_date));
-    tsk_fprintf(hFile, "\nCreation Date: \t%s",
-        asctime(gmtime(&mac_time)));
+    tsk_fprintf(hFile, "\nCreation Date: \t%s\n",
+                tsk_fs_time_to_str(mktime(gmtime(&mac_time)), timeBuf));
 
     mac_time =
         hfs_convert_2_unix_time(tsk_getu32(fs->endian, hfs->fs->m_date));
-    tsk_fprintf(hFile, "Last Written Date: \t%s", ctime(&mac_time));
+    tsk_fprintf(hFile, "Last Written Date: \t%s\n",
+                tsk_fs_time_to_str(mac_time, timeBuf));
 
     mac_time =
         hfs_convert_2_unix_time(tsk_getu32(fs->endian,
             hfs->fs->bkup_date));
-    tsk_fprintf(hFile, "Last Backup Date: \t%s", ctime(&mac_time));
+    tsk_fprintf(hFile, "Last Backup Date: \t%s\n",
+                tsk_fs_time_to_str(mac_time, timeBuf));
 
     mac_time =
         hfs_convert_2_unix_time(tsk_getu32(fs->endian, hfs->fs->chk_date));
-    tsk_fprintf(hFile, "Last Checked Date: \t%s", ctime(&mac_time));
+    tsk_fprintf(hFile, "Last Checked Date: \t%s\n",
+                tsk_fs_time_to_str(mac_time, timeBuf));
 
 
     if (tsk_getu32(fs->endian, hfs->fs->attr) & HFS_VH_ATTR_SOFTWARE_LOCK)
@@ -4886,8 +4880,6 @@
     }
 }
 
-
-
 static TSK_WALK_RET_ENUM
 print_addr_act(TSK_FS_FILE * fs_file, TSK_OFF_T a_off, TSK_DADDR_T addr,
     char *buf, size_t size, TSK_FS_BLOCK_FLAG_ENUM flags, void *ptr)
@@ -4913,11 +4905,6 @@
 
     return TSK_WALK_CONT;
 }
-
-
-
-
-
 
 /**
  * Print details on a specific file to a file handle. 
@@ -4939,12 +4926,9 @@
     char hfs_mode[12];
     HFS_PRINT_ADDR print;
     HFS_ENTRY entry;
-<<<<<<< HEAD
+    char timeBuf[128];
 
     tsk_error_reset();
-=======
-    char timeBuf[128];
->>>>>>> b62e06de
 
     if (tsk_verbose)
         tsk_fprintf(stderr,
@@ -5134,21 +5118,17 @@
         fs_file->meta->crtime -= sec_skew;
         fs_file->meta->time2.hfs.bkup_time -= sec_skew;
 
-        if (fs_file->meta->crtime != -sec_skew)
-            tsk_fprintf(hFile, "Created:\t%s",
-                ctime(&fs_file->meta->crtime));
-        if (fs_file->meta->mtime != -sec_skew)
-            tsk_fprintf(hFile, "Content Modified:\t%s",
-                ctime(&fs_file->meta->mtime));
-        if (fs_file->meta->ctime != -sec_skew)
-            tsk_fprintf(hFile, "Attributes Modified:\t%s",
-                ctime(&fs_file->meta->ctime));
-        if (fs_file->meta->atime != -sec_skew)
-            tsk_fprintf(hFile, "Accessed:\t%s",
-                ctime(&fs_file->meta->atime));
-        if (fs_file->meta->time2.hfs.bkup_time != -sec_skew)
-            tsk_fprintf(hFile, "Backed Up:\t%s",
-                ctime(&fs_file->meta->time2.hfs.bkup_time));
+        tsk_fprintf(hFile, "Created:\t%s\n",
+                    tsk_fs_time_to_str(fs_file->meta->crtime, timeBuf));
+        tsk_fprintf(hFile, "Content Modified:\t%s\n",
+                    tsk_fs_time_to_str(fs_file->meta->mtime, timeBuf));
+        tsk_fprintf(hFile, "Attributes Modified:\t%s\n",
+                    tsk_fs_time_to_str(fs_file->meta->ctime, timeBuf));
+        tsk_fprintf(hFile, "Accessed:\t%s\n",
+                    tsk_fs_time_to_str(fs_file->meta->atime, timeBuf));
+        tsk_fprintf(hFile, "Backed Up:\t%s\n",
+                    tsk_fs_time_to_str(fs_file->meta->time2.hfs.bkup_time,
+                                       timeBuf));
 
         fs_file->meta->mtime += sec_skew;
         fs_file->meta->atime += sec_skew;
@@ -5161,21 +5141,16 @@
         tsk_fprintf(hFile, "\nTimes:\n");
     }
 
-    if (fs_file->meta->crtime != 0)
-        tsk_fprintf(hFile, "Created:\t\t%s",
-            ctime(&fs_file->meta->crtime));
-    if (fs_file->meta->mtime != 0)
-        tsk_fprintf(hFile, "Content Modified:\t%s",
-            ctime(&fs_file->meta->mtime));
-    if (fs_file->meta->ctime != 0)
-        tsk_fprintf(hFile, "Attributes Modified:\t%s",
-            ctime(&fs_file->meta->ctime));
-    if (fs_file->meta->atime != 0)
-        tsk_fprintf(hFile, "Accessed:\t\t%s",
-            ctime(&fs_file->meta->atime));
-    if (fs_file->meta->time2.hfs.bkup_time != 0)
-        tsk_fprintf(hFile, "Backed Up:\t\t%s",
-            ctime(&fs_file->meta->time2.hfs.bkup_time));
+    tsk_fprintf(hFile, "Created:\t%s\n",
+                tsk_fs_time_to_str(fs_file->meta->crtime, timeBuf));
+    tsk_fprintf(hFile, "Content Modified:\t%s\n",
+                tsk_fs_time_to_str(fs_file->meta->mtime, timeBuf));
+    tsk_fprintf(hFile, "Attributes Modified:\t%s\n",
+                tsk_fs_time_to_str(fs_file->meta->ctime, timeBuf));
+    tsk_fprintf(hFile, "Accessed:\t%s\n",
+                tsk_fs_time_to_str(fs_file->meta->atime, timeBuf));
+    tsk_fprintf(hFile, "Backed Up:\t%s\n",
+                tsk_fs_time_to_str(fs_file->meta->time2.hfs.bkup_time, timeBuf));
 
     // IF this is a regular file, then print out the blocks of the DATA and RSRC forks.
     if (tsk_getu16(fs->endian, entry.cat.std.rec_type) == HFS_FILE_RECORD) {
@@ -5716,11 +5691,12 @@
     return fs;
 }
 
+
 /*
  * Error Handling
  */
+
 /**
- * \ingroup baselib
  * Call this when an error is first detected.  It sets the error code and it also
  * sets the primary error string, describing the lowest level of error.  (Actually,
  * it appends to the error string.)
@@ -5761,9 +5737,7 @@
 
 }
 
-
 /**
- * \ingroup baselib
  * Call this when a called TSK function returns an error.  Presumably, that
  * function will have set the error code and the primary error string.  This
  * *appends* to the secondary error string.  It should be called to describe
