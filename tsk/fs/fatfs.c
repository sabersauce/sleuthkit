/*
** The Sleuth Kit
**
** Copyright (c) 2013 Basis Technology Corp.  All rights reserved
** Contact: Brian Carrier [carrier <at> sleuthkit [dot] org]
**
** This software is distributed under the Common Public License 1.0
**
*/

/**
 * \file fatfs.c
 * Contains the internal TSK FAT file system code to handle basic file system 
 * processing for opening file system, processing sectors, and directory entries. 
 */

#include "tsk_fs_i.h"
#include "tsk_fatfs.h"
#include "tsk_fatxxfs.h"
#include "tsk_exfatfs.h"

/**
 * \internal
 * Open part of a disk image as a FAT file system. 
 *
 * @param a_img_info Disk image to analyze
 * @param a_offset Byte offset where FAT file system starts
 * @param a_ftype Specific type of FAT file system
 * @param a_test NOT USED
 * @returns NULL on error or if data is not a FAT file system
 */
TSK_FS_INFO *
fatfs_open(TSK_IMG_INFO *a_img_info, TSK_OFF_T a_offset, TSK_FS_TYPE_ENUM a_ftype, uint8_t a_test)
{
    const char *func_name = "fatfs_open";
    FATFS_INFO *fatfs = NULL;
    TSK_FS_INFO *fs = NULL;
    TSK_OFF_T boot_sector_offset = 0;
	int find_boot_sector_attempt = 0;
    ssize_t bytes_read = 0;
    FATFS_MASTER_BOOT_RECORD *bootSector;

    tsk_error_reset();

    if (TSK_FS_TYPE_ISFAT(a_ftype) == 0) {
        tsk_error_reset();
        tsk_error_set_errno(TSK_ERR_FS_ARG);
        tsk_error_set_errstr("%s: Invalid FS Type", func_name);
        return NULL;
    }

	// Allocate an FATFS_INFO and initialize its generic TSK_FS_INFO members. 
    if ((fatfs = (FATFS_INFO*)tsk_fs_malloc(sizeof(FATFS_INFO))) == NULL) {
        return NULL;
	}
    fs = &(fatfs->fs_info);
    fs->ftype = a_ftype;
    fs->img_info = a_img_info;
    fs->offset = a_offset;
    fs->dev_bsize = a_img_info->sector_size;
    fs->journ_inum = 0;
    fs->tag = TSK_FS_INFO_TAG;

	// Look for a FAT boot sector. Try up to three times because FAT32 and exFAT file systems have backup boot sectors.
    for (find_boot_sector_attempt = 0; find_boot_sector_attempt < 3; ++find_boot_sector_attempt) {
        if (find_boot_sector_attempt == 1) {
			// The FATXX backup boot sector is located in sector 6, look there.
            boot_sector_offset = 6 * fs->img_info->sector_size; 
		}
        else if (find_boot_sector_attempt == 2) {
			// The exFAT backup boot sector is located in sector 12, look there.
            boot_sector_offset = 12 * fs->img_info->sector_size;
		}

        // Read in the prospective boot sector. 
        bytes_read = tsk_fs_read(fs, boot_sector_offset, fatfs->boot_sector_buffer, FATFS_MASTER_BOOT_RECORD_SIZE);
        if (bytes_read != FATFS_MASTER_BOOT_RECORD_SIZE) {
            if (bytes_read >= 0) {
                tsk_error_reset();
                tsk_error_set_errno(TSK_ERR_FS_READ);
            }
            tsk_error_set_errstr2("%s: boot sector", func_name);
			free(fatfs);
			return NULL;
        }

        // Check it out...
        bootSector = (FATFS_MASTER_BOOT_RECORD*)fatfs->boot_sector_buffer;
        if (tsk_fs_guessu16(fs, bootSector->magic, FATFS_FS_MAGIC) != 0) {
            // No magic, look for a backup boot sector. 
            if ((tsk_getu16(TSK_LIT_ENDIAN, bootSector->magic) == 0) && (find_boot_sector_attempt < 3)) {
                continue;
            }
            else {
                tsk_error_reset();
                tsk_error_set_errno(TSK_ERR_FS_MAGIC);
                tsk_error_set_errstr("Not a FATFS file system (magic)");
                if (tsk_verbose) {
                    fprintf(stderr, "%s: Incorrect FATFS magic\n", func_name);
				}
				free(fatfs);
				return NULL;
            }
        }
        else {
            // Found the magic.
            fatfs->using_backup_boot_sector = boot_sector_offset > 0;
            if (fatfs->using_backup_boot_sector && tsk_verbose) {
				fprintf(stderr, "%s: Using backup boot sector\n", func_name);
            }
            break;
        }
    }

	// Attempt to open the file system as one of the FAT types.
    if ((a_ftype == TSK_FS_TYPE_FAT_DETECT && (fatxxfs_open(fatfs) == 0 || exfatfs_open(fatfs) == 0)) ||
		(a_ftype == TSK_FS_TYPE_EXFAT && exfatfs_open(fatfs) == 0) ||
		(fatxxfs_open(fatfs) == 0)) {
    	return (TSK_FS_INFO*)fatfs;
	} else {
        free(fatfs);
		return NULL;
    }
}

/* TTL is 0 if the entry has not been used.  TTL of 1 means it was the
 * most recently used, and TTL of FATFS_FAT_CACHE_N means it was the least 
 * recently used.  This function has a LRU replacement algo
 *
 * Note: This routine assumes &fatfs->cache_lock is locked by the caller.
 */
// return -1 on error, or cache index on success (0 to FATFS_FAT_CACHE_N)

static int
getFATCacheIdx(FATFS_INFO * fatfs, TSK_DADDR_T sect)
{
    int i, cidx;
    ssize_t cnt;
    TSK_FS_INFO *fs = (TSK_FS_INFO *) & fatfs->fs_info;

    // see if we already have it in the cache
    for (i = 0; i < FATFS_FAT_CACHE_N; i++) {
        if ((fatfs->fatc_ttl[i] > 0) &&
            (sect >= fatfs->fatc_addr[i]) &&
            (sect < (fatfs->fatc_addr[i] + FATFS_FAT_CACHE_S))) {
            int a;

            // update the TTLs to push i to the front
            for (a = 0; a < FATFS_FAT_CACHE_N; a++) {
                if (fatfs->fatc_ttl[a] == 0)
                    continue;

                if (fatfs->fatc_ttl[a] < fatfs->fatc_ttl[i])
                    fatfs->fatc_ttl[a]++;
            }
            fatfs->fatc_ttl[i] = 1;
//          fprintf(stdout, "FAT Hit: %d\n", sect);
//          fflush(stdout);
            return i;
        }
    }

//    fprintf(stdout, "FAT Miss: %d\n", (int)sect);
//    fflush(stdout);

    // Look for an unused entry or an entry with a TTL of FATFS_FAT_CACHE_N
    cidx = 0;
    for (i = 0; i < FATFS_FAT_CACHE_N; i++) {
        if ((fatfs->fatc_ttl[i] == 0) ||
            (fatfs->fatc_ttl[i] >= FATFS_FAT_CACHE_N)) {
            cidx = i;
        }
    }
//    fprintf(stdout, "FAT Removing: %d\n", (int)fatfs->fatc_addr[cidx]);
    //   fflush(stdout);

    // read the data
    cnt =
        tsk_fs_read(fs, sect * fs->block_size, fatfs->fatc_buf[cidx],
        FATFS_FAT_CACHE_B);
    if (cnt != FATFS_FAT_CACHE_B) {
        if (cnt >= 0) {
            tsk_error_reset();
            tsk_error_set_errno(TSK_ERR_FS_READ);
        }
        tsk_error_set_errstr2("getFATCacheIdx: FAT: %" PRIuDADDR, sect);
        return -1;
    }

    // update the TTLs
    if (fatfs->fatc_ttl[cidx] == 0)     // special case for unused entry
        fatfs->fatc_ttl[cidx] = FATFS_FAT_CACHE_N + 1;

    for (i = 0; i < FATFS_FAT_CACHE_N; i++) {
        if (fatfs->fatc_ttl[i] == 0)
            continue;

        if (fatfs->fatc_ttl[i] < fatfs->fatc_ttl[cidx])
            fatfs->fatc_ttl[i]++;
    }

    fatfs->fatc_ttl[cidx] = 1;
    fatfs->fatc_addr[cidx] = sect;

    return cidx;
}

/*
 * Set *value to the entry in the File Allocation Table (FAT) 
 * for the given cluster
 *
 * *value is in clusters and may need to be coverted to
 * sectors by the calling function
 *
 * Invalid values in the FAT (i.e. greater than the largest
 * cluster have a value of 0 returned and a 0 return value.
 *
 * Return 1 on error and 0 on success
 */
uint8_t
fatfs_getFAT(FATFS_INFO * fatfs, TSK_DADDR_T clust, TSK_DADDR_T * value)
{
    uint8_t *a_ptr;
    uint16_t tmp16;
    TSK_FS_INFO *fs = (TSK_FS_INFO *) & fatfs->fs_info;
    TSK_DADDR_T sect, offs;
    ssize_t cnt;
    int cidx;

    /* Sanity Check */
    if (clust > fatfs->lastclust) {
        /* silently ignore requests for the unclustered sectors... */
        if ((clust == fatfs->lastclust + 1) &&
            ((fatfs->firstclustsect + fatfs->csize * fatfs->clustcnt -
                    1) != fs->last_block)) {
            if (tsk_verbose)
                tsk_fprintf(stderr,
                    "fatfs_getFAT: Ignoring request for non-clustered sector\n");
            return 0;
        }

        tsk_error_reset();
        tsk_error_set_errno(TSK_ERR_FS_ARG);
        tsk_error_set_errstr("fatfs_getFAT: invalid cluster address: %"
            PRIuDADDR, clust);
        return 1;
    }

    switch (fatfs->fs_info.ftype) {
    case TSK_FS_TYPE_FAT12:
        if (clust & 0xf000) {
            tsk_error_reset();
            tsk_error_set_errno(TSK_ERR_FS_ARG);
            tsk_error_set_errstr
                ("fatfs_getFAT: TSK_FS_TYPE_FAT12 Cluster %" PRIuDADDR
                " too large", clust);
            return 1;
        }

        /* id the sector in the FAT */
        sect = fatfs->firstfatsect +
            ((clust + (clust >> 1)) >> fatfs->ssize_sh);

        tsk_take_lock(&fatfs->cache_lock);

        /* Load the FAT if we don't have it */
        // see if it is in the cache
        if (-1 == (cidx = getFATCacheIdx(fatfs, sect))) {
            tsk_release_lock(&fatfs->cache_lock);
            return 1;
        }

        /* get the offset into the cache */
        offs = ((sect - fatfs->fatc_addr[cidx]) << fatfs->ssize_sh) +
            (clust + (clust >> 1)) % fatfs->ssize;

        /* special case when the 12-bit value goes across the cache
         * we load the cache to start at this sect.  The cache
         * size must therefore be at least 2 sectors large 
         */
        if (offs == (FATFS_FAT_CACHE_B - 1)) {

            // read the data -- TTLs will already have been updated
            cnt =
                tsk_fs_read(fs, sect * fs->block_size,
                fatfs->fatc_buf[cidx], FATFS_FAT_CACHE_B);
            if (cnt != FATFS_FAT_CACHE_B) {
                tsk_release_lock(&fatfs->cache_lock);
                if (cnt >= 0) {
                    tsk_error_reset();
                    tsk_error_set_errno(TSK_ERR_FS_READ);
                }
                tsk_error_set_errstr2
                    ("fatfs_getFAT: TSK_FS_TYPE_FAT12 FAT overlap: %"
                    PRIuDADDR, sect);
                return 1;
            }
            fatfs->fatc_addr[cidx] = sect;

            offs = (clust + (clust >> 1)) % fatfs->ssize;
        }

        /* get pointer to entry in current buffer */
        a_ptr = (uint8_t *) fatfs->fatc_buf[cidx] + offs;

        tmp16 = tsk_getu16(fs->endian, a_ptr);

        tsk_release_lock(&fatfs->cache_lock);

        /* slide it over if it is one of the odd clusters */
        if (clust & 1)
            tmp16 >>= 4;

        *value = tmp16 & FATFS_12_MASK;

        /* sanity check */
        if ((*value > (fatfs->lastclust)) &&
            (*value < (0x0ffffff7 & FATFS_12_MASK))) {
            if (tsk_verbose)
                tsk_fprintf(stderr,
                    "fatfs_getFAT: TSK_FS_TYPE_FAT12 cluster (%" PRIuDADDR
                    ") too large (%" PRIuDADDR ") - resetting\n", clust,
                    *value);
            *value = 0;
        }
        return 0;

    case TSK_FS_TYPE_FAT16:
        /* Get sector in FAT for cluster and load it if needed */
        sect = fatfs->firstfatsect + ((clust << 1) >> fatfs->ssize_sh);

        tsk_take_lock(&fatfs->cache_lock);

        if (-1 == (cidx = getFATCacheIdx(fatfs, sect))) {
            tsk_release_lock(&fatfs->cache_lock);
            return 1;
        }


        /* get pointer to entry in the cache buffer */
        a_ptr = (uint8_t *) fatfs->fatc_buf[cidx] +
            ((sect - fatfs->fatc_addr[cidx]) << fatfs->ssize_sh) +
            ((clust << 1) % fatfs->ssize);

        *value = tsk_getu16(fs->endian, a_ptr) & FATFS_16_MASK;

        tsk_release_lock(&fatfs->cache_lock);

        /* sanity check */
        if ((*value > (fatfs->lastclust)) &&
            (*value < (0x0ffffff7 & FATFS_16_MASK))) {
            if (tsk_verbose)
                tsk_fprintf(stderr,
                    "fatfs_getFAT: contents of TSK_FS_TYPE_FAT16 entry %"
                    PRIuDADDR " too large - resetting\n", clust);
            *value = 0;
        }
        return 0;

    case TSK_FS_TYPE_FAT32:
    case TSK_FS_TYPE_EXFAT:
        /* Get sector in FAT for cluster and load if needed */
        sect = fatfs->firstfatsect + ((clust << 2) >> fatfs->ssize_sh);

        tsk_take_lock(&fatfs->cache_lock);

        if (-1 == (cidx = getFATCacheIdx(fatfs, sect))) {
            tsk_release_lock(&fatfs->cache_lock);
            return 1;
        }

        /* get pointer to entry in current buffer */
        a_ptr = (uint8_t *) fatfs->fatc_buf[cidx] +
            ((sect - fatfs->fatc_addr[cidx]) << fatfs->ssize_sh) +
            (clust << 2) % fatfs->ssize;

        *value = tsk_getu32(fs->endian, a_ptr) & FATFS_32_MASK;

        tsk_release_lock(&fatfs->cache_lock);

        /* sanity check */
        if ((*value > fatfs->lastclust) &&
            (*value < (0x0ffffff7 & FATFS_32_MASK))) {
            if (tsk_verbose)
                tsk_fprintf(stderr,
                    "fatfs_getFAT: contents of entry %" PRIuDADDR
                    " too large - resetting\n", clust);

            *value = 0;
        }
        return 0;

    default:
        tsk_error_reset();
        tsk_error_set_errno(TSK_ERR_FS_ARG);
        tsk_error_set_errstr("fatfs_getFAT: Unknown FAT type: %d",
            fatfs->fs_info.ftype);
        return 1;
    }
}

/**************************************************************************
 *
 * BLOCK WALKING
 * 
 *************************************************************************/
/* 
** Walk the sectors of the partition. 
**
** NOTE: This is by SECTORS and not CLUSTERS
** _flags: TSK_FS_BLOCK_FLAG_ALLOC, TSK_FS_BLOCK_FLAG_UNALLOC, TSK_FS_BLOCK_FLAG_META
**  TSK_FS_BLOCK_FLAG_CONT
**
*/
uint8_t
fatfs_block_walk(TSK_FS_INFO * fs, TSK_DADDR_T a_start_blk,
    TSK_DADDR_T a_end_blk, TSK_FS_BLOCK_WALK_FLAG_ENUM a_flags,
    TSK_FS_BLOCK_WALK_CB a_action, void *a_ptr)
{
    char *myname = "fatfs_block_walk";
    FATFS_INFO *fatfs = (FATFS_INFO *) fs;
    char *data_buf = NULL;
    ssize_t cnt;
    TSK_FS_BLOCK *fs_block;

    TSK_DADDR_T addr;
    int myflags;
    unsigned int i;

    // clean up any error messages that are lying around
    tsk_error_reset();

    /*
     * Sanity checks.
     */
    if (a_start_blk < fs->first_block || a_start_blk > fs->last_block) {
        tsk_error_reset();
        tsk_error_set_errno(TSK_ERR_FS_WALK_RNG);
        tsk_error_set_errstr("%s: Start block: %" PRIuDADDR "", myname,
            a_start_blk);
        return 1;
    }
    if (a_end_blk < fs->first_block || a_end_blk > fs->last_block) {
        tsk_error_reset();
        tsk_error_set_errno(TSK_ERR_FS_WALK_RNG);
        tsk_error_set_errstr("%s: End block: %" PRIuDADDR "", myname,
            a_end_blk);
        return 1;
    }

    if (tsk_verbose)
        tsk_fprintf(stderr,
            "fatfs_block_walk: Block Walking %" PRIuDADDR " to %"
            PRIuDADDR "\n", a_start_blk, a_end_blk);


    /* Sanity check on a_flags -- make sure at least one ALLOC is set */
    if (((a_flags & TSK_FS_BLOCK_WALK_FLAG_ALLOC) == 0) &&
        ((a_flags & TSK_FS_BLOCK_WALK_FLAG_UNALLOC) == 0)) {
        a_flags |=
            (TSK_FS_BLOCK_WALK_FLAG_ALLOC |
            TSK_FS_BLOCK_WALK_FLAG_UNALLOC);
    }
    if (((a_flags & TSK_FS_BLOCK_WALK_FLAG_META) == 0) &&
        ((a_flags & TSK_FS_BLOCK_WALK_FLAG_CONT) == 0)) {
        a_flags |=
            (TSK_FS_BLOCK_WALK_FLAG_CONT | TSK_FS_BLOCK_WALK_FLAG_META);
    }

    if ((fs_block = tsk_fs_block_alloc(fs)) == NULL) {
        return 1;
    }

    /* cycle through the sectors.  We do the sectors before the first
     * cluster seperate from the data area */
    addr = a_start_blk;

    /* Before the data area beings (FAT, root directory etc.) */
    if ((a_start_blk < fatfs->firstclustsect)
        && (a_flags & TSK_FS_BLOCK_WALK_FLAG_ALLOC)) {

        if (tsk_verbose)
            tsk_fprintf(stderr,
                "fatfs_block_walk: Walking non-data area (pre %"
                PRIuDADDR "\n)", fatfs->firstclustsect);

        if ((data_buf = (char *) tsk_malloc(fs->block_size * 8)) == NULL) {
            tsk_fs_block_free(fs_block);
            return 1;
        }

        /* Read 8 sectors at a time to be faster */
        for (; addr < fatfs->firstclustsect && addr <= a_end_blk;) {

            if ((a_flags & TSK_FS_BLOCK_WALK_FLAG_AONLY) == 0) {
                cnt =
                    tsk_fs_read_block(fs, addr, data_buf,
                    fs->block_size * 8);
                if (cnt != fs->block_size * 8) {
                    if (cnt >= 0) {
                        tsk_error_reset();
                        tsk_error_set_errno(TSK_ERR_FS_READ);
                    }
                    tsk_error_set_errstr2
                        ("fatfs_block_walk: pre-data area block: %"
                        PRIuDADDR, addr);
                    free(data_buf);
                    tsk_fs_block_free(fs_block);
                    return 1;
                }
            }

            /* Process the sectors until we get to the clusters, 
             * end of target, or end of buffer */
            for (i = 0;
                i < 8 && (addr) <= a_end_blk
                && (addr) < fatfs->firstclustsect; i++, addr++) {
                int retval;

                myflags = TSK_FS_BLOCK_FLAG_ALLOC;

                /* stuff before the first data sector is the 
                 * FAT and boot sector */
                if (addr < fatfs->firstdatasect)
                    myflags |= TSK_FS_BLOCK_FLAG_META;
                /* This must be the root directory for FAT12/16 */
                else
                    myflags |= TSK_FS_BLOCK_FLAG_CONT;

                // test this sector (we already tested ALLOC)
                if ((myflags & TSK_FS_BLOCK_FLAG_META)
                    && (!(a_flags & TSK_FS_BLOCK_WALK_FLAG_META)))
                    continue;
                else if ((myflags & TSK_FS_BLOCK_FLAG_CONT)
                    && (!(a_flags & TSK_FS_BLOCK_WALK_FLAG_CONT)))
                    continue;

                if (a_flags & TSK_FS_BLOCK_WALK_FLAG_AONLY)
                    myflags |= TSK_FS_BLOCK_FLAG_AONLY;

                tsk_fs_block_set(fs, fs_block, addr,
                    myflags | TSK_FS_BLOCK_FLAG_RAW,
                    &data_buf[i * fs->block_size]);

                retval = a_action(fs_block, a_ptr);
                if (retval == TSK_WALK_STOP) {
                    free(data_buf);
                    tsk_fs_block_free(fs_block);
                    return 0;
                }
                else if (retval == TSK_WALK_ERROR) {
                    free(data_buf);
                    tsk_fs_block_free(fs_block);
                    return 1;
                }
            }
        }

        free(data_buf);

        /* Was that it? */
        if (addr >= a_end_blk) {
            tsk_fs_block_free(fs_block);
            return 0;
        }
    }
    /* Reset the first sector to the start of the data area if we did
     * not examine it - the next calculation will screw up otherwise */
    else if (addr < fatfs->firstclustsect) {
        addr = fatfs->firstclustsect;
    }


    /* Now we read in the clusters in cluster-sized chunks,
     * sectors are too small
     */

    /* Determine the base sector of the cluster where the first 
     * sector is located */
    addr = FATFS_CLUST_2_SECT(fatfs, (FATFS_SECT_2_CLUST(fatfs, addr)));

    if ((data_buf = tsk_malloc(fs->block_size * fatfs->csize)) == NULL) {
        tsk_fs_block_free(fs_block);
        return 1;
    }

    if (tsk_verbose)
        tsk_fprintf(stderr,
            "fatfs_block_walk: Walking data area blocks (%" PRIuDADDR
            " to %" PRIuDADDR ")\n", addr, a_end_blk);

    for (; addr <= a_end_blk; addr += fatfs->csize) {
        int retval;
        size_t read_size;

        /* Identify its allocation status */
        retval = fatfs_is_sectalloc(fatfs, addr);
        if (retval == -1) {
            free(data_buf);
            tsk_fs_block_free(fs_block);
            return 1;
        }
        else if (retval == 1) {
            myflags = TSK_FS_BLOCK_FLAG_ALLOC;
        }
        else {
            myflags = TSK_FS_BLOCK_FLAG_UNALLOC;
        }

        /* At this point, there should be no more meta - just content */
        myflags |= TSK_FS_BLOCK_FLAG_CONT;

        // test if we should call the callback with this one
        if ((myflags & TSK_FS_BLOCK_FLAG_CONT)
            && (!(a_flags & TSK_FS_BLOCK_WALK_FLAG_CONT)))
            continue;
        else if ((myflags & TSK_FS_BLOCK_FLAG_ALLOC)
            && (!(a_flags & TSK_FS_BLOCK_WALK_FLAG_ALLOC)))
            continue;
        else if ((myflags & TSK_FS_BLOCK_FLAG_UNALLOC)
            && (!(a_flags & TSK_FS_BLOCK_WALK_FLAG_UNALLOC)))
            continue;

        if (a_flags & TSK_FS_BLOCK_WALK_FLAG_AONLY)
            myflags |= TSK_FS_BLOCK_FLAG_AONLY;

        
        /* The final cluster may not be full */
        if (a_end_blk - addr + 1 < fatfs->csize)
            read_size = (size_t) (a_end_blk - addr + 1);
        else
            read_size = fatfs->csize;

        if ((a_flags & TSK_FS_BLOCK_WALK_FLAG_AONLY) == 0) {
            cnt = tsk_fs_read_block
                (fs, addr, data_buf, fs->block_size * read_size);
            if (cnt != fs->block_size * read_size) {
                if (cnt >= 0) {
                    tsk_error_reset();
                    tsk_error_set_errno(TSK_ERR_FS_READ);
                }
                tsk_error_set_errstr2("fatfs_block_walk: block: %"
                    PRIuDADDR, addr);
                free(data_buf);
                tsk_fs_block_free(fs_block);
                return 1;
            }
        }

        /* go through each sector in the cluster */
        for (i = 0; i < read_size; i++) {
            int retval;

            if (addr + i < a_start_blk)
                continue;
            else if (addr + i > a_end_blk)
                break;

            tsk_fs_block_set(fs, fs_block, addr + i,
                myflags | TSK_FS_BLOCK_FLAG_RAW,
                &data_buf[i * fs->block_size]);

            retval = a_action(fs_block, a_ptr);
            if (retval == TSK_WALK_STOP) {
                free(data_buf);
                tsk_fs_block_free(fs_block);
                return 0;
            }
            else if (retval == TSK_WALK_ERROR) {
                free(data_buf);
                tsk_fs_block_free(fs_block);
                return 1;
            }
        }
    }

    free(data_buf);
    tsk_fs_block_free(fs_block);
    return 0;
}

TSK_FS_BLOCK_FLAG_ENUM
fatfs_block_getflags(TSK_FS_INFO * a_fs, TSK_DADDR_T a_addr)
{
    FATFS_INFO *fatfs = (FATFS_INFO *) a_fs;
    int flags = 0;

    // FATs and boot sector
    if (a_addr < fatfs->firstdatasect) {
        flags = TSK_FS_BLOCK_FLAG_META | TSK_FS_BLOCK_FLAG_ALLOC;
    }
    // root directory for FAT12/16
    else if (a_addr < fatfs->firstclustsect) {
        flags = TSK_FS_BLOCK_FLAG_CONT | TSK_FS_BLOCK_FLAG_ALLOC;
    }
    else {
        int retval;
        flags = TSK_FS_BLOCK_FLAG_CONT;

        /* Identify its allocation status */
        retval = fatfs_is_sectalloc(fatfs, a_addr);
        if (retval != -1) {
            if (retval == 1)
                flags |= TSK_FS_BLOCK_FLAG_ALLOC;
            else
                flags |= TSK_FS_BLOCK_FLAG_UNALLOC;
        }
    }
    return (TSK_FS_BLOCK_FLAG_ENUM)flags;
}

/* 
 * Identifies if a sector is allocated
 *
 * If it is less than the data area, then it is allocated
 * else the FAT table is consulted
 *
 * Return 1 if allocated, 0 if unallocated, and -1 if error 
 */
int8_t
fatfs_is_sectalloc(FATFS_INFO * fatfs, TSK_DADDR_T sect)
{
    TSK_FS_INFO *fs = (TSK_FS_INFO *) fatfs;
    /* If less than the first cluster sector, then it is allocated 
     * otherwise check the FAT
     */
    if (sect < fatfs->firstclustsect)
        return 1;

    /* If we are in the unused area, then we are "unalloc" */
    if ((sect <= fs->last_block) &&
        (sect >= (fatfs->firstclustsect + fatfs->csize * fatfs->clustcnt)))
        return 0;

    return fatfs->is_cluster_alloc(fatfs, FATFS_SECT_2_CLUST(fatfs, sect));
}

/* return 1 on error and 0 on success */
uint8_t
fatfs_jopen(TSK_FS_INFO * fs, TSK_INUM_T inum)
{
    tsk_error_reset();
    tsk_error_set_errno(TSK_ERR_FS_UNSUPFUNC);
    tsk_error_set_errstr("FAT does not have a journal\n");
    return 1;
}

/* return 1 on error and 0 on success */
uint8_t
fatfs_fscheck(TSK_FS_INFO * fs, FILE * hFile)
{
    tsk_error_reset();
    tsk_error_set_errno(TSK_ERR_FS_UNSUPFUNC);
    tsk_error_set_errstr("fscheck not implemented for FAT yet");
    return 1;

    /* Check that allocated dentries point to start of allcated cluster chain */


    /* Size of file is consistent with cluster chain length */


    /* Allocated cluster chains have a corresponding alloc dentry */


    /* Non file dentries have no clusters */


    /* Only one volume label */


    /* Dump Bad Sector Addresses */


    /* Dump unused sector addresses 
     * Reserved area, end of FAT, end of Data Area */
}

/* return 1 on error and 0 on success */
uint8_t
fatfs_jentry_walk(TSK_FS_INFO * fs, int a_flags,
    TSK_FS_JENTRY_WALK_CB a_action, void *a_ptr)
{
    tsk_error_reset();
    tsk_error_set_errno(TSK_ERR_FS_UNSUPFUNC);
    tsk_error_set_errstr("FAT does not have a journal\n");
    return 1;
}

/* return 1 on error and 0 on success */
uint8_t
fatfs_jblk_walk(TSK_FS_INFO * fs, TSK_DADDR_T start, TSK_DADDR_T end,
    int a_flags, TSK_FS_JBLK_WALK_CB a_action, void *a_ptr)
{
    tsk_error_reset();
    tsk_error_set_errno(TSK_ERR_FS_UNSUPFUNC);
    tsk_error_set_errstr("FAT does not have a journal\n");
    return 1;
}

/* fatfs_close - close an fatfs file system */
void
fatfs_close(TSK_FS_INFO *fs)
{
    FATFS_INFO *fatfs = (FATFS_INFO *) fs;
 
    fatfs_dir_buf_free(fatfs);

    fs->tag = 0;
	memset(fatfs->boot_sector_buffer, 0, FATFS_MASTER_BOOT_RECORD_SIZE);
    tsk_deinit_lock(&fatfs->cache_lock);
    tsk_deinit_lock(&fatfs->dir_lock);
	
    tsk_fs_free(fs);
}
<<<<<<< HEAD
=======


/**
 * \internal
 * Open part of a disk image as a FAT file system. 
 *
 * @param img_info Disk image to analyze
 * @param offset Byte offset where FAT file system starts
 * @param ftype Specific type of FAT file system
 * @param test NOT USED
 * @returns NULL on error or if data is not a FAT file system
 */
TSK_FS_INFO *
fatfs_open(TSK_IMG_INFO * img_info, TSK_OFF_T offset,
    TSK_FS_TYPE_ENUM ftype, uint8_t test)
{
    char *myname = "fatfs_open";
    FATFS_INFO *fatfs;
    unsigned int len;
    TSK_FS_INFO *fs;
    fatfs_sb *fatsb;
    TSK_DADDR_T sectors;
    ssize_t cnt;
    int i;
    uint8_t used_backup_boot = 0;       // set to 1 if we used the backup boot sector

    // clean up any error messages that are lying around
    tsk_error_reset();

    if (TSK_FS_TYPE_ISFAT(ftype) == 0) {
        tsk_error_reset();
        tsk_error_set_errno(TSK_ERR_FS_ARG);
        tsk_error_set_errstr("%s: Invalid FS Type", myname);
        return NULL;
    }

    if ((fatfs = (FATFS_INFO *) tsk_fs_malloc(sizeof(*fatfs))) == NULL)
        return NULL;

    fs = &(fatfs->fs_info);
    fs->ftype = ftype;

    fs->img_info = img_info;
    fs->offset = offset;
    fs->tag = TSK_FS_INFO_TAG;

    /*
     * Read the super block.
     */
    len = sizeof(fatfs_sb);
    fatsb = fatfs->sb = (fatfs_sb *) tsk_malloc(len);
    if (fatsb == NULL) {
        fs->tag = 0;
        tsk_fs_free((TSK_FS_INFO *)fatfs);
        return NULL;
    }

    /* Look for the boot sector. We loop because
     * we will try the backup if the first fails.
     * Only FAT32 has a backup though...*/
    for (i = 0; i < 2; i++) {
        TSK_OFF_T sb_off;

        if (i == 0)
            sb_off = 0;
        else
            sb_off = 6 * img_info->sector_size; // the backup is located in sector 6

        cnt = tsk_fs_read(fs, sb_off, (char *) fatsb, len);
        if (cnt != len) {
            if (cnt >= 0) {
                tsk_error_reset();
                tsk_error_set_errno(TSK_ERR_FS_READ);
            }
            tsk_error_set_errstr2("%s: boot sector", myname);
            fs->tag = 0;
            free(fatfs->sb);
            tsk_fs_free((TSK_FS_INFO *)fatfs);
            return NULL;
        }

        /* Check the magic value and ID endian ordering */
        if (tsk_fs_guessu16(fs, fatsb->magic, FATFS_FS_MAGIC)) {

            // if the magic value is 0, then we will try the backup
            if ((i == 0)
                && (tsk_getu16(TSK_LIT_ENDIAN, fatsb->magic) == 0)) {
                continue;
            }
            else {
                fs->tag = 0;
                free(fatsb);
                tsk_fs_free((TSK_FS_INFO *)fatfs);
                tsk_error_reset();
                tsk_error_set_errno(TSK_ERR_FS_MAGIC);
                tsk_error_set_errstr("Not a FATFS file system (magic)");
                if (tsk_verbose)
                    fprintf(stderr, "fatfs_open: Incorrect FATFS magic\n");
                return NULL;
            }
        }
        // found the magic
        else {
            if (sb_off) {
                used_backup_boot = 1;
                if (tsk_verbose)
                    fprintf(stderr,
                        "fatfs_open: Using backup boot sector\n");
            }
            break;
        }
    }

    fs->dev_bsize = img_info->sector_size;

    /* Calculate block sizes and layout info */
    // sector size
    fatfs->ssize = tsk_getu16(fs->endian, fatsb->ssize);
    if (fatfs->ssize == 512) {
        fatfs->ssize_sh = 9;
    }
    else if (fatfs->ssize == 1024) {
        fatfs->ssize_sh = 10;
    }
    else if (fatfs->ssize == 2048) {
        fatfs->ssize_sh = 11;
    }
    else if (fatfs->ssize == 4096) {
        fatfs->ssize_sh = 12;
    }
    else {
        tsk_error_reset();
        tsk_error_set_errno(TSK_ERR_FS_MAGIC);
        tsk_error_set_errstr
            ("Error: sector size (%d) is not a multiple of device size (%d)\nDo you have a disk image instead of a partition image?",
            fatfs->ssize, fs->dev_bsize);
        if (tsk_verbose)
            fprintf(stderr, "fatfs_open: Invalid sector size (%d)\n",
                fatfs->ssize);
        fs->tag = 0;
        free(fatsb);
        tsk_fs_free((TSK_FS_INFO *)fatfs);
        return NULL;
    }

    // cluster size 
    fatfs->csize = fatsb->csize;
    if ((fatfs->csize != 0x01) &&
        (fatfs->csize != 0x02) &&
        (fatfs->csize != 0x04) &&
        (fatfs->csize != 0x08) &&
        (fatfs->csize != 0x10) &&
        (fatfs->csize != 0x20) &&
        (fatfs->csize != 0x40) && (fatfs->csize != 0x80)) {
        if (tsk_verbose)
            fprintf(stderr, "fatfs_open: Invalid cluster size (%d)\n",
                fatfs->csize);
        fs->tag = 0;
        free(fatsb);
        tsk_fs_free((TSK_FS_INFO *)fatfs);
        tsk_error_reset();
        tsk_error_set_errno(TSK_ERR_FS_MAGIC);
        tsk_error_set_errstr("Not a FATFS file system (cluster size)");
        return NULL;
    }

    // number of FAT tables
    fatfs->numfat = fatsb->numfat;
    if ((fatfs->numfat == 0) || (fatfs->numfat > 8)) {
        if (tsk_verbose)
            fprintf(stderr, "fatfs_open: Invalid number of FATS (%d)\n",
                fatfs->numfat);
        fs->tag = 0;
        free(fatsb);
        tsk_fs_free((TSK_FS_INFO *)fatfs);
        tsk_error_reset();
        tsk_error_set_errno(TSK_ERR_FS_MAGIC);
        tsk_error_set_errstr("Not a FATFS file system (number of FATs)");
        return NULL;
    }

    /* We can't do a sanity check on this b.c. TSK_FS_TYPE_FAT32 has a value of 0 */
    /* num of root entries */
    fatfs->numroot = tsk_getu16(fs->endian, fatsb->numroot);


    /* if sectors16 is 0, then the number of sectors is stored in sectors32 */
    if (0 == (sectors = tsk_getu16(fs->endian, fatsb->sectors16)))
        sectors = tsk_getu32(fs->endian, fatsb->sectors32);

    /* if secperfat16 is 0, then read sectperfat32 */
    if (0 == (fatfs->sectperfat =
            tsk_getu16(fs->endian, fatsb->sectperfat16)))
        fatfs->sectperfat =
            tsk_getu32(fs->endian, fatsb->a.f32.sectperfat32);

    if (fatfs->sectperfat == 0) {
        if (tsk_verbose)
            fprintf(stderr,
                "fatfs_open: Invalid number of sectors per FAT (%d)\n",
                fatfs->sectperfat);
        fs->tag = 0;
        free(fatsb);
        tsk_fs_free((TSK_FS_INFO *)fatfs);
        tsk_error_reset();
        tsk_error_set_errno(TSK_ERR_FS_MAGIC);
        tsk_error_set_errstr
            ("Not a FATFS file system (invalid sectors per FAT)");
        return NULL;
    }

    fatfs->firstfatsect = tsk_getu16(fs->endian, fatsb->reserved);
    if ((fatfs->firstfatsect == 0) || (fatfs->firstfatsect > sectors)) {
        tsk_error_reset();
        tsk_error_set_errno(TSK_ERR_FS_WALK_RNG);
        tsk_error_set_errstr
            ("Not a FATFS file system (invalid first FAT sector %"
            PRIuDADDR ")", fatfs->firstfatsect);
        if (tsk_verbose)
            fprintf(stderr,
                "fatfs_open: Invalid first FAT (%" PRIuDADDR ")\n",
                fatfs->firstfatsect);

        fs->tag = 0;
        free(fatsb);
        tsk_fs_free((TSK_FS_INFO *)fatfs);
        return NULL;
    }

    /* Calculate the block info
     * 
     * The sector of the begining of the data area  - which is 
     * after all of the FATs
     *
     * For TSK_FS_TYPE_FAT12 and TSK_FS_TYPE_FAT16, the data area starts with the root
     * directory entries and then the first cluster.  For TSK_FS_TYPE_FAT32,
     * the data area starts with clusters and the root directory
     * is somewhere in the data area
     */
    fatfs->firstdatasect = fatfs->firstfatsect +
        fatfs->sectperfat * fatfs->numfat;

    /* The sector where the first cluster is located.  It will be used
     * to translate cluster addresses to sector addresses 
     *
     * For TSK_FS_TYPE_FAT32, the first cluster is the start of the data area and
     * it is after the root directory for TSK_FS_TYPE_FAT12 and TSK_FS_TYPE_FAT16.  At this
     * point in the program, numroot is set to 0 for TSK_FS_TYPE_FAT32
     */
    fatfs->firstclustsect = fatfs->firstdatasect +
        ((fatfs->numroot * 32 + fatfs->ssize - 1) / fatfs->ssize);

    /* total number of clusters */
    fatfs->clustcnt = (sectors - fatfs->firstclustsect) / fatfs->csize;

    /* the first cluster is #2, so the final cluster is: */
    fatfs->lastclust = 1 + fatfs->clustcnt;


    /* identify the FAT type by the total number of data clusters
     * this calculation is from the MS FAT Overview Doc
     *
     * A FAT file system made by another OS could use different values
     */
    if (ftype == TSK_FS_TYPE_FAT_DETECT) {

        if (fatfs->clustcnt < 4085) {
            ftype = TSK_FS_TYPE_FAT12;
        }
        else if (fatfs->clustcnt < 65525) {
            ftype = TSK_FS_TYPE_FAT16;
        }
        else {
            ftype = TSK_FS_TYPE_FAT32;
        }

        fatfs->fs_info.ftype = ftype;
    }

    /* Some sanity checks */
    else {
        if ((ftype == TSK_FS_TYPE_FAT12)
            && (fatfs->clustcnt >= 4085)) {
            fs->tag = 0;
            free(fatsb);
            tsk_fs_free((TSK_FS_INFO *)fatfs);
            tsk_error_reset();
            tsk_error_set_errno(TSK_ERR_FS_MAGIC);
            tsk_error_set_errstr
                ("Too many sectors for TSK_FS_TYPE_FAT12: try auto-detect mode");
            if (tsk_verbose)
                fprintf(stderr,
                    "fatfs_open: Too many sectors for FAT12\n");
            return NULL;
        }
    }

    if ((ftype == TSK_FS_TYPE_FAT32) && (fatfs->numroot != 0)) {
        fs->tag = 0;
        free(fatsb);
        tsk_fs_free((TSK_FS_INFO *)fatfs);
        tsk_error_reset();
        tsk_error_set_errno(TSK_ERR_FS_MAGIC);
        tsk_error_set_errstr
            ("Invalid TSK_FS_TYPE_FAT32 image (numroot != 0)");
        if (tsk_verbose)
            fprintf(stderr, "fatfs_open: numroom != 0 for FAT32\n");
        return NULL;
    }

    if ((ftype != TSK_FS_TYPE_FAT32) && (fatfs->numroot == 0)) {
        fs->tag = 0;
        free(fatsb);
        tsk_fs_free((TSK_FS_INFO *)fatfs);
        tsk_error_reset();
        tsk_error_set_errno(TSK_ERR_FS_MAGIC);
        tsk_error_set_errstr
            ("Invalid FAT image (numroot == 0, and not TSK_FS_TYPE_FAT32)");
        if (tsk_verbose)
            fprintf(stderr, "fatfs_open: numroom == 0 and not FAT32\n");
        return NULL;
    }

    /* additional sanity checks if we think we are using the backup boot sector.
     * The scenario to prevent here is if fat_open is called 6 sectors before the real start
     * of the file system, then we want to detect that it was not a backup that we saw.  
     */
    if (used_backup_boot) {
        // only FAT32 has backup boot sectors..
        if (ftype != TSK_FS_TYPE_FAT32) {
            fs->tag = 0;
            free(fatsb);
            tsk_fs_free((TSK_FS_INFO *)fatfs);
            tsk_error_reset();
            tsk_error_set_errno(TSK_ERR_FS_MAGIC);
            tsk_error_set_errstr
                ("Invalid FAT image (Used what we thought was a backup boot sector, but it is not TSK_FS_TYPE_FAT32)");
            if (tsk_verbose)
                fprintf(stderr,
                    "fatfs_open: Had to use backup boot sector, but this isn't FAT32\n");
            return NULL;
        }
        if (fatfs->numroot > 1) {
            uint8_t buf1[512];
            uint8_t buf2[512];
            int i2;
            int numDiffs;

            cnt =
                tsk_fs_read(fs, fatfs->firstfatsect * fatfs->ssize,
                (char *) buf1, 512);
            if (cnt != 512) {
                if (cnt >= 0) {
                    tsk_error_reset();
                    tsk_error_set_errno(TSK_ERR_FS_READ);
                }
                tsk_error_set_errstr2("%s: FAT1", myname);
                fs->tag = 0;
                free(fatfs->sb);
                tsk_fs_free((TSK_FS_INFO *)fatfs);
                return NULL;
            }

            cnt =
                tsk_fs_read(fs,
                (fatfs->firstfatsect + fatfs->sectperfat) * fatfs->ssize,
                (char *) buf2, 512);
            if (cnt != 512) {
                if (cnt >= 0) {
                    tsk_error_reset();
                    tsk_error_set_errno(TSK_ERR_FS_READ);
                }
                tsk_error_set_errstr2("%s: FAT2", myname);
                fs->tag = 0;
                free(fatfs->sb);
                tsk_fs_free((TSK_FS_INFO *)fatfs);
                return NULL;
            }

            numDiffs = 0;
            for (i2 = 0; i2 < 512; i2++) {
                if (buf1[i2] != buf2[i2]) {
                    numDiffs++;
                }
            }
            if (numDiffs > 25) {
                fs->tag = 0;
                free(fatsb);
                tsk_fs_free((TSK_FS_INFO *)fatfs);
                tsk_error_reset();
                tsk_error_set_errno(TSK_ERR_FS_MAGIC);
                tsk_error_set_errstr
                    ("Invalid FAT image (Too many differences between FATS from guessing (%d diffs))",
                    numDiffs);
                if (tsk_verbose)
                    fprintf(stderr,
                        "fatfs_open: Too many differences in FAT from guessing (%d diffs)\n",
                        numDiffs);
                return NULL;
            }
        }
    }


    /* Set the mask to use on the cluster values */
    if (ftype == TSK_FS_TYPE_FAT12) {
        fatfs->mask = FATFS_12_MASK;
    }
    else if (ftype == TSK_FS_TYPE_FAT16) {
        fatfs->mask = FATFS_16_MASK;
    }
    else if (ftype == TSK_FS_TYPE_FAT32) {
        fatfs->mask = FATFS_32_MASK;
    }
    else {
        fs->tag = 0;
        free(fatsb);
        tsk_fs_free((TSK_FS_INFO *)fatfs);
        tsk_error_reset();
        tsk_error_set_errno(TSK_ERR_FS_ARG);
        tsk_error_set_errstr("Unknown FAT type in fatfs_open: %d\n",
            ftype);
        return NULL;
    }
    fs->duname = "Sector";

    /* the root directories are always after the FAT for TSK_FS_TYPE_FAT12 and TSK_FS_TYPE_FAT16,
     * but are dynamically located for TSK_FS_TYPE_FAT32
     */
    if (ftype == TSK_FS_TYPE_FAT32)
        fatfs->rootsect = FATFS_CLUST_2_SECT(fatfs,
            tsk_getu32(fs->endian, fatsb->a.f32.rootclust));
    else
        fatfs->rootsect = fatfs->firstdatasect;

    for (i = 0; i < FAT_CACHE_N; i++) {
        fatfs->fatc_addr[i] = 0;
        fatfs->fatc_ttl[i] = 0;
    }

    /*
     * block calculations : although there are no blocks in fat, we will
     * use these fields for sector calculations
     */
    fs->first_block = 0;
    fs->block_count = sectors;
    fs->last_block = fs->last_block_act = fs->block_count - 1;
    fs->block_size = fatfs->ssize;

    // determine the last block we have in this image
    if ((TSK_DADDR_T) ((img_info->size - offset) / fs->block_size) <
        fs->block_count)
        fs->last_block_act =
            (img_info->size - offset) / fs->block_size - 1;

    /*
     * inode calculations
     */

    /* maximum number of dentries in a sector & cluster */
    fatfs->dentry_cnt_se = fatfs->ssize / sizeof(fatfs_dentry);
    fatfs->dentry_cnt_cl = fatfs->dentry_cnt_se * fatfs->csize;

    fs->root_inum = FATFS_ROOTINO;
    fs->first_inum = FATFS_FIRSTINO;
    // Add on extras for Orphan and special files
    fs->last_inum =
        (FATFS_SECT_2_INODE(fatfs,
            fs->last_block_act + 1) - 1) + FATFS_NUM_SPECFILE;
    fs->inum_count = fs->last_inum - fs->first_inum + 1;


    /* Volume ID */
    for (fs->fs_id_used = 0; fs->fs_id_used < 4; fs->fs_id_used++) {
        if (ftype == TSK_FS_TYPE_FAT32)
            fs->fs_id[fs->fs_id_used] =
                fatsb->a.f32.vol_id[fs->fs_id_used];
        else
            fs->fs_id[fs->fs_id_used] =
                fatsb->a.f16.vol_id[fs->fs_id_used];
    }

    /*
     * Set the function pointers  
     */

    fs->block_walk = fatfs_block_walk;
    fs->block_getflags = fatfs_block_getflags;

    fs->inode_walk = fatfs_inode_walk;
    fs->istat = fatfs_istat;
    fs->file_add_meta = fatfs_inode_lookup;

    fs->get_default_attr_type = fatfs_get_default_attr_type;
    fs->load_attrs = fatfs_make_data_run;

    fs->dir_open_meta = fatfs_dir_open_meta;
    fs->name_cmp = fatfs_name_cmp;

    fs->fsstat = fatfs_fsstat;
    fs->fscheck = fatfs_fscheck;

    fs->close = fatfs_close;

    fs->jblk_walk = fatfs_jblk_walk;
    fs->jentry_walk = fatfs_jentry_walk;
    fs->jopen = fatfs_jopen;
    fs->journ_inum = 0;

    // initialize the caches
    tsk_init_lock(&fatfs->cache_lock);
    tsk_init_lock(&fatfs->dir_lock);
    fatfs->inum2par = NULL;

    return (fs);
}
>>>>>>> 3da3bcb2
<|MERGE_RESOLUTION|>--- conflicted
+++ resolved
@@ -80,7 +80,7 @@
                 tsk_error_set_errno(TSK_ERR_FS_READ);
             }
             tsk_error_set_errstr2("%s: boot sector", func_name);
-			free(fatfs);
+			tsk_fs_free((TSK_FS_INFO *)fatfs);
 			return NULL;
         }
 
@@ -98,7 +98,7 @@
                 if (tsk_verbose) {
                     fprintf(stderr, "%s: Incorrect FATFS magic\n", func_name);
 				}
-				free(fatfs);
+				tsk_fs_free((TSK_FS_INFO *)fatfs);
 				return NULL;
             }
         }
@@ -117,8 +117,9 @@
 		(a_ftype == TSK_FS_TYPE_EXFAT && exfatfs_open(fatfs) == 0) ||
 		(fatxxfs_open(fatfs) == 0)) {
     	return (TSK_FS_INFO*)fatfs;
-	} else {
-        free(fatfs);
+	} 
+    else {
+        tsk_fs_free((TSK_FS_INFO *)fatfs);
 		return NULL;
     }
 }
@@ -813,522 +814,3 @@
 	
     tsk_fs_free(fs);
 }
-<<<<<<< HEAD
-=======
-
-
-/**
- * \internal
- * Open part of a disk image as a FAT file system. 
- *
- * @param img_info Disk image to analyze
- * @param offset Byte offset where FAT file system starts
- * @param ftype Specific type of FAT file system
- * @param test NOT USED
- * @returns NULL on error or if data is not a FAT file system
- */
-TSK_FS_INFO *
-fatfs_open(TSK_IMG_INFO * img_info, TSK_OFF_T offset,
-    TSK_FS_TYPE_ENUM ftype, uint8_t test)
-{
-    char *myname = "fatfs_open";
-    FATFS_INFO *fatfs;
-    unsigned int len;
-    TSK_FS_INFO *fs;
-    fatfs_sb *fatsb;
-    TSK_DADDR_T sectors;
-    ssize_t cnt;
-    int i;
-    uint8_t used_backup_boot = 0;       // set to 1 if we used the backup boot sector
-
-    // clean up any error messages that are lying around
-    tsk_error_reset();
-
-    if (TSK_FS_TYPE_ISFAT(ftype) == 0) {
-        tsk_error_reset();
-        tsk_error_set_errno(TSK_ERR_FS_ARG);
-        tsk_error_set_errstr("%s: Invalid FS Type", myname);
-        return NULL;
-    }
-
-    if ((fatfs = (FATFS_INFO *) tsk_fs_malloc(sizeof(*fatfs))) == NULL)
-        return NULL;
-
-    fs = &(fatfs->fs_info);
-    fs->ftype = ftype;
-
-    fs->img_info = img_info;
-    fs->offset = offset;
-    fs->tag = TSK_FS_INFO_TAG;
-
-    /*
-     * Read the super block.
-     */
-    len = sizeof(fatfs_sb);
-    fatsb = fatfs->sb = (fatfs_sb *) tsk_malloc(len);
-    if (fatsb == NULL) {
-        fs->tag = 0;
-        tsk_fs_free((TSK_FS_INFO *)fatfs);
-        return NULL;
-    }
-
-    /* Look for the boot sector. We loop because
-     * we will try the backup if the first fails.
-     * Only FAT32 has a backup though...*/
-    for (i = 0; i < 2; i++) {
-        TSK_OFF_T sb_off;
-
-        if (i == 0)
-            sb_off = 0;
-        else
-            sb_off = 6 * img_info->sector_size; // the backup is located in sector 6
-
-        cnt = tsk_fs_read(fs, sb_off, (char *) fatsb, len);
-        if (cnt != len) {
-            if (cnt >= 0) {
-                tsk_error_reset();
-                tsk_error_set_errno(TSK_ERR_FS_READ);
-            }
-            tsk_error_set_errstr2("%s: boot sector", myname);
-            fs->tag = 0;
-            free(fatfs->sb);
-            tsk_fs_free((TSK_FS_INFO *)fatfs);
-            return NULL;
-        }
-
-        /* Check the magic value and ID endian ordering */
-        if (tsk_fs_guessu16(fs, fatsb->magic, FATFS_FS_MAGIC)) {
-
-            // if the magic value is 0, then we will try the backup
-            if ((i == 0)
-                && (tsk_getu16(TSK_LIT_ENDIAN, fatsb->magic) == 0)) {
-                continue;
-            }
-            else {
-                fs->tag = 0;
-                free(fatsb);
-                tsk_fs_free((TSK_FS_INFO *)fatfs);
-                tsk_error_reset();
-                tsk_error_set_errno(TSK_ERR_FS_MAGIC);
-                tsk_error_set_errstr("Not a FATFS file system (magic)");
-                if (tsk_verbose)
-                    fprintf(stderr, "fatfs_open: Incorrect FATFS magic\n");
-                return NULL;
-            }
-        }
-        // found the magic
-        else {
-            if (sb_off) {
-                used_backup_boot = 1;
-                if (tsk_verbose)
-                    fprintf(stderr,
-                        "fatfs_open: Using backup boot sector\n");
-            }
-            break;
-        }
-    }
-
-    fs->dev_bsize = img_info->sector_size;
-
-    /* Calculate block sizes and layout info */
-    // sector size
-    fatfs->ssize = tsk_getu16(fs->endian, fatsb->ssize);
-    if (fatfs->ssize == 512) {
-        fatfs->ssize_sh = 9;
-    }
-    else if (fatfs->ssize == 1024) {
-        fatfs->ssize_sh = 10;
-    }
-    else if (fatfs->ssize == 2048) {
-        fatfs->ssize_sh = 11;
-    }
-    else if (fatfs->ssize == 4096) {
-        fatfs->ssize_sh = 12;
-    }
-    else {
-        tsk_error_reset();
-        tsk_error_set_errno(TSK_ERR_FS_MAGIC);
-        tsk_error_set_errstr
-            ("Error: sector size (%d) is not a multiple of device size (%d)\nDo you have a disk image instead of a partition image?",
-            fatfs->ssize, fs->dev_bsize);
-        if (tsk_verbose)
-            fprintf(stderr, "fatfs_open: Invalid sector size (%d)\n",
-                fatfs->ssize);
-        fs->tag = 0;
-        free(fatsb);
-        tsk_fs_free((TSK_FS_INFO *)fatfs);
-        return NULL;
-    }
-
-    // cluster size 
-    fatfs->csize = fatsb->csize;
-    if ((fatfs->csize != 0x01) &&
-        (fatfs->csize != 0x02) &&
-        (fatfs->csize != 0x04) &&
-        (fatfs->csize != 0x08) &&
-        (fatfs->csize != 0x10) &&
-        (fatfs->csize != 0x20) &&
-        (fatfs->csize != 0x40) && (fatfs->csize != 0x80)) {
-        if (tsk_verbose)
-            fprintf(stderr, "fatfs_open: Invalid cluster size (%d)\n",
-                fatfs->csize);
-        fs->tag = 0;
-        free(fatsb);
-        tsk_fs_free((TSK_FS_INFO *)fatfs);
-        tsk_error_reset();
-        tsk_error_set_errno(TSK_ERR_FS_MAGIC);
-        tsk_error_set_errstr("Not a FATFS file system (cluster size)");
-        return NULL;
-    }
-
-    // number of FAT tables
-    fatfs->numfat = fatsb->numfat;
-    if ((fatfs->numfat == 0) || (fatfs->numfat > 8)) {
-        if (tsk_verbose)
-            fprintf(stderr, "fatfs_open: Invalid number of FATS (%d)\n",
-                fatfs->numfat);
-        fs->tag = 0;
-        free(fatsb);
-        tsk_fs_free((TSK_FS_INFO *)fatfs);
-        tsk_error_reset();
-        tsk_error_set_errno(TSK_ERR_FS_MAGIC);
-        tsk_error_set_errstr("Not a FATFS file system (number of FATs)");
-        return NULL;
-    }
-
-    /* We can't do a sanity check on this b.c. TSK_FS_TYPE_FAT32 has a value of 0 */
-    /* num of root entries */
-    fatfs->numroot = tsk_getu16(fs->endian, fatsb->numroot);
-
-
-    /* if sectors16 is 0, then the number of sectors is stored in sectors32 */
-    if (0 == (sectors = tsk_getu16(fs->endian, fatsb->sectors16)))
-        sectors = tsk_getu32(fs->endian, fatsb->sectors32);
-
-    /* if secperfat16 is 0, then read sectperfat32 */
-    if (0 == (fatfs->sectperfat =
-            tsk_getu16(fs->endian, fatsb->sectperfat16)))
-        fatfs->sectperfat =
-            tsk_getu32(fs->endian, fatsb->a.f32.sectperfat32);
-
-    if (fatfs->sectperfat == 0) {
-        if (tsk_verbose)
-            fprintf(stderr,
-                "fatfs_open: Invalid number of sectors per FAT (%d)\n",
-                fatfs->sectperfat);
-        fs->tag = 0;
-        free(fatsb);
-        tsk_fs_free((TSK_FS_INFO *)fatfs);
-        tsk_error_reset();
-        tsk_error_set_errno(TSK_ERR_FS_MAGIC);
-        tsk_error_set_errstr
-            ("Not a FATFS file system (invalid sectors per FAT)");
-        return NULL;
-    }
-
-    fatfs->firstfatsect = tsk_getu16(fs->endian, fatsb->reserved);
-    if ((fatfs->firstfatsect == 0) || (fatfs->firstfatsect > sectors)) {
-        tsk_error_reset();
-        tsk_error_set_errno(TSK_ERR_FS_WALK_RNG);
-        tsk_error_set_errstr
-            ("Not a FATFS file system (invalid first FAT sector %"
-            PRIuDADDR ")", fatfs->firstfatsect);
-        if (tsk_verbose)
-            fprintf(stderr,
-                "fatfs_open: Invalid first FAT (%" PRIuDADDR ")\n",
-                fatfs->firstfatsect);
-
-        fs->tag = 0;
-        free(fatsb);
-        tsk_fs_free((TSK_FS_INFO *)fatfs);
-        return NULL;
-    }
-
-    /* Calculate the block info
-     * 
-     * The sector of the begining of the data area  - which is 
-     * after all of the FATs
-     *
-     * For TSK_FS_TYPE_FAT12 and TSK_FS_TYPE_FAT16, the data area starts with the root
-     * directory entries and then the first cluster.  For TSK_FS_TYPE_FAT32,
-     * the data area starts with clusters and the root directory
-     * is somewhere in the data area
-     */
-    fatfs->firstdatasect = fatfs->firstfatsect +
-        fatfs->sectperfat * fatfs->numfat;
-
-    /* The sector where the first cluster is located.  It will be used
-     * to translate cluster addresses to sector addresses 
-     *
-     * For TSK_FS_TYPE_FAT32, the first cluster is the start of the data area and
-     * it is after the root directory for TSK_FS_TYPE_FAT12 and TSK_FS_TYPE_FAT16.  At this
-     * point in the program, numroot is set to 0 for TSK_FS_TYPE_FAT32
-     */
-    fatfs->firstclustsect = fatfs->firstdatasect +
-        ((fatfs->numroot * 32 + fatfs->ssize - 1) / fatfs->ssize);
-
-    /* total number of clusters */
-    fatfs->clustcnt = (sectors - fatfs->firstclustsect) / fatfs->csize;
-
-    /* the first cluster is #2, so the final cluster is: */
-    fatfs->lastclust = 1 + fatfs->clustcnt;
-
-
-    /* identify the FAT type by the total number of data clusters
-     * this calculation is from the MS FAT Overview Doc
-     *
-     * A FAT file system made by another OS could use different values
-     */
-    if (ftype == TSK_FS_TYPE_FAT_DETECT) {
-
-        if (fatfs->clustcnt < 4085) {
-            ftype = TSK_FS_TYPE_FAT12;
-        }
-        else if (fatfs->clustcnt < 65525) {
-            ftype = TSK_FS_TYPE_FAT16;
-        }
-        else {
-            ftype = TSK_FS_TYPE_FAT32;
-        }
-
-        fatfs->fs_info.ftype = ftype;
-    }
-
-    /* Some sanity checks */
-    else {
-        if ((ftype == TSK_FS_TYPE_FAT12)
-            && (fatfs->clustcnt >= 4085)) {
-            fs->tag = 0;
-            free(fatsb);
-            tsk_fs_free((TSK_FS_INFO *)fatfs);
-            tsk_error_reset();
-            tsk_error_set_errno(TSK_ERR_FS_MAGIC);
-            tsk_error_set_errstr
-                ("Too many sectors for TSK_FS_TYPE_FAT12: try auto-detect mode");
-            if (tsk_verbose)
-                fprintf(stderr,
-                    "fatfs_open: Too many sectors for FAT12\n");
-            return NULL;
-        }
-    }
-
-    if ((ftype == TSK_FS_TYPE_FAT32) && (fatfs->numroot != 0)) {
-        fs->tag = 0;
-        free(fatsb);
-        tsk_fs_free((TSK_FS_INFO *)fatfs);
-        tsk_error_reset();
-        tsk_error_set_errno(TSK_ERR_FS_MAGIC);
-        tsk_error_set_errstr
-            ("Invalid TSK_FS_TYPE_FAT32 image (numroot != 0)");
-        if (tsk_verbose)
-            fprintf(stderr, "fatfs_open: numroom != 0 for FAT32\n");
-        return NULL;
-    }
-
-    if ((ftype != TSK_FS_TYPE_FAT32) && (fatfs->numroot == 0)) {
-        fs->tag = 0;
-        free(fatsb);
-        tsk_fs_free((TSK_FS_INFO *)fatfs);
-        tsk_error_reset();
-        tsk_error_set_errno(TSK_ERR_FS_MAGIC);
-        tsk_error_set_errstr
-            ("Invalid FAT image (numroot == 0, and not TSK_FS_TYPE_FAT32)");
-        if (tsk_verbose)
-            fprintf(stderr, "fatfs_open: numroom == 0 and not FAT32\n");
-        return NULL;
-    }
-
-    /* additional sanity checks if we think we are using the backup boot sector.
-     * The scenario to prevent here is if fat_open is called 6 sectors before the real start
-     * of the file system, then we want to detect that it was not a backup that we saw.  
-     */
-    if (used_backup_boot) {
-        // only FAT32 has backup boot sectors..
-        if (ftype != TSK_FS_TYPE_FAT32) {
-            fs->tag = 0;
-            free(fatsb);
-            tsk_fs_free((TSK_FS_INFO *)fatfs);
-            tsk_error_reset();
-            tsk_error_set_errno(TSK_ERR_FS_MAGIC);
-            tsk_error_set_errstr
-                ("Invalid FAT image (Used what we thought was a backup boot sector, but it is not TSK_FS_TYPE_FAT32)");
-            if (tsk_verbose)
-                fprintf(stderr,
-                    "fatfs_open: Had to use backup boot sector, but this isn't FAT32\n");
-            return NULL;
-        }
-        if (fatfs->numroot > 1) {
-            uint8_t buf1[512];
-            uint8_t buf2[512];
-            int i2;
-            int numDiffs;
-
-            cnt =
-                tsk_fs_read(fs, fatfs->firstfatsect * fatfs->ssize,
-                (char *) buf1, 512);
-            if (cnt != 512) {
-                if (cnt >= 0) {
-                    tsk_error_reset();
-                    tsk_error_set_errno(TSK_ERR_FS_READ);
-                }
-                tsk_error_set_errstr2("%s: FAT1", myname);
-                fs->tag = 0;
-                free(fatfs->sb);
-                tsk_fs_free((TSK_FS_INFO *)fatfs);
-                return NULL;
-            }
-
-            cnt =
-                tsk_fs_read(fs,
-                (fatfs->firstfatsect + fatfs->sectperfat) * fatfs->ssize,
-                (char *) buf2, 512);
-            if (cnt != 512) {
-                if (cnt >= 0) {
-                    tsk_error_reset();
-                    tsk_error_set_errno(TSK_ERR_FS_READ);
-                }
-                tsk_error_set_errstr2("%s: FAT2", myname);
-                fs->tag = 0;
-                free(fatfs->sb);
-                tsk_fs_free((TSK_FS_INFO *)fatfs);
-                return NULL;
-            }
-
-            numDiffs = 0;
-            for (i2 = 0; i2 < 512; i2++) {
-                if (buf1[i2] != buf2[i2]) {
-                    numDiffs++;
-                }
-            }
-            if (numDiffs > 25) {
-                fs->tag = 0;
-                free(fatsb);
-                tsk_fs_free((TSK_FS_INFO *)fatfs);
-                tsk_error_reset();
-                tsk_error_set_errno(TSK_ERR_FS_MAGIC);
-                tsk_error_set_errstr
-                    ("Invalid FAT image (Too many differences between FATS from guessing (%d diffs))",
-                    numDiffs);
-                if (tsk_verbose)
-                    fprintf(stderr,
-                        "fatfs_open: Too many differences in FAT from guessing (%d diffs)\n",
-                        numDiffs);
-                return NULL;
-            }
-        }
-    }
-
-
-    /* Set the mask to use on the cluster values */
-    if (ftype == TSK_FS_TYPE_FAT12) {
-        fatfs->mask = FATFS_12_MASK;
-    }
-    else if (ftype == TSK_FS_TYPE_FAT16) {
-        fatfs->mask = FATFS_16_MASK;
-    }
-    else if (ftype == TSK_FS_TYPE_FAT32) {
-        fatfs->mask = FATFS_32_MASK;
-    }
-    else {
-        fs->tag = 0;
-        free(fatsb);
-        tsk_fs_free((TSK_FS_INFO *)fatfs);
-        tsk_error_reset();
-        tsk_error_set_errno(TSK_ERR_FS_ARG);
-        tsk_error_set_errstr("Unknown FAT type in fatfs_open: %d\n",
-            ftype);
-        return NULL;
-    }
-    fs->duname = "Sector";
-
-    /* the root directories are always after the FAT for TSK_FS_TYPE_FAT12 and TSK_FS_TYPE_FAT16,
-     * but are dynamically located for TSK_FS_TYPE_FAT32
-     */
-    if (ftype == TSK_FS_TYPE_FAT32)
-        fatfs->rootsect = FATFS_CLUST_2_SECT(fatfs,
-            tsk_getu32(fs->endian, fatsb->a.f32.rootclust));
-    else
-        fatfs->rootsect = fatfs->firstdatasect;
-
-    for (i = 0; i < FAT_CACHE_N; i++) {
-        fatfs->fatc_addr[i] = 0;
-        fatfs->fatc_ttl[i] = 0;
-    }
-
-    /*
-     * block calculations : although there are no blocks in fat, we will
-     * use these fields for sector calculations
-     */
-    fs->first_block = 0;
-    fs->block_count = sectors;
-    fs->last_block = fs->last_block_act = fs->block_count - 1;
-    fs->block_size = fatfs->ssize;
-
-    // determine the last block we have in this image
-    if ((TSK_DADDR_T) ((img_info->size - offset) / fs->block_size) <
-        fs->block_count)
-        fs->last_block_act =
-            (img_info->size - offset) / fs->block_size - 1;
-
-    /*
-     * inode calculations
-     */
-
-    /* maximum number of dentries in a sector & cluster */
-    fatfs->dentry_cnt_se = fatfs->ssize / sizeof(fatfs_dentry);
-    fatfs->dentry_cnt_cl = fatfs->dentry_cnt_se * fatfs->csize;
-
-    fs->root_inum = FATFS_ROOTINO;
-    fs->first_inum = FATFS_FIRSTINO;
-    // Add on extras for Orphan and special files
-    fs->last_inum =
-        (FATFS_SECT_2_INODE(fatfs,
-            fs->last_block_act + 1) - 1) + FATFS_NUM_SPECFILE;
-    fs->inum_count = fs->last_inum - fs->first_inum + 1;
-
-
-    /* Volume ID */
-    for (fs->fs_id_used = 0; fs->fs_id_used < 4; fs->fs_id_used++) {
-        if (ftype == TSK_FS_TYPE_FAT32)
-            fs->fs_id[fs->fs_id_used] =
-                fatsb->a.f32.vol_id[fs->fs_id_used];
-        else
-            fs->fs_id[fs->fs_id_used] =
-                fatsb->a.f16.vol_id[fs->fs_id_used];
-    }
-
-    /*
-     * Set the function pointers  
-     */
-
-    fs->block_walk = fatfs_block_walk;
-    fs->block_getflags = fatfs_block_getflags;
-
-    fs->inode_walk = fatfs_inode_walk;
-    fs->istat = fatfs_istat;
-    fs->file_add_meta = fatfs_inode_lookup;
-
-    fs->get_default_attr_type = fatfs_get_default_attr_type;
-    fs->load_attrs = fatfs_make_data_run;
-
-    fs->dir_open_meta = fatfs_dir_open_meta;
-    fs->name_cmp = fatfs_name_cmp;
-
-    fs->fsstat = fatfs_fsstat;
-    fs->fscheck = fatfs_fscheck;
-
-    fs->close = fatfs_close;
-
-    fs->jblk_walk = fatfs_jblk_walk;
-    fs->jentry_walk = fatfs_jentry_walk;
-    fs->jopen = fatfs_jopen;
-    fs->journ_inum = 0;
-
-    // initialize the caches
-    tsk_init_lock(&fatfs->cache_lock);
-    tsk_init_lock(&fatfs->dir_lock);
-    fatfs->inum2par = NULL;
-
-    return (fs);
-}
->>>>>>> 3da3bcb2
