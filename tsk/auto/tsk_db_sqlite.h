--- conflicted
+++ resolved
@@ -236,11 +236,7 @@
     
     void storeObjId(const int64_t & fsObjId, const TSK_FS_FILE *fs_file, const char *path, const int64_t & objId);
     int64_t findParObjId(const TSK_FS_FILE * fs_file, const char *path, const int64_t & fsObjId);
-<<<<<<< HEAD
-    uint32_t TskDbSqlite::hash(const unsigned char *str);
-=======
     uint32_t hash(const unsigned char *str);
->>>>>>> 44b5529a
     sqlite3 *m_db;
     TSK_TCHAR m_dbFilePath[1024];
     char m_dbFilePathUtf8[1024];
