--- conflicted
+++ resolved
@@ -37,19 +37,16 @@
 	private Content parent;
 	private String uniquePath;
 	protected long parentId;
-<<<<<<< HEAD
 	private volatile boolean hasChildren;
 	private volatile boolean checkedHasChildren;
 	private volatile int childrenCount;
 	
-=======
->>>>>>> 9382b1d4
 
 	protected AbstractContent(SleuthkitCase db, long obj_id, String name) {
 		this.db = db;
 		this.objId = obj_id;
 		this.name = name;
-		this.parentId = -1;
+		this.parentId = UNKNOWN_ID;
 		
 		checkedHasChildren = false;
 		hasChildren = false;
@@ -244,17 +241,39 @@
 
 	public String toString(boolean preserveState){
 		if (preserveState) {
-			return "AbstractContent [\t" + "objId " + String.format("%010d", objId) + "\t" + "name " + name + "\t" + "parentId " + parentId + "\t" + "uniquePath " + uniquePath + "]\t";
+			return "AbstractContent [\t" + "objId " + String.format("%010d", objId) + "\t" 
+					+ "name " + name + "\t" + "parentId " + parentId + "\t" 
+					+ "\t" + "checkedHasChildren" + checkedHasChildren 
+					+ "\t" + "hasChildren" + hasChildren 
+					+ "\t" + "childrenCount" + childrenCount 
+					+ "uniquePath " + uniquePath + "]\t";
 		} else {
 			try {
 				if (getParent() != null) {
-					return "AbstractContent [\t" + "objId " + String.format("%010d", objId) + "\t" + "name " + name + "\t" + "getUniquePath " + getUniquePath() + "\t" + "getParent " + getParent().getId() + "]\t";
+					return "AbstractContent [\t" + "objId " + String.format("%010d", objId) 
+							+ "\t" + "name " + name 
+								+ "\t" + "checkedHasChildren" + checkedHasChildren 
+								+ "\t" + "hasChildren" + hasChildren 
+								+ "\t" + "childrenCount" + childrenCount 
+							+ "\t" + "getUniquePath " + getUniquePath() 
+							+ "\t" + "getParent " + getParent().getId() + "]\t";
 				} else {
-					return "AbstractContent [\t" + "objId " + String.format("%010d", objId) + "\t" + "name " + name + "\t" + "uniquePath " + getUniquePath() + "\t" + "parentId " + parentId + "]\t";
+					return "AbstractContent [\t" + "objId " 
+							+ String.format("%010d", objId) + "\t" + "name " + name 
+								+ "\t" + "checkedHasChildren" + checkedHasChildren 
+								+ "\t" + "hasChildren" + hasChildren 
+								+ "\t" + "childrenCount" + childrenCount 
+							+ "\t" + "uniquePath " + getUniquePath() 
+							+ "\t" + "parentId " + parentId + "]\t";
 				}
 			} catch (TskCoreException ex) {
 				Logger.getLogger(AbstractContent.class.getName()).log(Level.SEVERE, "Could not find Parent", ex);
-				return "AbstractContent [\t" + "objId " + String.format("%010d", objId) + "\t" + "name " + name + "\t" + "parentId " + parentId + "\t" + "uniquePath " + uniquePath + "]\t";
+				return "AbstractContent [\t" + "objId " + String.format("%010d", objId) + "\t" 
+					+ "name " + name + "\t" + "parentId " + parentId + "\t" 
+					+ "\t" + "checkedHasChildren" + checkedHasChildren 
+					+ "\t" + "hasChildren" + hasChildren 
+					+ "\t" + "childrenCount" + childrenCount 
+					+ "uniquePath " + uniquePath + "]\t";
 			}
 		}
 	}
