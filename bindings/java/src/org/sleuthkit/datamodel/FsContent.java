--- conflicted
+++ resolved
@@ -167,13 +167,7 @@
 		}
 		synchronized (this) {
 			if (fileHandle == 0) {
-<<<<<<< HEAD
-				fileHandle = 
-						SleuthkitJNI.openFile(getFileSystem().getFileSystemHandle(), metaAddr, attrType, attrId);
-=======
-				fileHandle =
-						SleuthkitJNI.openFile(parentFileSystem.getFileSystemHandle(), metaAddr, attrType, attrId);
->>>>>>> 0cc42514
+				fileHandle = SleuthkitJNI.openFile(getFileSystem().getFileSystemHandle(), metaAddr, attrType, attrId);
 			}
 		}
 		return SleuthkitJNI.readFile(fileHandle, buf, offset, len);
