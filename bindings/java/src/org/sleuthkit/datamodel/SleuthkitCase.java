--- conflicted
+++ resolved
@@ -108,71 +108,9 @@
 	private static final String SQL_ERROR_LIMIT_GROUP = "54";
 	private static final String SQL_ERROR_INTERNAL_GROUP = "xx";
 	private static final int MIN_USER_DEFINED_TYPE_ID = 10000;
-<<<<<<< HEAD
-
-	private static final Set<String> CORE_TABLE_NAMES = new HashSet<String>(Arrays.asList(
-			"tsk_events",
-			"tsk_event_types",
-			"tsk_examiners",
-			"tsk_db_info",
-			"tsk_objects",
-			"tsk_image_info",
-			"tsk_image_names",
-			"tsk_vs_info",
-			"tsk_vs_parts",
-			"tsk_fs_info",
-			"tsk_file_layout",
-			"tsk_files",
-			"tsk_files_path",
-			"tsk_files_derived",
-			"tsk_files_derived_method",
-			"tag_names",
-			"content_tags",
-			"blackboard_artifact_tags",
-			"blackboard_artifacts",
-			"blackboard_attributes",
-			"blackboard_artifact_types",
-			"blackboard_attribute_types",
-			"data_source_info",
-			"file_encoding_types",
-			"ingest_module_types",
-			"ingest_job_status_types",
-			"ingest_modules",
-			"ingest_jobs",
-			"ingest_job_modules",
-			"account_types",
-			"accounts",
-			"account_relationships",
-			"review_statuses",
-			"reports"));
-
-	private static final Set<String> CORE_INDEX_NAMES = new HashSet<String>(Arrays.asList(
-			"parObjId",
-			"layout_objID",
-			"artifact_objID",
-			"artifact_artifact_objID",
-			"artifact_typeID",
-			"attrsArtifactID",
-			"mime_type",
-			"file_extension",
-			"relationships_account1",
-			"relationships_account2",
-			"relationships_relationship_source_obj_id",
-			"relationships_date_time",
-			"relationships_relationship_type",
-			"relationships_data_source_obj_id",
-			"events_data_source_obj_id",
-			"events_event_id_hash_hit",
-			"events_event_id_tagged",
-			"events_file_obj_id",
-			"events_artifact_id",
-			"events_sub_type_short_description_time",
-			"events_base_type_short_description_time",
-			"events_time",
-			"events_known_state"
-	));
-=======
 	private static final String[] CORE_TABLE_NAMES = new String[]{
+		"tsk_events",
+		"tsk_event_types",
 		"tsk_db_info",
 		"tsk_objects",
 		"tsk_image_info",
@@ -203,7 +141,7 @@
 		"accounts",
 		"account_relationships",
 		"review_statuses",
-		"reports"};
+		"reports,"};
 	private static final Set<String> CORE_TABLE_NAMES_SET = new HashSet<String>(Arrays.asList(CORE_TABLE_NAMES));
 	private static final String[] CORE_INDEX_NAMES = new String[]{
 		"parObjId",
@@ -219,9 +157,16 @@
 		"relationships_relationship_source_obj_id",
 		"relationships_date_time",
 		"relationships_relationship_type",
-		"relationships_data_source_obj_id",};
+		"relationships_data_source_obj_id", "events_data_source_obj_id",
+		"events_event_id_hash_hit",
+		"events_event_id_tagged",
+		"events_file_obj_id",
+		"events_artifact_id",
+		"events_sub_type_short_description_time",
+		"events_base_type_short_description_time",
+		"events_time",
+		"events_known_state"};
 	private static final Set<String> CORE_INDEX_NAMES_SET = new HashSet<String>(Arrays.asList(CORE_INDEX_NAMES));
->>>>>>> 708ad0fb
 
 	private final ConnectionPool connections;
 	private final Map<Long, VirtualDirectory> rootIdsToCarvedFileDirs = new HashMap<>();
@@ -258,7 +203,6 @@
 
 	private final Object communicationsMgrInstanceLock = new Object();
 	private final Object blackboardInstanceLock = new Object();
-<<<<<<< HEAD
 	private final Object timelineMgrInstanceLock = new Object();
 
 	private final Map<String, Set<Long>> deviceIdToDatasourceObjIdMap = new HashMap<>();
@@ -276,12 +220,6 @@
 	void fireTSKEvent(Object event) {
 		eventBus.post(event);
 	}
-=======
-	private Blackboard blackboardInstance = null;
-	private CaseDbAccessManager dbAccessManagerInstance = null;
-
-	private final Map<String, Set<Long>> deviceIdToDatasourceObjIdMap = new HashMap<String, Set<Long>>();
->>>>>>> 708ad0fb
 
 	// Cache of frequently used content objects (e.g. data source, file system).
 	private final Map<Long, Content> frequentlyUsedContentMap = new HashMap<>();
@@ -418,8 +356,6 @@
 		initNextArtifactId();
 		updateDatabaseSchema(null);
 
-<<<<<<< HEAD
- 
 		try (CaseDbConnection connection = connections.getConnection()) {
 			initIngestModuleTypes(connection);
 			initIngestStatusTypes(connection);
@@ -428,17 +364,6 @@
 			populateHasChildrenMap(connection);
 			updateExaminers(connection);
 		}
-=======
-		CaseDbConnection connection = connections.getConnection();
-		initIngestModuleTypes(connection);
-		initIngestStatusTypes(connection);
-		initReviewStatuses(connection);
-		initEncodingTypes(connection);
-		populateHasChildrenMap(connection);
-
-		updateExaminers(connection);
-		connection.close();
->>>>>>> 708ad0fb
 	}
 
 	/**
@@ -456,12 +381,7 @@
 	 * @return set of core index names
 	 */
 	static Set<String> getCoreIndexNames() {
-<<<<<<< HEAD
-		return CORE_INDEX_NAMES;
-=======
 		return CORE_INDEX_NAMES_SET;
-
->>>>>>> 708ad0fb
 	}
 
 	/**
@@ -1709,31 +1629,32 @@
 			return schemaVersion;
 		}
 
-		acquireSingleUserCaseWriteLock();
-<<<<<<< HEAD
+	
+
+		String primaryKeyType;
+		String foreignKeyType;
+		switch (getDatabaseType()) {
+			case POSTGRESQL:
+				primaryKeyType = "BIGSERIAL";
+				foreignKeyType = "BIGINT";
+				break;
+			case SQLITE:
+				primaryKeyType = "INTEGER";
+				foreignKeyType = "INTEGER";
+				break;
+			default:
+				throw new TskCoreException("Unsupported data base type: " + getDatabaseType().toString());
+		}
+		
+			acquireSingleUserCaseWriteLock();
 		try (Statement statement = connection.createStatement();) {
-			statement.execute("ALTER TABLE content_tags ADD COLUMN user_name TEXT DEFAULT NULL");
-			statement.execute("ALTER TABLE blackboard_artifact_tags ADD COLUMN user_name TEXT DEFAULT NULL");
-
- 
-			String primaryKeyType;
-			switch (getDatabaseType()) {
-				case POSTGRESQL:
-					primaryKeyType = "BIGSERIAL";
-					break;
-				case SQLITE:
-					primaryKeyType = "INTEGER";
-					break;
-				default:
-					throw new TskCoreException("Unsupported data base type: " + getDatabaseType().toString());
-			}
-
-			// create examiners table
 			statement.execute("CREATE TABLE tsk_examiners ("
-					+ "examiner_id " + primaryKeyType + " PRIMARY KEY, "
+					+ " examiner_id " + primaryKeyType + " PRIMARY KEY, "
 					+ " login_name TEXT NOT NULL, "
 					+ " display_name TEXT, "
 					+ " UNIQUE(login_name) )");
+			statement.execute("ALTER TABLE content_tags ADD COLUMN examiner_id " + foreignKeyType + " REFERENCES tsk_examiners(examiner_id) DEFAULT NULL");
+			statement.execute("ALTER TABLE blackboard_artifact_tags ADD COLUMN examiner_id " + foreignKeyType + " REFERENCES tsk_examiners(examiner_id) DEFAULT NULL");
 
 			//create and initialize tsk_event_types tables
 			statement.execute("CREATE TABLE tsk_event_types ("
@@ -1788,20 +1709,6 @@
 			statement.execute("CREATE INDEX events_base_type_short_description_time ON tsk_events(base_type, short_description, time)");
 			statement.execute("CREATE INDEX events_time ON tsk_events(time)");
 			statement.execute("CREATE INDEX events_known_state ON tsk_events(known_state)");
-=======
-		try {
-
-			// create examiners table
-			if (this.dbType.equals(DbType.SQLITE)) {
-				statement.execute("CREATE TABLE tsk_examiners (examiner_id INTEGER PRIMARY KEY, login_name TEXT NOT NULL, display_name TEXT, UNIQUE(login_name) )");
-				statement.execute("ALTER TABLE content_tags ADD COLUMN examiner_id INTEGER REFERENCES tsk_examiners(examiner_id) DEFAULT NULL");
-				statement.execute("ALTER TABLE blackboard_artifact_tags ADD COLUMN examiner_id INTEGER REFERENCES tsk_examiners(examiner_id) DEFAULT NULL");
-			} else {
-				statement.execute("CREATE TABLE tsk_examiners (examiner_id BIGSERIAL PRIMARY KEY, login_name TEXT NOT NULL, display_name TEXT, UNIQUE(login_name))");
-				statement.execute("ALTER TABLE content_tags ADD COLUMN examiner_id BIGINT REFERENCES tsk_examiners(examiner_id) DEFAULT NULL");
-				statement.execute("ALTER TABLE blackboard_artifact_tags ADD COLUMN examiner_id BIGINT REFERENCES tsk_examiners(examiner_id) DEFAULT NULL");
-			}
->>>>>>> 708ad0fb
 
 			return new CaseDbSchemaVersionNumber(8, 1);
 		} finally {
@@ -1809,10 +1716,6 @@
 		}
 	}
 
-<<<<<<< HEAD
- 
-=======
->>>>>>> 708ad0fb
 	/**
 	 * Extract the extension from a file name.
 	 *
@@ -7580,9 +7483,10 @@
 	 *
 	 * @return A list of BlackboardArtifact objects.
 	 *
-	 * @throws SQLException Thrown if there is a problem iterating through the
-	 *                      result set.
-	 * @throws TskCoreException  Thrown if there is an error looking up the artifact type id
+	 * @throws SQLException     Thrown if there is a problem iterating through
+	 *                          the result set.
+	 * @throws TskCoreException Thrown if there is an error looking up the
+	 *                          artifact type id
 	 */
 	private List<BlackboardArtifact> resultSetToArtifacts(ResultSet rs) throws SQLException, TskCoreException {
 		ArrayList<BlackboardArtifact> artifacts = new ArrayList<BlackboardArtifact>();
@@ -7731,7 +7635,7 @@
 			connection.executeUpdate(statement, "UPDATE tsk_files " //NON-NLS
 					+ "SET known='" + fileKnown.getFileKnownValue() + "' " //NON-NLS
 					+ "WHERE obj_id=" + id); //NON-NLS
-			
+
 			file.setKnown(fileKnown);
 		} catch (SQLException ex) {
 			throw new TskCoreException("Error setting Known status.", ex);
@@ -8564,7 +8468,7 @@
 		acquireSingleUserCaseWriteLock();
 		ResultSet resultSet = null;
 		try {
-			Examiner currentExaminer= getCurrentExaminer();
+			Examiner currentExaminer = getCurrentExaminer();
 			// "INSERT INTO blackboard_artifact_tags (artifact_id, tag_name_id, comment, examiner_id) VALUES (?, ?, ?, ?)"), //NON-NLS
 			PreparedStatement statement = connection.getPreparedStatement(PREPARED_STATEMENT.INSERT_ARTIFACT_TAG, Statement.RETURN_GENERATED_KEYS);
 			statement.clearParameters();
@@ -10122,7 +10026,7 @@
 					}
 				}
 			}
-			
+
 			// rethrow the exception if we bailed because of too many retries
 			if (lastException != null) {
 				throw lastException;
