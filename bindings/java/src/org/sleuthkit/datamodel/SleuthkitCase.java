/*
 * Sleuth Kit Data Model
 *
 * Copyright 2011-2018 Basis Technology Corp.
 * Contact: carrier <at> sleuthkit <dot> org
 *
 * Licensed under the Apache License, Version 2.0 (the "License");
 * you may not use this file except in compliance with the License.
 * You may obtain a copy of the License at
 *
 *	 http://www.apache.org/licenses/LICENSE-2.0
 *
 * Unless required by applicable law or agreed to in writing, software
 * distributed under the License is distributed on an "AS IS" BASIS,
 * WITHOUT WARRANTIES OR CONDITIONS OF ANY KIND, either express or implied.
 * See the License for the specific language governing permissions and
 * limitations under the License.
 */
package org.sleuthkit.datamodel;

import com.google.common.collect.ImmutableSet;
import com.google.common.eventbus.EventBus;
import com.mchange.v2.c3p0.ComboPooledDataSource;
import com.mchange.v2.c3p0.DataSources;
import com.mchange.v2.c3p0.PooledDataSource;
import com.zaxxer.sparsebits.SparseBitSet;
import java.beans.PropertyVetoException;
import java.io.BufferedInputStream;
import java.io.BufferedOutputStream;
import java.io.File;
import java.io.FileInputStream;
import java.io.FileOutputStream;
import java.io.IOException;
import java.io.InputStream;
import java.io.OutputStream;
import java.io.UnsupportedEncodingException;
import java.net.InetAddress;
import java.net.URLEncoder;
import java.nio.charset.StandardCharsets;
import java.nio.file.Paths;
import java.sql.Connection;
import java.sql.DriverManager;
import java.sql.PreparedStatement;
import java.sql.ResultSet;
import java.sql.SQLException;
import java.sql.Statement;
import java.text.SimpleDateFormat;
import java.util.ArrayList;
import java.util.Arrays;
import java.util.Collection;
import java.util.Collections;
import java.util.Date;
import java.util.EnumMap;
import java.util.HashMap;
import java.util.HashSet;
import java.util.LinkedHashMap;
import java.util.List;
import java.util.Map;
import java.util.MissingResourceException;
import java.util.ResourceBundle;
import java.util.Set;
import java.util.UUID;
import java.util.concurrent.ConcurrentHashMap;
import java.util.concurrent.locks.ReentrantReadWriteLock;
import java.util.logging.Level;
import java.util.logging.Logger;
import org.postgresql.util.PSQLState;
import org.sleuthkit.datamodel.BlackboardArtifact.ARTIFACT_TYPE;
import org.sleuthkit.datamodel.BlackboardAttribute.ATTRIBUTE_TYPE;
import org.sleuthkit.datamodel.BlackboardAttribute.TSK_BLACKBOARD_ATTRIBUTE_VALUE_TYPE;
import org.sleuthkit.datamodel.IngestJobInfo.IngestJobStatusType;
import org.sleuthkit.datamodel.IngestModuleInfo.IngestModuleType;
import org.sleuthkit.datamodel.SleuthkitJNI.CaseDbHandle.AddImageProcess;
import org.sleuthkit.datamodel.TskData.DbType;
import org.sleuthkit.datamodel.TskData.FileKnown;
import org.sleuthkit.datamodel.TskData.ObjectType;
import org.sleuthkit.datamodel.TskData.TSK_DB_FILES_TYPE_ENUM;
import org.sleuthkit.datamodel.TskData.TSK_FS_META_FLAG_ENUM;
import org.sleuthkit.datamodel.TskData.TSK_FS_META_TYPE_ENUM;
import org.sleuthkit.datamodel.TskData.TSK_FS_NAME_FLAG_ENUM;
import org.sleuthkit.datamodel.TskData.TSK_FS_NAME_TYPE_ENUM;
import org.sqlite.SQLiteConfig;
import org.sqlite.SQLiteDataSource;
import org.sqlite.SQLiteJDBCLoader;

/**
 * Represents the case database with methods that provide abstractions for
 * database operations.
 */
public class SleuthkitCase {

	private static final int MAX_DB_NAME_LEN_BEFORE_TIMESTAMP = 47;

	/**
	 * This must be the same as TSK_SCHEMA_VER and TSK_SCHEMA_MINOR_VER in
	 * tsk/auto/tsk_db.h.
	 */
	private static final CaseDbSchemaVersionNumber CURRENT_DB_SCHEMA_VERSION
			= new CaseDbSchemaVersionNumber(8, 1);

	private static final long BASE_ARTIFACT_ID = Long.MIN_VALUE; // Artifact ids will start at the lowest negative value
	private static final Logger logger = Logger.getLogger(SleuthkitCase.class.getName());
	private static final ResourceBundle bundle = ResourceBundle.getBundle("org.sleuthkit.datamodel.Bundle");
	private static final int IS_REACHABLE_TIMEOUT_MS = 1000;
	private static final String SQL_ERROR_CONNECTION_GROUP = "08";
	private static final String SQL_ERROR_AUTHENTICATION_GROUP = "28";
	private static final String SQL_ERROR_PRIVILEGE_GROUP = "42";
	private static final String SQL_ERROR_RESOURCE_GROUP = "53";
	private static final String SQL_ERROR_LIMIT_GROUP = "54";
	private static final String SQL_ERROR_INTERNAL_GROUP = "xx";
	private static final int MIN_USER_DEFINED_TYPE_ID = 10000;
	private static final Set<String> CORE_TABLE_NAMES_SET = ImmutableSet.of(
		"tsk_events",
		"tsk_event_types",
		"tsk_db_info",
		"tsk_objects",
		"tsk_image_info",
		"tsk_image_names",
		"tsk_vs_info",
		"tsk_vs_parts",
		"tsk_fs_info",
		"tsk_file_layout",
		"tsk_files",
		"tsk_files_path",
		"tsk_files_derived",
		"tsk_files_derived_method",
		"tag_names",
		"content_tags",
		"blackboard_artifact_tags",
		"blackboard_artifacts",
		"blackboard_attributes",
		"blackboard_artifact_types",
		"blackboard_attribute_types",
		"data_source_info",
		"file_encoding_types",
		"ingest_module_types",
		"ingest_job_status_types",
		"ingest_modules",
		"ingest_jobs",
		"ingest_job_modules",
		"account_types",
		"accounts",
		"account_relationships",
		"review_statuses",
		"reports,");

	private static final Set<String> CORE_INDEX_NAMES_SET = ImmutableSet.of(
		"parObjId",
		"layout_objID",
		"artifact_objID",
		"artifact_artifact_objID",
		"artifact_typeID",
		"attrsArtifactID",
		"mime_type",
		"file_extension",
		"relationships_account1",
		"relationships_account2",
		"relationships_relationship_source_obj_id",
		"relationships_date_time",
		"relationships_relationship_type",
		"relationships_data_source_obj_id",
		"events_data_source_obj_id",
		"events_event_id_hash_hit",
		"events_event_id_tagged",
		"events_file_obj_id",
		"events_artifact_id",
		"events_sub_type_short_description_time",
		"events_base_type_short_description_time",
		"events_time",
		"events_known_state");

	private final ConnectionPool connections;
	private final Map<Long, VirtualDirectory> rootIdsToCarvedFileDirs = new HashMap<>();
	private final Map<Long, FileSystem> fileSystemIdMap = new HashMap<>(); // Cache for file system files.
	private final List<ErrorObserver> sleuthkitCaseErrorObservers = new ArrayList<>();
	private final String databaseName;
	private final String dbPath;
	private final DbType dbType;
	private final String caseDirPath;
	private SleuthkitJNI.CaseDbHandle caseHandle;
	private String dbBackupPath;
	private Map<Integer, BlackboardArtifact.Type> typeIdToArtifactTypeMap;
	private Map<Integer, BlackboardAttribute.Type> typeIdToAttributeTypeMap;
	private Map<String, BlackboardArtifact.Type> typeNameToArtifactTypeMap;
	private Map<String, BlackboardAttribute.Type> typeNameToAttributeTypeMap;

	/*
	 * First parameter is used to specify the SparseBitSet to use, as object IDs
	 * can be larger than the max size of a SparseBitSet
	 */
	private final Map<Long, SparseBitSet> hasChildrenBitSetMap = new HashMap<>();

	private long nextArtifactId; // Used to ensure artifact ids come from the desired range.
	// This read/write lock is used to implement a layer of locking on top of
	// the locking protocol provided by the underlying SQLite database. The Java
	// locking protocol improves performance for reasons that are not currently
	// understood. Note that the lock is contructed to use a fairness policy.
	private final ReentrantReadWriteLock rwLock = new ReentrantReadWriteLock(true);

	private CommunicationsManager communicationsMgrInstance;
	private TimelineManager timelineMgrInstance;
	private Blackboard blackboardInstance;
	private CaseDbAccessManager dbAccessManagerInstance;

	private final Object communicationsMgrInstanceLock = new Object();
	private final Object blackboardInstanceLock = new Object();
	private final Object timelineMgrInstanceLock = new Object();

	private final Map<String, Set<Long>> deviceIdToDatasourceObjIdMap = new HashMap<>();

	private final EventBus eventBus = new EventBus("SleuthkitCase-EventBus");

	public void registerForEvents(Object listener) {
		eventBus.register(listener);
	}

	public void unregisterForEvents(Object listener) {
		eventBus.unregister(listener);
	}

	void fireTSKEvent(Object event) {
		eventBus.post(event);
	}

	// Cache of frequently used content objects (e.g. data source, file system).
<<<<<<< HEAD
	private final Map<Long, Content> frequentlyUsedContentMap = new HashMap<>();
=======
	private final Map<Long, Content> frequentlyUsedContentMap = new HashMap<Long, Content>();
	
	private Examiner cachedCurrentExaminer = null;
>>>>>>> 193ee68c

	/**
	 * Attempts to connect to the database with the passed in settings, throws
	 * if the settings are not sufficient to connect to the database type
	 * indicated. Only attempts to connect to remote databases.
	 *
	 * When issues occur, it attempts to diagnose them by looking at the
	 * exception messages, returning the appropriate user-facing text for the
	 * exception received. This method expects the Exceptions messages to be in
	 * English and compares against English text.
	 *
	 * @param info The connection information
	 *
	 * @throws org.sleuthkit.datamodel.TskCoreException
	 */
	public static void tryConnect(CaseDbConnectionInfo info) throws TskCoreException {
		// Check if we can talk to the database.
		if (info.getHost() == null || info.getHost().isEmpty()) {
			throw new TskCoreException(bundle.getString("DatabaseConnectionCheck.MissingHostname")); //NON-NLS
		} else if (info.getPort() == null || info.getPort().isEmpty()) {
			throw new TskCoreException(bundle.getString("DatabaseConnectionCheck.MissingPort")); //NON-NLS
		} else if (info.getUserName() == null || info.getUserName().isEmpty()) {
			throw new TskCoreException(bundle.getString("DatabaseConnectionCheck.MissingUsername")); //NON-NLS
		} else if (info.getPassword() == null || info.getPassword().isEmpty()) {
			throw new TskCoreException(bundle.getString("DatabaseConnectionCheck.MissingPassword")); //NON-NLS
		}

		try {
			Class.forName("org.postgresql.Driver"); //NON-NLS
			Connection conn = DriverManager.getConnection("jdbc:postgresql://" + info.getHost() + ":" + info.getPort() + "/postgres", info.getUserName(), info.getPassword()); //NON-NLS
			if (conn != null) {
				conn.close();
			}
		} catch (SQLException ex) {
			String result;
			String sqlState = ex.getSQLState().toLowerCase();
			if (sqlState.startsWith(SQL_ERROR_CONNECTION_GROUP)) {
				try {
					if (InetAddress.getByName(info.getHost()).isReachable(IS_REACHABLE_TIMEOUT_MS)) {
						// if we can reach the host, then it's probably port problem
						result = bundle.getString("DatabaseConnectionCheck.Port"); //NON-NLS
					} else {
						result = bundle.getString("DatabaseConnectionCheck.HostnameOrPort"); //NON-NLS
					}
				} catch (IOException | MissingResourceException any) {
					// it may be anything
					result = bundle.getString("DatabaseConnectionCheck.Everything"); //NON-NLS
				}
			} else if (sqlState.startsWith(SQL_ERROR_AUTHENTICATION_GROUP)) {
				result = bundle.getString("DatabaseConnectionCheck.Authentication"); //NON-NLS
			} else if (sqlState.startsWith(SQL_ERROR_PRIVILEGE_GROUP)) {
				result = bundle.getString("DatabaseConnectionCheck.Access"); //NON-NLS
			} else if (sqlState.startsWith(SQL_ERROR_RESOURCE_GROUP)) {
				result = bundle.getString("DatabaseConnectionCheck.ServerDiskSpace"); //NON-NLS
			} else if (sqlState.startsWith(SQL_ERROR_LIMIT_GROUP)) {
				result = bundle.getString("DatabaseConnectionCheck.ServerRestart"); //NON-NLS
			} else if (sqlState.startsWith(SQL_ERROR_INTERNAL_GROUP)) {
				result = bundle.getString("DatabaseConnectionCheck.InternalServerIssue"); //NON-NLS
			} else {
				result = bundle.getString("DatabaseConnectionCheck.Connection"); //NON-NLS
			}
			throw new TskCoreException(result);
		} catch (ClassNotFoundException ex) {
			throw new TskCoreException(bundle.getString("DatabaseConnectionCheck.Installation")); //NON-NLS
		}
	}

	/**
	 * Private constructor, clients must use newCase() or openCase() method to
	 * create an instance of this class.
	 *
	 * @param dbPath     The full path to a SQLite case database file.
	 * @param caseHandle A handle to a case database object in the native code
	 *                   SleuthKit layer.
	 * @param dbType     The type of database we're dealing with
	 *
	 * @throws Exception
	 */
	private SleuthkitCase(String dbPath, SleuthkitJNI.CaseDbHandle caseHandle, DbType dbType) throws Exception {
		Class.forName("org.sqlite.JDBC");
		this.dbPath = dbPath;
		this.dbType = dbType;
		File dbFile = new File(dbPath);
		this.caseDirPath = dbFile.getParentFile().getAbsolutePath();
		this.databaseName = dbFile.getName();
		this.connections = new SQLiteConnections(dbPath);
		this.caseHandle = caseHandle;
		init();
		logSQLiteJDBCDriverInfo();
	}

	/**
	 * Private constructor, clients must use newCase() or openCase() method to
	 * create an instance of this class.
	 *
	 * @param host        The PostgreSQL database server.
	 * @param port        The port to use connect to the PostgreSQL database
	 *                    server.
	 * @param dbName      The name of the case database.
	 * @param userName    The user name to use to connect to the case database.
	 * @param password    The password to use to connect to the case database.
	 * @param caseHandle  A handle to a case database object in the native code
	 * @param dbType      The type of database we're dealing with SleuthKit
	 *                    layer.
	 * @param caseDirPath The path to the root case directory.
	 *
	 * @throws Exception
	 */
	private SleuthkitCase(String host, int port, String dbName, String userName, String password, SleuthkitJNI.CaseDbHandle caseHandle, String caseDirPath, DbType dbType) throws Exception {
		this.dbPath = "";
		this.databaseName = dbName;
		this.dbType = dbType;
		this.caseDirPath = caseDirPath;
		this.connections = new PostgreSQLConnections(host, port, dbName, userName, password);
		this.caseHandle = caseHandle;
		init();
	}

	private void init() throws Exception {
		typeIdToArtifactTypeMap = new ConcurrentHashMap<>();
		typeIdToAttributeTypeMap = new ConcurrentHashMap<>();
		typeNameToArtifactTypeMap = new ConcurrentHashMap<>();
		typeNameToAttributeTypeMap = new ConcurrentHashMap<>();

		/*
		 * The following methods need to be called before updateDatabaseSchema
		 * due to the way that updateFromSchema2toSchema3 was implemented.
		 */
		initBlackboardArtifactTypes();
		initBlackboardAttributeTypes();
		initNextArtifactId();
		updateDatabaseSchema(null);

		try (CaseDbConnection connection = connections.getConnection()) {
			initIngestModuleTypes(connection);
			initIngestStatusTypes(connection);
			initReviewStatuses(connection);
			initEncodingTypes(connection);
			populateHasChildrenMap(connection);
			updateExaminers(connection);
		}
	}

	/**
	 * Returns a set of core table names in the SleuthKit Case database.
	 *
	 * @return set of core table names
	 */
	static Set<String> getCoreTableNames() {
		return CORE_TABLE_NAMES_SET;
	}

	/**
	 * Returns a set of core index names in the SleuthKit case database.
	 *
	 * @return set of core index names
	 */
	static Set<String> getCoreIndexNames() {
		return CORE_INDEX_NAMES_SET;
	}

	/**
	 * Use the internal map to determine whether the content object has children
	 * (of any type).
	 *
	 * @param content
	 *
	 * @return true if the content has children, false otherwise
	 */
	boolean getHasChildren(Content content) {
		long objId = content.getId();
		long mapIndex = objId / Integer.MAX_VALUE;
		int mapValue = (int) (objId % Integer.MAX_VALUE);

		synchronized (hasChildrenBitSetMap) {
			if (hasChildrenBitSetMap.containsKey(mapIndex)) {
				return hasChildrenBitSetMap.get(mapIndex).get(mapValue);
			}
			return false;
		}
	}

	/**
	 * Add this objId to the list of objects that have children (of any type)
	 *
	 * @param objId
	 */
	private void setHasChildren(Long objId) {
		long mapIndex = objId / Integer.MAX_VALUE;
		int mapValue = (int) (objId % Integer.MAX_VALUE);

		synchronized (hasChildrenBitSetMap) {
			if (hasChildrenBitSetMap.containsKey(mapIndex)) {
				hasChildrenBitSetMap.get(mapIndex).set(mapValue);
			} else {
				SparseBitSet bitSet = new SparseBitSet();
				bitSet.set(mapValue);
				hasChildrenBitSetMap.put(mapIndex, bitSet);
			}
		}
	}

	/**
	 * Returns an instance of CommunicationsManager for this case.
	 *
	 * @return CommunicationsManager
	 *
	 * @throws org.sleuthkit.datamodel.TskCoreException
	 */
	public CommunicationsManager getCommunicationsManager() throws TskCoreException {
		synchronized (communicationsMgrInstanceLock) {
			if (null == communicationsMgrInstance) {
				communicationsMgrInstance = new CommunicationsManager(this);
			}
			return communicationsMgrInstance;
		}
	}

	/**
	 * Returns an instance of Blackboard for this case.
	 *
	 * @return Blackboard
	 *
	 */
	public Blackboard getBlackboard() {
		synchronized (blackboardInstanceLock) {
			if (null == blackboardInstance) {
				blackboardInstance = new Blackboard(this);
			}
			return blackboardInstance;
		}
	}

	/**
	 *
	 *
	 * @return a TimelineManager
	 *
	 * @throws org.sleuthkit.datamodel.TskCoreException
	 */
	public TimelineManager getTimelineManager() throws TskCoreException {
		synchronized (timelineMgrInstanceLock) {
			if (null == timelineMgrInstance) {
				timelineMgrInstance = new TimelineManager(this);
			}
			return timelineMgrInstance;
		}
	}

	/*
	 * Returns an instance of CaseDbAccessManager
	 *
	 * @return CaseDbAccessManager
	 *
	 * @throws org.sleuthkit.datamodel.TskCoreException
	 *
	 */
	public synchronized CaseDbAccessManager getCaseDbAccessManager() throws TskCoreException {
		if (null == dbAccessManagerInstance) {
			dbAccessManagerInstance = new CaseDbAccessManager(this);
		}
		return dbAccessManagerInstance;
	}

	/**
	 * Make sure the predefined artifact types are in the artifact types table.
	 *
	 * @throws SQLException
	 * @throws TskCoreException
	 */
	private void initBlackboardArtifactTypes() throws SQLException, TskCoreException {
		CaseDbConnection connection = connections.getConnection();
		Statement statement = null;
		ResultSet resultSet = null;
		acquireSingleUserCaseWriteLock();
		try {
			statement = connection.createStatement();
			for (ARTIFACT_TYPE type : ARTIFACT_TYPE.values()) {
				try {
					statement.execute("INSERT INTO blackboard_artifact_types (artifact_type_id, type_name, display_name) VALUES (" + type.getTypeID() + " , '" + type.getLabel() + "', '" + type.getDisplayName() + "')"); //NON-NLS
				} catch (SQLException ex) {
					resultSet = connection.executeQuery(statement, "SELECT COUNT(*) AS count FROM blackboard_artifact_types WHERE artifact_type_id = '" + type.getTypeID() + "'"); //NON-NLS
					resultSet.next();
					if (resultSet.getLong("count") == 0) {
						throw ex;
					}
					resultSet.close();
					resultSet = null;
				}
				this.typeIdToArtifactTypeMap.put(type.getTypeID(), new BlackboardArtifact.Type(type));
				this.typeNameToArtifactTypeMap.put(type.getLabel(), new BlackboardArtifact.Type(type));
			}
			if (dbType == DbType.POSTGRESQL) {
				int newPrimaryKeyIndex = Collections.max(Arrays.asList(ARTIFACT_TYPE.values())).getTypeID() + 1;
				statement.execute("ALTER SEQUENCE blackboard_artifact_types_artifact_type_id_seq RESTART WITH " + newPrimaryKeyIndex); //NON-NLS
			}
		} finally {
			closeResultSet(resultSet);
			closeStatement(statement);
			connection.close();
			releaseSingleUserCaseWriteLock();
		}
	}

	/**
	 * Make sure the predefined artifact attribute types are in the artifact
	 * attribute types table.
	 *
	 * @throws SQLException
	 * @throws TskCoreException
	 */
	private void initBlackboardAttributeTypes() throws SQLException, TskCoreException {
		CaseDbConnection connection = connections.getConnection();
		Statement statement = null;
		ResultSet resultSet = null;
		acquireSingleUserCaseWriteLock();
		try {
			statement = connection.createStatement();
			for (ATTRIBUTE_TYPE type : ATTRIBUTE_TYPE.values()) {
				try {
					statement.execute("INSERT INTO blackboard_attribute_types (attribute_type_id, type_name, display_name, value_type) VALUES (" + type.getTypeID() + ", '" + type.getLabel() + "', '" + type.getDisplayName() + "', '" + type.getValueType().getType() + "')"); //NON-NLS
				} catch (SQLException ex) {
					resultSet = connection.executeQuery(statement, "SELECT COUNT(*) AS count FROM blackboard_attribute_types WHERE attribute_type_id = '" + type.getTypeID() + "'"); //NON-NLS
					resultSet.next();
					if (resultSet.getLong("count") == 0) {
						throw ex;
					}
					resultSet.close();
					resultSet = null;
				}
				this.typeIdToAttributeTypeMap.put(type.getTypeID(), new BlackboardAttribute.Type(type));
				this.typeNameToAttributeTypeMap.put(type.getLabel(), new BlackboardAttribute.Type(type));
			}
			if (this.dbType == DbType.POSTGRESQL) {
				int newPrimaryKeyIndex = Collections.max(Arrays.asList(ATTRIBUTE_TYPE.values())).getTypeID() + 1;
				statement.execute("ALTER SEQUENCE blackboard_attribute_types_attribute_type_id_seq RESTART WITH " + newPrimaryKeyIndex); //NON-NLS
			}
		} finally {
			closeResultSet(resultSet);
			closeStatement(statement);
			connection.close();
			releaseSingleUserCaseWriteLock();
		}
	}

	/**
	 * Initialize the next artifact id. If there are entries in the
	 * blackboard_artifacts table we will use max(artifact_id) + 1 otherwise we
	 * will initialize the value to 0x8000000000000000 (the maximum negative
	 * signed long).
	 *
	 * @throws SQLException
	 * @throws TskCoreException
	 */
	private void initNextArtifactId() throws SQLException, TskCoreException {
		CaseDbConnection connection = connections.getConnection();
		Statement statement = null;
		ResultSet resultSet = null;
		acquireSingleUserCaseReadLock();
		try {
			statement = connection.createStatement();
			resultSet = connection.executeQuery(statement, "SELECT MAX(artifact_id) AS max_artifact_id FROM blackboard_artifacts"); //NON-NLS
			resultSet.next();
			this.nextArtifactId = resultSet.getLong("max_artifact_id") + 1;
			if (this.nextArtifactId == 1) {
				this.nextArtifactId = BASE_ARTIFACT_ID;
			}
		} finally {
			closeResultSet(resultSet);
			closeStatement(statement);
			connection.close();
			releaseSingleUserCaseReadLock();
		}
	}

	/**
	 * Initialize ingest module types by adding them into the
	 * ingest_module_types database.
	 *
	 * @throws SQLException
	 * @throws TskCoreException
	 */
	private void initIngestModuleTypes(CaseDbConnection connection) throws SQLException, TskCoreException {
		Statement statement = null;
		ResultSet resultSet = null;
		acquireSingleUserCaseWriteLock();
		try {
			statement = connection.createStatement();
			for (IngestModuleType type : IngestModuleType.values()) {
				try {
					statement.execute("INSERT INTO ingest_module_types (type_id, type_name) VALUES (" + type.ordinal() + ", '" + type.toString() + "');"); //NON-NLS
				} catch (SQLException ex) {
					resultSet = connection.executeQuery(statement, "SELECT COUNT(*) as count FROM ingest_module_types WHERE type_id = " + type.ordinal() + ";"); //NON-NLS
					resultSet.next();
					if (resultSet.getLong("count") == 0) {
						throw ex;
					}
					resultSet.close();
					resultSet = null;
				}
			}
		} finally {
			closeResultSet(resultSet);
			closeStatement(statement);
			releaseSingleUserCaseWriteLock();
		}
	}

	/**
	 * Initialize ingest status types by adding them into the
	 * ingest_job_status_types database.
	 *
	 * @throws SQLException
	 * @throws TskCoreException
	 */
	private void initIngestStatusTypes(CaseDbConnection connection) throws SQLException, TskCoreException {
		Statement statement = null;
		ResultSet resultSet = null;
		acquireSingleUserCaseWriteLock();
		try {
			statement = connection.createStatement();
			for (IngestJobStatusType type : IngestJobStatusType.values()) {
				try {
					statement.execute("INSERT INTO ingest_job_status_types (type_id, type_name) VALUES (" + type.ordinal() + ", '" + type.toString() + "');"); //NON-NLS
				} catch (SQLException ex) {
					resultSet = connection.executeQuery(statement, "SELECT COUNT(*) as count FROM ingest_job_status_types WHERE type_id = " + type.ordinal() + ";"); //NON-NLS
					resultSet.next();
					if (resultSet.getLong("count") == 0) {
						throw ex;
					}
					resultSet.close();
					resultSet = null;
				}
			}
		} finally {
			closeResultSet(resultSet);
			closeStatement(statement);
			releaseSingleUserCaseWriteLock();
		}
	}

	/**
	 * Initialize the review statuses lookup table from the ReviewStatus enum.
	 *
	 * @throws SQLException
	 * @throws TskCoreException if there is an error initializing the table.
	 */
	private void initReviewStatuses(CaseDbConnection connection) throws SQLException, TskCoreException {
		Statement statement = null;
		ResultSet resultSet = null;
		acquireSingleUserCaseWriteLock();
		try {
			statement = connection.createStatement();
			for (BlackboardArtifact.ReviewStatus status : BlackboardArtifact.ReviewStatus.values()) {
				try {
					statement.execute("INSERT INTO review_statuses (review_status_id, review_status_name, display_name) " //NON-NLS
							+ "VALUES (" + status.getID() + ",'" + status.getName() + "','" + status.getDisplayName() + "')"); //NON-NLS
				} catch (SQLException ex) {
					resultSet = connection.executeQuery(statement, "SELECT COUNT(*) as count FROM review_statuses WHERE review_status_id = " + status.getID()); //NON-NLS
					resultSet.next();
					if (resultSet.getLong("count") == 0) {
						throw ex;
					}
					resultSet.close();
					resultSet = null;
				}
			}
		} finally {
			closeResultSet(resultSet);
			closeStatement(statement);
			releaseSingleUserCaseWriteLock();
		}
	}

	/**
	 * Put the file encoding types into the table. This must be called after the
	 * database upgrades or the encoding_types table will not exist.
	 *
	 * @throws SQLException
	 * @throws TskCoreException
	 */
	private void initEncodingTypes(CaseDbConnection connection) throws SQLException, TskCoreException {
		Statement statement = null;
		ResultSet resultSet = null;
		acquireSingleUserCaseWriteLock();
		try {
			statement = connection.createStatement();
			for (TskData.EncodingType type : TskData.EncodingType.values()) {
				try {
					statement.execute("INSERT INTO file_encoding_types (encoding_type, name) VALUES (" + type.getType() + " , '" + type.name() + "')"); //NON-NLS
				} catch (SQLException ex) {
					resultSet = connection.executeQuery(statement, "SELECT COUNT(*) as count FROM file_encoding_types WHERE encoding_type = " + type.getType()); //NON-NLS
					resultSet.next();
					if (resultSet.getLong("count") == 0) {
						throw ex;
					}
					resultSet.close();
					resultSet = null;
				}
			}
		} finally {
			closeResultSet(resultSet);
			closeStatement(statement);
			releaseSingleUserCaseWriteLock();
		}
	}

	/**
	 * Records the current examiner name in the tsk_examiners table
	 *
	 * @param CaseDbConnection
	 *
	 * @throws SQLException
	 * @throws TskCoreException
	 */
	private void updateExaminers(CaseDbConnection connection) throws SQLException, TskCoreException {

		String loginName = System.getProperty("user.name");
		if (loginName.isEmpty()) {
			logger.log(Level.SEVERE, "Cannot determine logged in user name");
			return;
		}

		acquireSingleUserCaseWriteLock();
		Statement statement = connection.createStatement();
		try {
			String query = "INTO tsk_examiners (login_name) VALUES ('" + loginName + "')";
			switch (getDatabaseType()) {
				case POSTGRESQL:
					query = "INSERT " + query + " ON CONFLICT DO NOTHING"; //NON-NLS
					break;
				case SQLITE:
					query = "INSERT OR IGNORE " + query;
					break;
				default:
					throw new TskCoreException("Unknown DB Type: " + getDatabaseType().name());
			}

			statement.execute(query); //NON-NLS
		} catch (SQLException ex) {
			throw new TskCoreException("Error inserting row in tsk_examiners", ex);
		} finally {
			closeStatement(statement);
			releaseSingleUserCaseWriteLock();
		}
	}

	/**
	 * Set up or update the hasChildren map using the tsk_objects table.
	 *
	 * @param connection
	 *
	 * @throws TskCoreException
	 */
	private void populateHasChildrenMap(CaseDbConnection connection) throws TskCoreException {
		long timestamp = System.currentTimeMillis();

		Statement statement = null;
		ResultSet resultSet = null;
		acquireSingleUserCaseWriteLock();
		try {
			statement = connection.createStatement();
			resultSet = statement.executeQuery("select distinct par_obj_id from tsk_objects"); //NON-NLS

			synchronized (hasChildrenBitSetMap) {
				while (resultSet.next()) {
					setHasChildren(resultSet.getLong("par_obj_id"));
				}
			}
			long delay = System.currentTimeMillis() - timestamp;
			logger.log(Level.INFO, "Time to initialize parent node cache: {0} ms", delay); //NON-NLS
		} catch (SQLException ex) {
			throw new TskCoreException("Error populating parent node cache", ex);
		} finally {
			closeResultSet(resultSet);
			closeStatement(statement);
			releaseSingleUserCaseWriteLock();
		}
	}

	/**
	 * Add the object IDs for a new data source to the has children map. At
	 * present, we simply reload the entire table.
	 *
	 * @throws TskCoreException
	 */
	void addDataSourceToHasChildrenMap() throws TskCoreException {

		CaseDbConnection connection = connections.getConnection();
		try {
			populateHasChildrenMap(connection);
		} finally {
			if (connection != null) {
				connection.close();
			}
		}
	}

	/**
	 * Modify the case database to bring it up-to-date with the current version
	 * of the database schema.
	 *
	 * @param dbPath Path to the db file. If dbPath is null, no backup will be
	 *               made.
	 *
	 * @throws Exception
	 */
	private void updateDatabaseSchema(String dbPath) throws Exception {
		CaseDbConnection connection = connections.getConnection();
		ResultSet resultSet = null;
		Statement statement = null;
		acquireSingleUserCaseWriteLock();
		try {
			connection.beginTransaction();

			boolean hasMinorVersion = false;
			ResultSet columns = connection.getConnection().getMetaData().getColumns(null, null, "tsk_db_info", "schema%");
			while (columns.next()) {
				if (columns.getString("COLUMN_NAME").equals("schema_minor_ver")) {
					hasMinorVersion = true;
				}
			}

			// Get the schema version number of the case database from the tsk_db_info table.
			int dbSchemaMajorVersion;
			int dbSchemaMinorVersion = 0; //schemas before 7 have no minor version , default it to zero.

			statement = connection.createStatement();
			resultSet = connection.executeQuery(statement, "SELECT schema_ver"
					+ (hasMinorVersion ? ", schema_minor_ver" : "")
					+ " FROM tsk_db_info"); //NON-NLS
			if (resultSet.next()) {
				dbSchemaMajorVersion = resultSet.getInt("schema_ver"); //NON-NLS
				if (hasMinorVersion) {
					//if there is a minor version column, use it, else default to zero.
					dbSchemaMinorVersion = resultSet.getInt("schema_minor_ver"); //NON-NLS
				}
			} else {
				throw new TskCoreException();
			}
			CaseDbSchemaVersionNumber dbSchemaVersion = new CaseDbSchemaVersionNumber(dbSchemaMajorVersion, dbSchemaMinorVersion);

			resultSet.close();
			resultSet = null;
			statement.close();
			statement = null;
			//check schema compatibility
			if (false == CURRENT_DB_SCHEMA_VERSION.isCompatible(dbSchemaVersion)) {
				//we cannot open a db with a major schema version higher than the current one.
				throw new TskUnsupportedSchemaVersionException(
						"Unsupported DB schema version " + dbSchemaVersion + ", the highest supported schema version is " + CURRENT_DB_SCHEMA_VERSION.getMajor() + ".X");
			} else if (dbSchemaVersion.compareTo(CURRENT_DB_SCHEMA_VERSION) < 0) {
				//The schema version is compatible,possibly after upgrades.

				if (null != dbPath) {
					// Make a backup copy of the database. Client code can get the path of the backup
					// using the getBackupDatabasePath() method.
					String backupFilePath = dbPath + ".schemaVer" + dbSchemaVersion.toString() + ".backup"; //NON-NLS
					copyCaseDB(backupFilePath);
					dbBackupPath = backupFilePath;
				}

				// ***CALL SCHEMA UPDATE METHODS HERE***
				// Each method should examine the schema version passed to it and either:
				//    a. do nothing and return the schema version unchanged, or
				//    b. upgrade the database and return the schema version that the db was upgraded to.
				dbSchemaVersion = updateFromSchema2toSchema3(dbSchemaVersion, connection);
				dbSchemaVersion = updateFromSchema3toSchema4(dbSchemaVersion, connection);
				dbSchemaVersion = updateFromSchema4toSchema5(dbSchemaVersion, connection);
				dbSchemaVersion = updateFromSchema5toSchema6(dbSchemaVersion, connection);
				dbSchemaVersion = updateFromSchema6toSchema7(dbSchemaVersion, connection);
				dbSchemaVersion = updateFromSchema7toSchema7dot1(dbSchemaVersion, connection);
				dbSchemaVersion = updateFromSchema7dot1toSchema7dot2(dbSchemaVersion, connection);
				dbSchemaVersion = updateFromSchema7dot2toSchema8dot0(dbSchemaVersion, connection);
				dbSchemaVersion = updateFromSchema8dot0toSchema8dot1(dbSchemaVersion, connection);
				dbSchemaVersion = updateFromSchema8dot1toSchema8dot2(dbSchemaVersion, connection);
				statement = connection.createStatement();
				connection.executeUpdate(statement, "UPDATE tsk_db_info SET schema_ver = " + dbSchemaVersion.getMajor() + ", schema_minor_ver = " + dbSchemaVersion.getMinor()); //NON-NLS
				statement.close();
				statement = null;
			}

			connection.commitTransaction();
		} catch (Exception ex) { // Cannot do exception multi-catch in Java 6, so use catch-all.
			connection.rollbackTransaction();
			throw ex;
		} finally {
			closeResultSet(resultSet);
			closeStatement(statement);
			connection.close();
			releaseSingleUserCaseWriteLock();
		}
	}

	/**
	 * Make a duplicate / backup copy of the current case database. Makes a new
	 * copy only, and continues to use the current connection.
	 *
	 * @param newDBPath Path to the copy to be created. File will be overwritten
	 *                  if it exists.
	 *
	 * @throws IOException if copying fails.
	 */
	public void copyCaseDB(String newDBPath) throws IOException {
		if (dbPath.isEmpty()) {
			throw new IOException("Copying case database files is not supported for this type of case database"); //NON-NLS
		}
		InputStream in = null;
		OutputStream out = null;
		acquireSingleUserCaseWriteLock();
		try {
			InputStream inFile = new FileInputStream(dbPath);
			in = new BufferedInputStream(inFile);
			OutputStream outFile = new FileOutputStream(newDBPath);
			out = new BufferedOutputStream(outFile);
			int bytesRead = in.read();
			while (bytesRead != -1) {
				out.write(bytesRead);
				bytesRead = in.read();
			}
		} finally {
			try {
				if (in != null) {
					in.close();
				}
				if (out != null) {
					out.flush();
					out.close();
				}
			} catch (IOException e) {
				logger.log(Level.WARNING, "Could not close streams after db copy", e); //NON-NLS
			}
			releaseSingleUserCaseWriteLock();
		}
	}

	/**
	 * Write some SQLite JDBC driver details to the log file.
	 */
	private void logSQLiteJDBCDriverInfo() {
		try {
			SleuthkitCase.logger.info(String.format("sqlite-jdbc version %s loaded in %s mode", //NON-NLS
					SQLiteJDBCLoader.getVersion(), SQLiteJDBCLoader.isNativeMode()
					? "native" : "pure-java")); //NON-NLS
		} catch (Exception ex) {
			SleuthkitCase.logger.log(Level.SEVERE, "Error querying case database mode", ex);
		}
	}

	/**
	 * Updates a schema version 2 database to a schema version 3 database.
	 *
	 * @param schemaVersion The current schema version of the database.
	 * @param connection    A connection to the case database.
	 *
	 * @return The new database schema version.
	 *
	 * @throws SQLException     If there is an error completing a database
	 *                          operation.
	 * @throws TskCoreException If there is an error completing a database
	 *                          operation via another SleuthkitCase method.
	 */
	@SuppressWarnings("deprecation")
	private CaseDbSchemaVersionNumber updateFromSchema2toSchema3(CaseDbSchemaVersionNumber schemaVersion, CaseDbConnection connection) throws SQLException, TskCoreException {
		if (schemaVersion.getMajor() != 2) {
			return schemaVersion;
		}
		Statement statement = null;
		Statement updateStatement = null;
		ResultSet resultSet = null;
		acquireSingleUserCaseWriteLock();
		try {
			statement = connection.createStatement();

			// Add new tables for tags.
			statement.execute("CREATE TABLE tag_names (tag_name_id INTEGER PRIMARY KEY, display_name TEXT UNIQUE, description TEXT NOT NULL, color TEXT NOT NULL)"); //NON-NLS
			statement.execute("CREATE TABLE content_tags (tag_id INTEGER PRIMARY KEY, obj_id INTEGER NOT NULL, tag_name_id INTEGER NOT NULL, comment TEXT NOT NULL, begin_byte_offset INTEGER NOT NULL, end_byte_offset INTEGER NOT NULL)"); //NON-NLS
			statement.execute("CREATE TABLE blackboard_artifact_tags (tag_id INTEGER PRIMARY KEY, artifact_id INTEGER NOT NULL, tag_name_id INTEGER NOT NULL, comment TEXT NOT NULL)"); //NON-NLS

			// Add a new table for reports.
			statement.execute("CREATE TABLE reports (report_id INTEGER PRIMARY KEY, path TEXT NOT NULL, crtime INTEGER NOT NULL, src_module_name TEXT NOT NULL, report_name TEXT NOT NULL)"); //NON-NLS

			// Add new columns to the image info table.
			statement.execute("ALTER TABLE tsk_image_info ADD COLUMN size INTEGER;"); //NON-NLS
			statement.execute("ALTER TABLE tsk_image_info ADD COLUMN md5 TEXT;"); //NON-NLS
			statement.execute("ALTER TABLE tsk_image_info ADD COLUMN display_name TEXT;"); //NON-NLS

			// Add a new column to the file system info table.
			statement.execute("ALTER TABLE tsk_fs_info ADD COLUMN display_name TEXT;"); //NON-NLS

			// Add a new column to the file table.
			statement.execute("ALTER TABLE tsk_files ADD COLUMN meta_seq INTEGER;"); //NON-NLS

			// Add new columns and indexes to the attributes table and populate the
			// new column. Note that addition of the new column is a denormalization
			// to optimize attribute queries.
			statement.execute("ALTER TABLE blackboard_attributes ADD COLUMN artifact_type_id INTEGER NULL NOT NULL DEFAULT -1;"); //NON-NLS
			statement.execute("CREATE INDEX attribute_artifactTypeId ON blackboard_attributes(artifact_type_id);"); //NON-NLS
			statement.execute("CREATE INDEX attribute_valueText ON blackboard_attributes(value_text);"); //NON-NLS
			statement.execute("CREATE INDEX attribute_valueInt32 ON blackboard_attributes(value_int32);"); //NON-NLS
			statement.execute("CREATE INDEX attribute_valueInt64 ON blackboard_attributes(value_int64);"); //NON-NLS
			statement.execute("CREATE INDEX attribute_valueDouble ON blackboard_attributes(value_double);"); //NON-NLS
			resultSet = statement.executeQuery("SELECT attrs.artifact_id AS artifact_id, " //NON-NLS
					+ "arts.artifact_type_id AS artifact_type_id " //NON-NLS
					+ "FROM blackboard_attributes AS attrs " //NON-NLS
					+ "INNER JOIN blackboard_artifacts AS arts " //NON-NLS
					+ "WHERE attrs.artifact_id = arts.artifact_id;"); //NON-NLS
			updateStatement = connection.createStatement();
			while (resultSet.next()) {
				long artifactId = resultSet.getLong("artifact_id");
				int artifactTypeId = resultSet.getInt("artifact_type_id");
				updateStatement.executeUpdate(
						"UPDATE blackboard_attributes " //NON-NLS
						+ "SET artifact_type_id = " + artifactTypeId //NON-NLS
						+ " WHERE blackboard_attributes.artifact_id = " + artifactId + ";"); //NON-NLS
			}
			resultSet.close();
			resultSet = null;

			// Convert existing tag artifact and attribute rows to rows in the new tags tables.
			// TODO: This code depends on prepared statements that could evolve with
			// time, breaking this upgrade. The code that follows should be rewritten
			// to do everything with SQL specific to case database schema version 2.
			HashMap<String, TagName> tagNames = new HashMap<String, TagName>();
			for (BlackboardArtifact artifact : getBlackboardArtifacts(ARTIFACT_TYPE.TSK_TAG_FILE)) {
				Content content = getContentById(artifact.getObjectID());
				String name = ""; //NON-NLS
				String comment = ""; //NON-NLS
				ArrayList<BlackboardAttribute> attributes = getBlackboardAttributes(artifact);
				for (BlackboardAttribute attribute : attributes) {
					if (attribute.getAttributeTypeID() == ATTRIBUTE_TYPE.TSK_TAG_NAME.getTypeID()) {
						name = attribute.getValueString();
					} else if (attribute.getAttributeTypeID() == ATTRIBUTE_TYPE.TSK_COMMENT.getTypeID()) {
						comment = attribute.getValueString();
					}
				}
				if (!name.isEmpty()) {
					TagName tagName;
					if (tagNames.containsKey(name)) {
						tagName = tagNames.get(name);
					} else {
						tagName = addTagName(name, "", TagName.HTML_COLOR.NONE); //NON-NLS
						tagNames.put(name, tagName);
					}
					addContentTag(content, tagName, comment, 0, content.getSize() - 1);
				}
			}
			for (BlackboardArtifact artifact : getBlackboardArtifacts(ARTIFACT_TYPE.TSK_TAG_ARTIFACT)) {
				long taggedArtifactId = -1;
				String name = ""; //NON-NLS
				String comment = ""; //NON-NLS
				ArrayList<BlackboardAttribute> attributes = getBlackboardAttributes(artifact);
				for (BlackboardAttribute attribute : attributes) {
					if (attribute.getAttributeTypeID() == ATTRIBUTE_TYPE.TSK_TAG_NAME.getTypeID()) {
						name = attribute.getValueString();
					} else if (attribute.getAttributeTypeID() == ATTRIBUTE_TYPE.TSK_COMMENT.getTypeID()) {
						comment = attribute.getValueString();
					} else if (attribute.getAttributeTypeID() == ATTRIBUTE_TYPE.TSK_TAGGED_ARTIFACT.getTypeID()) {
						taggedArtifactId = attribute.getValueLong();
					}
				}
				if (taggedArtifactId != -1 && !name.isEmpty()) {
					TagName tagName;
					if (tagNames.containsKey(name)) {
						tagName = tagNames.get(name);
					} else {
						tagName = addTagName(name, "", TagName.HTML_COLOR.NONE); //NON-NLS
						tagNames.put(name, tagName);
					}
					addBlackboardArtifactTag(getBlackboardArtifact(taggedArtifactId), tagName, comment);
				}
			}
			statement.execute(
					"DELETE FROM blackboard_attributes WHERE artifact_id IN " //NON-NLS
					+ "(SELECT artifact_id FROM blackboard_artifacts WHERE artifact_type_id = " //NON-NLS
					+ ARTIFACT_TYPE.TSK_TAG_FILE.getTypeID()
					+ " OR artifact_type_id = " + ARTIFACT_TYPE.TSK_TAG_ARTIFACT.getTypeID() + ");"); //NON-NLS
			statement.execute(
					"DELETE FROM blackboard_artifacts WHERE artifact_type_id = " //NON-NLS
					+ ARTIFACT_TYPE.TSK_TAG_FILE.getTypeID()
					+ " OR artifact_type_id = " + ARTIFACT_TYPE.TSK_TAG_ARTIFACT.getTypeID() + ";"); //NON-NLS

			return new CaseDbSchemaVersionNumber(3, 0);
		} finally {
			closeStatement(updateStatement);
			closeResultSet(resultSet);
			closeStatement(statement);
			connection.close();
			releaseSingleUserCaseWriteLock();
		}
	}

	/**
	 * Updates a schema version 3 database to a schema version 4 database.
	 *
	 * @param schemaVersion The current schema version of the database.
	 * @param connection    A connection to the case database.
	 *
	 * @return The new database schema version.
	 *
	 * @throws SQLException     If there is an error completing a database
	 *                          operation.
	 * @throws TskCoreException If there is an error completing a database
	 *                          operation via another SleuthkitCase method.
	 */
	private CaseDbSchemaVersionNumber updateFromSchema3toSchema4(CaseDbSchemaVersionNumber schemaVersion, CaseDbConnection connection) throws SQLException, TskCoreException {
		if (schemaVersion.getMajor() != 3) {
			return schemaVersion;
		}

		Statement statement = null;
		ResultSet resultSet = null;
		Statement queryStatement = null;
		ResultSet queryResultSet = null;
		Statement updateStatement = null;
		acquireSingleUserCaseWriteLock();
		try {
			// Add mime_type column to tsk_files table. Populate with general
			// info artifact file signature data.
			statement = connection.createStatement();
			updateStatement = connection.createStatement();
			statement.execute("ALTER TABLE tsk_files ADD COLUMN mime_type TEXT;");
			resultSet = statement.executeQuery("SELECT files.obj_id AS obj_id, attrs.value_text AS value_text "
					+ "FROM tsk_files AS files, blackboard_attributes AS attrs, blackboard_artifacts AS arts "
					+ "WHERE files.obj_id = arts.obj_id AND "
					+ "arts.artifact_id = attrs.artifact_id AND "
					+ "arts.artifact_type_id = 1 AND "
					+ "attrs.attribute_type_id = 62");
			while (resultSet.next()) {
				updateStatement.executeUpdate(
						"UPDATE tsk_files " //NON-NLS
						+ "SET mime_type = '" + resultSet.getString("value_text") + "' " //NON-NLS
						+ "WHERE tsk_files.obj_id = " + resultSet.getInt("obj_id") + ";"); //NON-NLS
			}
			resultSet.close();

			// Add value_type column to blackboard_attribute_types table.
			statement.execute("ALTER TABLE blackboard_attribute_types ADD COLUMN value_type INTEGER NOT NULL DEFAULT -1;");
			resultSet = statement.executeQuery("SELECT * FROM blackboard_attribute_types AS types"); //NON-NLS
			while (resultSet.next()) {
				int attributeTypeId = resultSet.getInt("attribute_type_id");
				String attributeLabel = resultSet.getString("type_name");
				if (attributeTypeId < MIN_USER_DEFINED_TYPE_ID) {
					updateStatement.executeUpdate(
							"UPDATE blackboard_attribute_types " //NON-NLS
							+ "SET value_type = " + ATTRIBUTE_TYPE.fromLabel(attributeLabel).getValueType().getType() + " " //NON-NLS
							+ "WHERE blackboard_attribute_types.attribute_type_id = " + attributeTypeId + ";"); //NON-NLS
				}
			}
			resultSet.close();

			// Add a data_sources_info table.
			queryStatement = connection.createStatement();
			statement.execute("CREATE TABLE data_source_info (obj_id INTEGER PRIMARY KEY, device_id TEXT NOT NULL, time_zone TEXT NOT NULL, FOREIGN KEY(obj_id) REFERENCES tsk_objects(obj_id));");
			resultSet = statement.executeQuery("SELECT * FROM tsk_objects WHERE par_obj_id IS NULL");
			while (resultSet.next()) {
				long objectId = resultSet.getLong("obj_id");
				String timeZone = "";
				queryResultSet = queryStatement.executeQuery("SELECT tzone FROM tsk_image_info WHERE obj_id = " + objectId);
				if (queryResultSet.next()) {
					timeZone = queryResultSet.getString("tzone");
				}
				queryResultSet.close();
				updateStatement.executeUpdate("INSERT INTO data_source_info (obj_id, device_id, time_zone) "
						+ "VALUES(" + objectId + ", '" + UUID.randomUUID().toString() + "' , '" + timeZone + "');");
			}
			resultSet.close();

			// Add data_source_obj_id column to the tsk_files table.
			//
			// NOTE: A new case database will have the following FK constraint:
			//
			// REFERENCES data_source_info (obj_id)
			//
			// The constraint is sacrificed here to avoid having to create and
			// populate a new tsk_files table.
			//
			// TODO: Do this right.
			statement.execute("ALTER TABLE tsk_files ADD COLUMN data_source_obj_id BIGINT NOT NULL DEFAULT -1;");
			resultSet = statement.executeQuery("SELECT tsk_files.obj_id AS obj_id, par_obj_id FROM tsk_files, tsk_objects WHERE tsk_files.obj_id = tsk_objects.obj_id");
			while (resultSet.next()) {
				long fileId = resultSet.getLong("obj_id");
				long dataSourceId = getDataSourceObjectId(connection, fileId);
				updateStatement.executeUpdate("UPDATE tsk_files SET data_source_obj_id = " + dataSourceId + " WHERE obj_id = " + fileId + ";");
			}
			resultSet.close();
			statement.execute("CREATE TABLE ingest_module_types (type_id INTEGER PRIMARY KEY, type_name TEXT NOT NULL)"); //NON-NLS
			statement.execute("CREATE TABLE ingest_job_status_types (type_id INTEGER PRIMARY KEY, type_name TEXT NOT NULL)"); //NON-NLS
			if (this.dbType.equals(DbType.SQLITE)) {
				statement.execute("CREATE TABLE ingest_modules (ingest_module_id INTEGER PRIMARY KEY, display_name TEXT NOT NULL, unique_name TEXT UNIQUE NOT NULL, type_id INTEGER NOT NULL, version TEXT NOT NULL, FOREIGN KEY(type_id) REFERENCES ingest_module_types(type_id));"); //NON-NLS
				statement.execute("CREATE TABLE ingest_jobs (ingest_job_id INTEGER PRIMARY KEY, obj_id BIGINT NOT NULL, host_name TEXT NOT NULL, start_date_time BIGINT NOT NULL, end_date_time BIGINT NOT NULL, status_id INTEGER NOT NULL, settings_dir TEXT, FOREIGN KEY(obj_id) REFERENCES tsk_objects(obj_id), FOREIGN KEY(status_id) REFERENCES ingest_job_status_types(type_id));"); //NON-NLS
			} else {
				statement.execute("CREATE TABLE ingest_modules (ingest_module_id BIGSERIAL PRIMARY KEY, display_name TEXT NOT NULL, unique_name TEXT UNIQUE NOT NULL, type_id INTEGER NOT NULL, version TEXT NOT NULL, FOREIGN KEY(type_id) REFERENCES ingest_module_types(type_id));"); //NON-NLS
				statement.execute("CREATE TABLE ingest_jobs (ingest_job_id BIGSERIAL PRIMARY KEY, obj_id BIGINT NOT NULL, host_name TEXT NOT NULL, start_date_time BIGINT NOT NULL, end_date_time BIGINT NOT NULL, status_id INTEGER NOT NULL, settings_dir TEXT, FOREIGN KEY(obj_id) REFERENCES tsk_objects(obj_id), FOREIGN KEY(status_id) REFERENCES ingest_job_status_types(type_id));"); //NON-NLS
			}

			statement.execute("CREATE TABLE ingest_job_modules (ingest_job_id INTEGER, ingest_module_id INTEGER, pipeline_position INTEGER, PRIMARY KEY(ingest_job_id, ingest_module_id), FOREIGN KEY(ingest_job_id) REFERENCES ingest_jobs(ingest_job_id), FOREIGN KEY(ingest_module_id) REFERENCES ingest_modules(ingest_module_id));"); //NON-NLS
			initIngestModuleTypes(connection);
			initIngestStatusTypes(connection);

			return new CaseDbSchemaVersionNumber(4, 0);

		} finally {
			closeResultSet(queryResultSet);
			closeStatement(queryStatement);
			closeStatement(updateStatement);
			closeResultSet(resultSet);
			closeStatement(statement);
			releaseSingleUserCaseWriteLock();
		}
	}

	/**
	 * Updates a schema version 4 database to a schema version 5 database.
	 *
	 * @param schemaVersion The current schema version of the database.
	 * @param connection    A connection to the case database.
	 *
	 * @return The new database schema version.
	 *
	 * @throws SQLException     If there is an error completing a database
	 *                          operation.
	 * @throws TskCoreException If there is an error completing a database
	 *                          operation via another SleuthkitCase method.
	 */
	private CaseDbSchemaVersionNumber updateFromSchema4toSchema5(CaseDbSchemaVersionNumber schemaVersion, CaseDbConnection connection) throws SQLException, TskCoreException {
		if (schemaVersion.getMajor() != 4) {
			return schemaVersion;
		}

		Statement statement = null;
		acquireSingleUserCaseWriteLock();
		try {
			// Add the review_statuses lookup table.
			statement = connection.createStatement();
			statement.execute("CREATE TABLE review_statuses (review_status_id INTEGER PRIMARY KEY, review_status_name TEXT NOT NULL, display_name TEXT NOT NULL)");

			/*
			 * Add review_status_id column to artifacts table.
			 *
			 * NOTE: For DBs created with schema 5 we define a foreign key
			 * constraint on the review_status_column. We don't bother with this
			 * for DBs updated to schema 5 because of limitations of the SQLite
			 * ALTER TABLE command.
			 */
			statement.execute("ALTER TABLE blackboard_artifacts ADD COLUMN review_status_id INTEGER NOT NULL DEFAULT " + BlackboardArtifact.ReviewStatus.UNDECIDED.getID());

			// Add the encoding table
			statement.execute("CREATE TABLE file_encoding_types (encoding_type INTEGER PRIMARY KEY, name TEXT NOT NULL);");
			initEncodingTypes(connection);

			/*
			 * This needs to be done due to a Autopsy/TSK out of synch problem.
			 * Without this, it is possible to upgrade from version 4 to 5 and
			 * then 5 to 6, but not from 4 to 6.
			 */
			initReviewStatuses(connection);

			// Add encoding type column to tsk_files_path
			// This should really have the FOREIGN KEY constraint but there are problems
			// getting that to work, so we don't add it on this upgrade path.
			statement.execute("ALTER TABLE tsk_files_path ADD COLUMN encoding_type INTEGER NOT NULL DEFAULT 0;");

			return new CaseDbSchemaVersionNumber(5, 0);

		} finally {
			closeStatement(statement);
			releaseSingleUserCaseWriteLock();
		}
	}

	/**
	 * Updates a schema version 5 database to a schema version 6 database.
	 *
	 * @param schemaVersion The current schema version of the database.
	 * @param connection    A connection to the case database.
	 *
	 * @return The new database schema version.
	 *
	 * @throws SQLException     If there is an error completing a database
	 *                          operation.
	 * @throws TskCoreException If there is an error completing a database
	 *                          operation via another SleuthkitCase method.
	 */
	private CaseDbSchemaVersionNumber updateFromSchema5toSchema6(CaseDbSchemaVersionNumber schemaVersion, CaseDbConnection connection) throws SQLException, TskCoreException {
		if (schemaVersion.getMajor() != 5) {
			return schemaVersion;
		}

		/*
		 * This upgrade fixes a bug where some releases had artifact review
		 * status support in the case database and others did not.
		 */
		Statement statement = null;
		ResultSet resultSet = null;
		acquireSingleUserCaseWriteLock();
		try {
			/*
			 * Add the review_statuses lookup table, if missing.
			 */
			statement = connection.createStatement();
			statement.execute("CREATE TABLE IF NOT EXISTS review_statuses (review_status_id INTEGER PRIMARY KEY, review_status_name TEXT NOT NULL, display_name TEXT NOT NULL)");

			resultSet = connection.executeQuery(statement, "SELECT COUNT(*) AS count FROM review_statuses"); //NON-NLS
			resultSet.next();
			if (resultSet.getLong("count") == 0) {
				/*
				 * Add review_status_id column to artifacts table.
				 *
				 * NOTE: For DBs created with schema 5 or 6 we define a foreign
				 * key constraint on the review_status_column. We don't bother
				 * with this for DBs updated to schema 5 or 6 because of
				 * limitations of the SQLite ALTER TABLE command.
				 */
				statement.execute("ALTER TABLE blackboard_artifacts ADD COLUMN review_status_id INTEGER NOT NULL DEFAULT " + BlackboardArtifact.ReviewStatus.UNDECIDED.getID());
			}

			return new CaseDbSchemaVersionNumber(6, 0);

		} finally {
			closeResultSet(resultSet);
			closeStatement(statement);
			releaseSingleUserCaseWriteLock();
		}
	}

	/**
	 * Updates a schema version 6 database to a schema version 7 database.
	 *
	 * @param schemaVersion The current schema version of the database.
	 * @param connection    A connection to the case database.
	 *
	 * @return The new database schema version.
	 *
	 * @throws SQLException     If there is an error completing a database
	 *                          operation.
	 * @throws TskCoreException If there is an error completing a database
	 *                          operation via another SleuthkitCase method.
	 */
	private CaseDbSchemaVersionNumber updateFromSchema6toSchema7(CaseDbSchemaVersionNumber schemaVersion, CaseDbConnection connection) throws SQLException, TskCoreException {
		if (schemaVersion.getMajor() != 6) {
			return schemaVersion;
		}

		/*
		 * This upgrade adds an indexed extension column to the tsk_files table.
		 */
		Statement statement = null;
		Statement updstatement = null;
		ResultSet resultSet = null;
		acquireSingleUserCaseWriteLock();
		try {
			statement = connection.createStatement();
			updstatement = connection.createStatement();
			statement.execute("ALTER TABLE tsk_files ADD COLUMN extension TEXT");

			resultSet = connection.executeQuery(statement, "SELECT obj_id,name FROM tsk_files"); //NON-NLS
			while (resultSet.next()) {
				long objID = resultSet.getLong("obj_id");
				String name = resultSet.getString("name");
				updstatement.executeUpdate("UPDATE tsk_files SET extension = '" + escapeSingleQuotes(extractExtension(name)) + "' "
						+ "WHERE obj_id = " + objID);
			}

			statement.execute("CREATE INDEX file_extension ON tsk_files ( extension )");

			// Add artifact_obj_id column to blackboard_artifacts table, data conversion for old versions isn't necesarry.
			statement.execute("ALTER TABLE blackboard_artifacts ADD COLUMN artifact_obj_id INTEGER NOT NULL DEFAULT -1");

			return new CaseDbSchemaVersionNumber(7, 0);

		} finally {
			closeResultSet(resultSet);
			closeStatement(statement);
			closeStatement(updstatement);
			releaseSingleUserCaseWriteLock();
		}
	}

	/**
	 * Updates a schema version 7 database to a schema version 7.1 database.
	 *
	 * @param schemaVersion The current schema version of the database.
	 * @param connection    A connection to the case database.
	 *
	 * @return The new database schema version.
	 *
	 * @throws SQLException     If there is an error completing a database
	 *                          operation.
	 * @throws TskCoreException If there is an error completing a database
	 *                          operation via another SleuthkitCase method.
	 */
	private CaseDbSchemaVersionNumber updateFromSchema7toSchema7dot1(CaseDbSchemaVersionNumber schemaVersion, CaseDbConnection connection) throws SQLException, TskCoreException {
		if (schemaVersion.getMajor() != 7) {
			return schemaVersion;
		}

		if (schemaVersion.getMinor() != 0) {
			return schemaVersion;
		}

		/*
		 * This upgrade adds a minor version number column.
		 */
		Statement statement = null;
		ResultSet resultSet = null;
		acquireSingleUserCaseWriteLock();
		try {
			statement = connection.createStatement();

			//add the schema minor version number column.
			if (schemaVersion.getMinor() == 0) {
				//add the schema minor version number column.
				statement.execute("ALTER TABLE tsk_db_info ADD COLUMN schema_minor_ver INTEGER DEFAULT 1");
			}
			return new CaseDbSchemaVersionNumber(7, 1);

		} finally {
			closeResultSet(resultSet);
			closeStatement(statement);
			releaseSingleUserCaseWriteLock();
		}
	}

	/**
	 * Updates a schema version 7.1 database to a schema version 7.2 database.
	 *
	 * @param schemaVersion The current schema version of the database.
	 * @param connection    A connection to the case database.
	 *
	 * @return The new database schema version.
	 *
	 * @throws SQLException     If there is an error completing a database
	 *                          operation.
	 * @throws TskCoreException If there is an error completing a database
	 *                          operation via another SleuthkitCase method.
	 */
	private CaseDbSchemaVersionNumber updateFromSchema7dot1toSchema7dot2(CaseDbSchemaVersionNumber schemaVersion, CaseDbConnection connection) throws SQLException, TskCoreException {
		if (schemaVersion.getMajor() != 7) {
			return schemaVersion;
		}

		if (schemaVersion.getMinor() != 1) {
			return schemaVersion;
		}

		Statement statement = null;
		Statement updstatement = null;
		ResultSet resultSet = null;
		acquireSingleUserCaseWriteLock();
		try {
			//add the data_source_obj_id column to blackboard_artifacts.
			statement = connection.createStatement();
			statement.execute("ALTER TABLE blackboard_artifacts ADD COLUMN data_source_obj_id INTEGER NOT NULL DEFAULT -1");

			// populate data_source_obj_id for each artifact
			updstatement = connection.createStatement();
			resultSet = connection.executeQuery(statement, "SELECT artifact_id, obj_id FROM blackboard_artifacts"); //NON-NLS
			while (resultSet.next()) {
				long artifact_id = resultSet.getLong("artifact_id");
				long obj_id = resultSet.getLong("obj_id");
				long data_source_obj_id = getDataSourceObjectId(connection, obj_id);
				updstatement.executeUpdate("UPDATE blackboard_artifacts SET data_source_obj_id = " + data_source_obj_id + " "
						+ "WHERE artifact_id = " + artifact_id);
			}
			closeResultSet(resultSet);
			closeStatement(statement);
			closeStatement(updstatement);

			/*
			 * Add a knownStatus column to the tag_names table.
			 */
			statement = connection.createStatement();
			statement.execute("ALTER TABLE tag_names ADD COLUMN knownStatus INTEGER NOT NULL DEFAULT " + TskData.FileKnown.UNKNOWN.getFileKnownValue());

			// Create account_types, accounts, and account_relationships  table
			if (this.dbType.equals(DbType.SQLITE)) {
				statement.execute("CREATE TABLE account_types (account_type_id INTEGER PRIMARY KEY, type_name TEXT UNIQUE NOT NULL, display_name TEXT NOT NULL)");
				statement.execute("CREATE TABLE accounts (account_id INTEGER PRIMARY KEY, account_type_id INTEGER NOT NULL, account_unique_identifier TEXT NOT NULL,  UNIQUE(account_type_id, account_unique_identifier) , FOREIGN KEY(account_type_id) REFERENCES account_types(account_type_id))");
				statement.execute("CREATE TABLE account_relationships (relationship_id INTEGER PRIMARY KEY, account1_id INTEGER NOT NULL, account2_id INTEGER NOT NULL, relationship_source_obj_id INTEGER NOT NULL,  date_time INTEGER, relationship_type INTEGER NOT NULL, data_source_obj_id INTEGER NOT NULL, UNIQUE(account1_id, account2_id, relationship_source_obj_id), FOREIGN KEY(account1_id) REFERENCES accounts(account_id), FOREIGN KEY(account2_id) REFERENCES accounts(account_id), FOREIGN KEY(relationship_source_obj_id) REFERENCES tsk_objects(obj_id), FOREIGN KEY(data_source_obj_id) REFERENCES tsk_objects(obj_id))");
			} else {
				statement.execute("CREATE TABLE account_types (account_type_id BIGSERIAL PRIMARY KEY, type_name TEXT UNIQUE NOT NULL, display_name TEXT NOT NULL)");
				statement.execute("CREATE TABLE accounts (account_id BIGSERIAL PRIMARY KEY, account_type_id INTEGER NOT NULL, account_unique_identifier TEXT NOT NULL,  UNIQUE(account_type_id, account_unique_identifier) , FOREIGN KEY(account_type_id) REFERENCES account_types(account_type_id))");
				statement.execute("CREATE TABLE account_relationships  (relationship_id BIGSERIAL PRIMARY KEY, account1_id INTEGER NOT NULL, account2_id INTEGER NOT NULL, relationship_source_obj_id INTEGER NOT NULL, date_time BIGINT, relationship_type INTEGER NOT NULL, data_source_obj_id INTEGER NOT NULL, UNIQUE(account1_id, account2_id, relationship_source_obj_id), FOREIGN KEY(account1_id) REFERENCES accounts(account_id), FOREIGN KEY(account2_id) REFERENCES accounts(account_id), FOREIGN KEY(relationship_source_obj_id) REFERENCES tsk_objects(obj_id), FOREIGN KEY(data_source_obj_id) REFERENCES tsk_objects(obj_id))");
			}

			// Create indexes
			statement.execute("CREATE INDEX artifact_artifact_objID ON blackboard_artifacts(artifact_obj_id)");
			statement.execute("CREATE INDEX relationships_account1  ON account_relationships(account1_id)");
			statement.execute("CREATE INDEX relationships_account2  ON account_relationships(account2_id)");
			statement.execute("CREATE INDEX relationships_relationship_source_obj_id  ON account_relationships(relationship_source_obj_id)");
			statement.execute("CREATE INDEX relationships_date_time  ON account_relationships(date_time)");
			statement.execute("CREATE INDEX relationships_relationship_type  ON account_relationships(relationship_type)");
			statement.execute("CREATE INDEX relationships_data_source_obj_id  ON account_relationships(data_source_obj_id)");

			return new CaseDbSchemaVersionNumber(7, 2);
		} finally {
			closeResultSet(resultSet);
			closeStatement(statement);
			closeStatement(updstatement);
			releaseSingleUserCaseWriteLock();
		}
	}

	/**
	 * Updates a schema version 7.2 database to a schema version 8.0 database.
	 *
	 * @param schemaVersion The current schema version of the database.
	 * @param connection    A connection to the case database.
	 *
	 * @return The new database schema version.
	 *
	 * @throws SQLException     If there is an error completing a database
	 *                          operation.
	 * @throws TskCoreException If there is an error completing a database
	 *                          operation via another SleuthkitCase method.
	 */
	private CaseDbSchemaVersionNumber updateFromSchema7dot2toSchema8dot0(CaseDbSchemaVersionNumber schemaVersion, CaseDbConnection connection) throws SQLException, TskCoreException {
		if (schemaVersion.getMajor() != 7) {
			return schemaVersion;
		}

		if (schemaVersion.getMinor() != 2) {
			return schemaVersion;
		}

		Statement updateSchemaStatement = connection.createStatement();
		Statement getExistingReportsStatement = connection.createStatement();
		ResultSet resultSet = null;
		ResultSet existingReports = null;

		acquireSingleUserCaseWriteLock();
		try {
			// Update the schema to turn report_id into an object id.

			// Unfortunately, SQLite doesn't support adding a constraint
			// to an existing table so we have to rename the old...
			updateSchemaStatement.execute("ALTER TABLE reports RENAME TO old_reports");

			// ...create the new...
			updateSchemaStatement.execute("CREATE TABLE reports (obj_id BIGSERIAL PRIMARY KEY, path TEXT NOT NULL, crtime INTEGER NOT NULL, src_module_name TEXT NOT NULL, report_name TEXT NOT NULL, FOREIGN KEY(obj_id) REFERENCES tsk_objects(obj_id))");

			// ...add the existing report records back...
			existingReports = getExistingReportsStatement.executeQuery("SELECT * FROM old_reports");
			while (existingReports.next()) {
				String path = existingReports.getString(2);
				long crtime = existingReports.getInt(3);
				String sourceModule = existingReports.getString(4);
				String reportName = existingReports.getString(5);

				PreparedStatement insertObjectStatement = connection.getPreparedStatement(PREPARED_STATEMENT.INSERT_OBJECT, Statement.RETURN_GENERATED_KEYS);
				insertObjectStatement.clearParameters();
				insertObjectStatement.setNull(1, java.sql.Types.BIGINT);
				insertObjectStatement.setLong(2, TskData.ObjectType.REPORT.getObjectType());
				connection.executeUpdate(insertObjectStatement);
				resultSet = insertObjectStatement.getGeneratedKeys();
				if (!resultSet.next()) {
					throw new TskCoreException(String.format("Failed to INSERT report %s (%s) in tsk_objects table", reportName, path));
				}
				long objectId = resultSet.getLong(1); //last_insert_rowid()

				// INSERT INTO reports (obj_id, path, crtime, src_module_name, display_name) VALUES (?, ?, ?, ?, ?)
				PreparedStatement insertReportStatement = connection.getPreparedStatement(PREPARED_STATEMENT.INSERT_REPORT);
				insertReportStatement.clearParameters();
				insertReportStatement.setLong(1, objectId);
				insertReportStatement.setString(2, path);
				insertReportStatement.setLong(3, crtime);
				insertReportStatement.setString(4, sourceModule);
				insertReportStatement.setString(5, reportName);
				connection.executeUpdate(insertReportStatement);
			}

			// ...and drop the old table.
			updateSchemaStatement.execute("DROP TABLE old_reports");

			return new CaseDbSchemaVersionNumber(8, 0);
		} finally {
			closeResultSet(resultSet);
			closeResultSet(existingReports);
			closeStatement(updateSchemaStatement);
			closeStatement(getExistingReportsStatement);
			releaseSingleUserCaseWriteLock();
		}
	}

	/**
	 * Updates a schema version 8.0 database to a schema version 8.1 database.
	 *
	 * @param schemaVersion The current schema version of the database.
	 * @param connection    A connection to the case database.
	 *
	 * @return The new database schema version.
	 *
	 * @throws SQLException     If there is an error completing a database
	 *                          operation.
	 * @throws TskCoreException If there is an error completing a database
	 *                          operation via another SleuthkitCase method.
	 */
	private CaseDbSchemaVersionNumber updateFromSchema8dot0toSchema8dot1(CaseDbSchemaVersionNumber schemaVersion, CaseDbConnection connection) throws SQLException, TskCoreException {
		if (schemaVersion.getMajor() != 8) {
			return schemaVersion;
		}

		if (schemaVersion.getMinor() != 0) {
			return schemaVersion;
		}

		acquireSingleUserCaseWriteLock();

		try (Statement statement = connection.createStatement();) {
			// create examiners table
			if (this.dbType.equals(DbType.SQLITE)) {
				statement.execute("CREATE TABLE tsk_examiners (examiner_id INTEGER PRIMARY KEY, login_name TEXT NOT NULL, display_name TEXT, UNIQUE(login_name) )");
				statement.execute("ALTER TABLE content_tags ADD COLUMN examiner_id INTEGER REFERENCES tsk_examiners(examiner_id) DEFAULT NULL");
				statement.execute("ALTER TABLE blackboard_artifact_tags ADD COLUMN examiner_id INTEGER REFERENCES tsk_examiners(examiner_id) DEFAULT NULL");
			} else {
				statement.execute("CREATE TABLE tsk_examiners (examiner_id BIGSERIAL PRIMARY KEY, login_name TEXT NOT NULL, display_name TEXT, UNIQUE(login_name))");
				statement.execute("ALTER TABLE content_tags ADD COLUMN examiner_id BIGINT REFERENCES tsk_examiners(examiner_id) DEFAULT NULL");
				statement.execute("ALTER TABLE blackboard_artifact_tags ADD COLUMN examiner_id BIGINT REFERENCES tsk_examiners(examiner_id) DEFAULT NULL");
			}

			return new CaseDbSchemaVersionNumber(8, 1);
		} finally {
			releaseSingleUserCaseWriteLock();
		}
	}

	/**
	 * Updates a schema version 8.1 database to a schema version 8.2 database.
	 *
	 * @param schemaVersion The current schema version of the database.
	 * @param connection    A connection to the case database.
	 *
	 * @return The new database schema version.
	 *
	 * @throws SQLException     If there is an error completing a database
	 *                          operation.
	 * @throws TskCoreException If there is an error completing a database
	 *                          operation via another SleuthkitCase method.
	 */
	private CaseDbSchemaVersionNumber updateFromSchema8dot1toSchema8dot2(CaseDbSchemaVersionNumber schemaVersion, CaseDbConnection connection) throws SQLException, TskCoreException {
		if (schemaVersion.getMajor() != 8) {
			return schemaVersion;
		}

		if (schemaVersion.getMinor() != 1) {
			return schemaVersion;
		}

		acquireSingleUserCaseWriteLock();

		try (Statement statement = connection.createStatement();) {
			String primaryKeyType;
			switch (getDatabaseType()) {
				case POSTGRESQL:
					primaryKeyType = "BIGSERIAL";
					break;
				case SQLITE:
					primaryKeyType = "INTEGER";
					break;
				default:
					throw new TskCoreException("Unsupported data base type: " + getDatabaseType().toString());
			}

			//create and initialize tsk_event_types tables
			statement.execute("CREATE TABLE tsk_event_types ("
					+ " event_type_id " + primaryKeyType + " PRIMARY KEY, "
					+ " display_name TEXT UNIQUE NOT NULL, "
					+ " super_type_id INTEGER REFERENCES tsk_event_types(event_type_id) )");
			statement.execute("insert into tsk_event_types(event_type_id, display_name, super_type_id)"
					+ " values( 0, 'Event Types', null)");
			statement.execute("insert into tsk_event_types(event_type_id, display_name, super_type_id)"
					+ " values(1, 'File System', 0)");
			statement.execute("insert into tsk_event_types(event_type_id, display_name, super_type_id)"
					+ " values(2, 'Web Activity', 0)");
			statement.execute("insert into tsk_event_types(event_type_id, display_name, super_type_id)"
					+ " values(3, 'Misc Types', 0)");
			statement.execute("insert into tsk_event_types(event_type_id, display_name, super_type_id)"
					+ " values(4, 'Modified', 1)");
			statement.execute("insert into tsk_event_types(event_type_id, display_name, super_type_id)"
					+ " values(5, 'Accessed', 1)");
			statement.execute("insert into tsk_event_types(event_type_id, display_name, super_type_id)"
					+ " values(6, 'Created', 1)");
			statement.execute("insert into tsk_event_types(event_type_id, display_name, super_type_id)"
					+ " values(7, 'Changed', 1)");

			//create tsk_events tables
			statement.execute("CREATE TABLE tsk_events ("
					+ " event_id  " + primaryKeyType + " PRIMARY KEY, "
					+ " data_source_obj_id BIGINT NOT NULL, "
					+ " file_obj_id BIGINT NOT NULL, "
					+ " artifact_id BIGINT, "
					+ " time INTEGER NOT NULL, "
					+ " sub_type INTEGER, "
					+ " base_type INTEGER NOT NULL, "
					+ " full_description TEXT NOT NULL, "
					+ " med_description TEXT NOT NULL, "
					+ " short_description TEXT NOT NULL, "
					+ " known_state INTEGER NOT NULL, "//boolean 
					+ " hash_hit INTEGER NOT NULL, "//boolean 
					+ " tagged INTEGER NOT NULL, "
					+ "FOREIGN KEY(data_source_obj_id) REFERENCES data_source_info(obj_id), "
					+ "FOREIGN KEY(file_obj_id) REFERENCES tsk_objects(obj_id), "
					+ "FOREIGN KEY(artifact_id) REFERENCES blackboard_artifacts(artifact_id), "
					+ "FOREIGN KEY(sub_type) REFERENCES tsk_event_types(event_type_id), "
					+ "FOREIGN KEY(base_type) REFERENCES tsk_event_types(event_type_id))");

			//create tsk_events indices
			statement.execute("CREATE INDEX events_data_source_obj_id ON tsk_events(data_source_obj_id)");
			statement.execute("CREATE INDEX events_event_id_hash_hit ON tsk_events(event_id, hash_hit)");
			statement.execute("CREATE INDEX events_event_id_tagged ON tsk_events(event_id, tagged)");
			statement.execute("CREATE INDEX events_file_obj_id ON tsk_events(file_obj_id)");
			statement.execute("CREATE INDEX events_artifact_id ON tsk_events(artifact_id)");
			statement.execute("CREATE INDEX events_sub_type_short_description_time ON tsk_events(sub_type, short_description, time)");
			statement.execute("CREATE INDEX events_base_type_short_description_time ON tsk_events(base_type, short_description, time)");
			statement.execute("CREATE INDEX events_time ON tsk_events(time)");
			statement.execute("CREATE INDEX events_known_state ON tsk_events(known_state)");

			return new CaseDbSchemaVersionNumber(8, 2);
		} finally {
			releaseSingleUserCaseWriteLock();
		}
	}

	/**
	 * Extract the extension from a file name.
	 *
	 * @param fileName the file name to extract the extension from.
	 *
	 * @return The extension extracted from fileName. Will not be null.
	 */
	static String extractExtension(final String fileName) {
		String ext;
		int i = fileName.lastIndexOf(".");
		// > 0 because we assume it's not an extension if period is the first character
		if ((i > 0) && ((i + 1) < fileName.length())) {
			ext = fileName.substring(i + 1);
		} else {
			return "";
		}
		// we added this at one point to deal with files that had crazy names based on URLs
		// it's too hard though to clean those up and not mess up basic extensions though.
		// We need to add '-' to the below if we use it again
		//		String[] findNonAlphanumeric = ext.split("[^a-zA-Z0-9_]");
		//		if (findNonAlphanumeric.length > 1) {
		//			ext = findNonAlphanumeric[0];
		//		}
		return ext.toLowerCase();
	}

	/**
	 * Returns case database schema version number. As of TSK 4.5.0 db schema
	 * versions are two part Major.minor. This method only returns the major
	 * part. Use getDBSchemaVersion() for the complete version.
	 *
	 * @return The schema version number as an integer.
	 *
	 * @deprecated since 4.5.0 Use getDBSchemaVersion() instead for more
	 * complete version info.
	 */
	@Deprecated
	public int getSchemaVersion() {
		return getDBSchemaVersion().getMajor();
	}

	/**
	 * Gets the database schema version in use.
	 *
	 * @return the database schema version in use.
	 */
	public VersionNumber getDBSchemaVersion() {
		return CURRENT_DB_SCHEMA_VERSION;
	}

	/**
	 * Returns the type of database in use.
	 *
	 * @return database type
	 */
	public DbType getDatabaseType() {
		return this.dbType;
	}

	/**
	 * Returns the path of a backup copy of the database made when a schema
	 * version upgrade has occurred.
	 *
	 * @return The path of the backup file or null if no backup was made.
	 */
	public String getBackupDatabasePath() {
		return dbBackupPath;
	}

	/**
	 * Create a new transaction on the case database. The transaction object
	 * that is returned can be passed to methods that take a CaseDbTransaction.
	 * The caller is responsible for calling either commit() or rollback() on
	 * the transaction object.
	 *
	 * @return A CaseDbTransaction object.
	 *
	 * @throws TskCoreException
	 */
	public CaseDbTransaction beginTransaction() throws TskCoreException {
		return new CaseDbTransaction(this, connections.getConnection());
	}

	/**
	 * Gets the case database name.
	 *
	 * @return The case database name.
	 */
	public String getDatabaseName() {
		return databaseName;
	}

	/**
	 * Get the full path to the case directory. For a SQLite case database, this
	 * is the same as the database directory path.
	 *
	 * @return Case directory path.
	 */
	public String getDbDirPath() {
		return caseDirPath;
	}

	/**
	 * Acquires a write lock, but only if this is a single-user case. Always
	 * call this method in a try block with a call to the lock release method in
	 * an associated finally block.
	 */
	public void acquireSingleUserCaseWriteLock() {
		if (dbType == DbType.SQLITE) {
			rwLock.writeLock().lock();
		}
	}

	/**
	 * Releases a write lock, but only if this is a single-user case. This
	 * method should always be called in the finally block of a try block in
	 * which the lock was acquired.
	 */
	public void releaseSingleUserCaseWriteLock() {
		if (dbType == DbType.SQLITE) {
			rwLock.writeLock().unlock();
		}
	}

	/**
	 * Acquires a read lock, but only if this is a single-user case. Call this
	 * method in a try block with a call to the lock release method in an
	 * associated finally block.
	 */
	public void acquireSingleUserCaseReadLock() {
		if (dbType == DbType.SQLITE) {
			rwLock.readLock().lock();
		}
	}

	/**
	 * Releases a read lock, but only if this is a single-user case. This method
	 * should always be called in the finally block of a try block in which the
	 * lock was acquired.
	 */
	public void releaseSingleUserCaseReadLock() {
		if (dbType == DbType.SQLITE) {
			rwLock.readLock().unlock();
		}
	}

	/**
	 * Open an existing case database.
	 *
	 * @param dbPath Path to SQLite case database.
	 *
	 * @return Case database object.
	 *
	 * @throws org.sleuthkit.datamodel.TskCoreException
	 */
	public static SleuthkitCase openCase(String dbPath) throws TskCoreException {
		try {
			final SleuthkitJNI.CaseDbHandle caseHandle = SleuthkitJNI.openCaseDb(dbPath);
			return new SleuthkitCase(dbPath, caseHandle, DbType.SQLITE);
		} catch (TskUnsupportedSchemaVersionException ex) {
			//don't wrap in new TskCoreException
			throw ex;
		} catch (Exception ex) {
			throw new TskCoreException("Failed to open case database at " + dbPath, ex);
		}
	}

	/**
	 * Open an existing multi-user case database.
	 *
	 * @param databaseName The name of the database.
	 * @param info         Connection information for the the database.
	 * @param caseDir      The folder where the case metadata fils is stored.
	 *
	 * @return A case database object.
	 *
	 * @throws TskCoreException If there is a problem opening the database.
	 */
	public static SleuthkitCase openCase(String databaseName, CaseDbConnectionInfo info, String caseDir) throws TskCoreException {
		try {
			/*
			 * The flow of this method involves trying to open case and if
			 * successful, return that case. If unsuccessful, an exception is
			 * thrown. We catch any exceptions, and use tryConnect() to attempt
			 * to obtain further information about the error. If tryConnect() is
			 * unable to successfully connect, tryConnect() will throw a
			 * TskCoreException with a message containing user-level error
			 * reporting. If tryConnect() is able to connect, flow continues and
			 * we rethrow the original exception obtained from trying to create
			 * the case. In this way, we obtain more detailed information if we
			 * are able, but do not lose any information if unable.
			 */
			final SleuthkitJNI.CaseDbHandle caseHandle = SleuthkitJNI.openCaseDb(databaseName, info);
			return new SleuthkitCase(info.getHost(), Integer.parseInt(info.getPort()), databaseName, info.getUserName(), info.getPassword(), caseHandle, caseDir, info.getDbType());
		} catch (PropertyVetoException exp) {
			// In this case, the JDBC driver doesn't support PostgreSQL. Use the generic message here.
			throw new TskCoreException(exp.getMessage(), exp);
		} catch (TskUnsupportedSchemaVersionException ex) {
			//don't wrap in new TskCoreException
			throw ex;
		} catch (Exception exp) {
			tryConnect(info); // attempt to connect, throw with user-friendly message if unable
			throw new TskCoreException(exp.getMessage(), exp); // throw with generic message if tryConnect() was successful
		}
	}

	/**
	 * Creates a new SQLite case database.
	 *
	 * @param dbPath Path to where SQlite case database should be created.
	 *
	 * @return A case database object.
	 *
	 * @throws org.sleuthkit.datamodel.TskCoreException
	 */
	public static SleuthkitCase newCase(String dbPath) throws TskCoreException {
		try {
			SleuthkitJNI.CaseDbHandle caseHandle = SleuthkitJNI.newCaseDb(dbPath);
			return new SleuthkitCase(dbPath, caseHandle, DbType.SQLITE);
		} catch (Exception ex) {
			throw new TskCoreException("Failed to create case database at " + dbPath, ex);
		}
	}

	/**
	 * Creates a new PostgreSQL case database.
	 *
	 * @param caseName    The name of the case. It will be used to create a case
	 *                    database name that can be safely used in SQL commands
	 *                    and will not be subject to name collisions on the case
	 *                    database server. Use getDatabaseName to get the
	 *                    created name.
	 * @param info        The information to connect to the database.
	 * @param caseDirPath The case directory path.
	 *
	 * @return A case database object.
	 *
	 * @throws org.sleuthkit.datamodel.TskCoreException
	 */
	public static SleuthkitCase newCase(String caseName, CaseDbConnectionInfo info, String caseDirPath) throws TskCoreException {
		String databaseName = createCaseDataBaseName(caseName);
		try {
			/**
			 * The flow of this method involves trying to create a new case and
			 * if successful, return that case. If unsuccessful, an exception is
			 * thrown. We catch any exceptions, and use tryConnect() to attempt
			 * to obtain further information about the error. If tryConnect() is
			 * unable to successfully connect, tryConnect() will throw a
			 * TskCoreException with a message containing user-level error
			 * reporting. If tryConnect() is able to connect, flow continues and
			 * we rethrow the original exception obtained from trying to create
			 * the case. In this way, we obtain more detailed information if we
			 * are able, but do not lose any information if unable.
			 */
			SleuthkitJNI.CaseDbHandle caseHandle = SleuthkitJNI.newCaseDb(databaseName, info);
			return new SleuthkitCase(info.getHost(), Integer.parseInt(info.getPort()),
					databaseName, info.getUserName(), info.getPassword(), caseHandle, caseDirPath, info.getDbType());
		} catch (PropertyVetoException exp) {
			// In this case, the JDBC driver doesn't support PostgreSQL. Use the generic message here.
			throw new TskCoreException(exp.getMessage(), exp);
		} catch (Exception exp) {
			tryConnect(info); // attempt to connect, throw with user-friendly message if unable
			throw new TskCoreException(exp.getMessage(), exp); // throw with generic message if tryConnect() was successful
		}
	}

	/**
	 * Transforms a candidate PostgreSQL case database name into one that can be
	 * safely used in SQL commands and will not be subject to name collisions on
	 * the case database server.
	 *
	 * @param candidateDbName A candidate case database name.
	 *
	 * @return A case database name.
	 */
	private static String createCaseDataBaseName(String candidateDbName) {
		String dbName;
		if (!candidateDbName.isEmpty()) {
			/*
			 * Replace all non-ASCII characters.
			 */
			dbName = candidateDbName.replaceAll("[^\\p{ASCII}]", "_"); //NON-NLS

			/*
			 * Replace all control characters.
			 */
			dbName = dbName.replaceAll("[\\p{Cntrl}]", "_"); //NON-NLS

			/*
			 * Replace /, \, :, ?, space, ' ".
			 */
			dbName = dbName.replaceAll("[ /?:'\"\\\\]", "_"); //NON-NLS

			/*
			 * Make it all lowercase.
			 */
			dbName = dbName.toLowerCase();

			/*
			 * Must start with letter or underscore. If not, prepend an
			 * underscore.
			 */
			if ((dbName.length() > 0 && !(Character.isLetter(dbName.codePointAt(0))) && !(dbName.codePointAt(0) == '_'))) {
				dbName = "_" + dbName;
			}

			/*
			 * Truncate to 63 - 16 = 47 chars to accomodate a timestamp for
			 * uniqueness.
			 */
			if (dbName.length() > MAX_DB_NAME_LEN_BEFORE_TIMESTAMP) {
				dbName = dbName.substring(0, MAX_DB_NAME_LEN_BEFORE_TIMESTAMP);
			}

		} else {
			/*
			 * Must start with letter or underscore.
			 */
			dbName = "_";
		}
		/*
		 * Add the time stmap.
		 */
		SimpleDateFormat dateFormat = new SimpleDateFormat("yyyyMMdd_HHmmss");
		Date date = new Date();
		dbName = dbName + "_" + dateFormat.format(date);

		return dbName;
	}

	/**
	 * Returns the Examiner object for currently logged in user
	 *
	 * @return A Examiner object.
	 *
	 * @throws org.sleuthkit.datamodel.TskCoreException
	 */
	public Examiner getCurrentExaminer() throws TskCoreException {

		// return cached value if there's one
		if (cachedCurrentExaminer != null) {
			return cachedCurrentExaminer;
		}
		String loginName = System.getProperty("user.name");
		if (loginName == null || loginName.isEmpty()) {
			throw new TskCoreException("Failed to determine logged in user name.");
		}

		CaseDbConnection connection = connections.getConnection();
		acquireSingleUserCaseReadLock();
		ResultSet resultSet = null;
		try {
			PreparedStatement statement = connection.getPreparedStatement(PREPARED_STATEMENT.SELECT_EXAMINER_BY_LOGIN_NAME);
			statement.clearParameters();
			statement.setString(1, loginName);
			resultSet = connection.executeQuery(statement);
			if (resultSet.next()) {
				cachedCurrentExaminer = new Examiner(resultSet.getLong("examiner_id"), resultSet.getString("login_name"), resultSet.getString("display_name"));
				return cachedCurrentExaminer;
			} else {
				throw new TskCoreException("Error getting examaminer for name = " + loginName);
			}

		} catch (SQLException ex) {
			throw new TskCoreException("Error getting examaminer for name = " + loginName, ex);
		} finally {
			closeResultSet(resultSet);
			connection.close();
			releaseSingleUserCaseReadLock();
		}
		
	}

	/**
	 * Returns the Examiner object for given id
	 *
	 * @param id
	 *
	 * @return Examiner object
	 *
	 * @throws TskCoreException
	 */
	Examiner getExaminerById(long id) throws TskCoreException {

		CaseDbConnection connection = connections.getConnection();
		acquireSingleUserCaseReadLock();
		ResultSet resultSet = null;
		try {
			PreparedStatement statement = connection.getPreparedStatement(PREPARED_STATEMENT.SELECT_EXAMINER_BY_ID);
			statement.clearParameters();
			statement.setLong(1, id);
			resultSet = connection.executeQuery(statement);
			if (resultSet.next()) {
				return new Examiner(resultSet.getLong("examiner_id"), resultSet.getString("login_name"), resultSet.getString("full_name"));
			} else {
				throw new TskCoreException("Error getting examaminer for id = " + id);
			}
		} catch (SQLException ex) {
			throw new TskCoreException("Error getting examaminer for id = " + id, ex);
		} finally {
			closeResultSet(resultSet);
			connection.close();
			releaseSingleUserCaseReadLock();
		}
	}

	/**
	 * Starts the multi-step process of adding an image data source to the case
	 * by creating an object that can be used to control the process and get
	 * progress messages from it.
	 *
	 * @param timeZone        The time zone of the image.
	 * @param addUnallocSpace Set to true to create virtual files for
	 *                        unallocated space in the image.
	 * @param noFatFsOrphans  Set to true to skip processing orphan files of FAT
	 *                        file systems.
	 * @param imageCopyPath   Path to which a copy of the image should be
	 *                        written. Use the empty string to disable image
	 *                        writing.
	 *
	 * @return An object that encapsulates control of adding an image via the
	 *         SleuthKit native code layer.
	 */
	public AddImageProcess makeAddImageProcess(String timeZone, boolean addUnallocSpace, boolean noFatFsOrphans, String imageCopyPath) {
		return this.caseHandle.initAddImageProcess(timeZone, addUnallocSpace, noFatFsOrphans, imageCopyPath, this);
	}

	/**
	 * Get the list of root objects (data sources) from the case database, e.g.,
	 * image files, logical (local) files, virtual directories.
	 *
	 * @return List of content objects representing root objects.
	 *
	 * @throws TskCoreException
	 */
	public List<Content> getRootObjects() throws TskCoreException {
		CaseDbConnection connection = connections.getConnection();
		acquireSingleUserCaseReadLock();
		Statement s = null;
		ResultSet rs = null;
		try {
			s = connection.createStatement();
			rs = connection.executeQuery(s, "SELECT obj_id, type FROM tsk_objects " //NON-NLS
					+ "WHERE par_obj_id IS NULL"); //NON-NLS
			Collection<ObjectInfo> infos = new ArrayList<ObjectInfo>();
			while (rs.next()) {
				infos.add(new ObjectInfo(rs.getLong("obj_id"), ObjectType.valueOf(rs.getShort("type")))); //NON-NLS
			}

			List<Content> rootObjs = new ArrayList<Content>();
			for (ObjectInfo i : infos) {
				if (null != i.type) {
					switch (i.type) {
						case IMG:
							rootObjs.add(getImageById(i.id));
							break;
						case ABSTRACTFILE:
							// Check if virtual dir for local files.
							AbstractFile af = getAbstractFileById(i.id);
							if (af instanceof VirtualDirectory) {
								rootObjs.add(af);
							} else {
								throw new TskCoreException("Parentless object has wrong type to be a root (ABSTRACTFILE, but not VIRTUAL_DIRECTORY: " + i.type);
							}
							break;
						case REPORT:
							break;
						default:
							throw new TskCoreException("Parentless object has wrong type to be a root: " + i.type);
					}
				}
			}
			return rootObjs;
		} catch (SQLException ex) {
			throw new TskCoreException("Error getting root objects", ex);
		} finally {
			closeResultSet(rs);
			closeStatement(s);
			connection.close();
			releaseSingleUserCaseReadLock();
		}
	}

	/**
	 * Gets the the datasource obj ids for the given device_id
	 *
	 * @param deviceId device_id
	 *
	 * @return A list of the data source object_id for the given device_id for
	 *         the case.
	 *
	 * @throws TskCoreException if there is a problem getting the data source
	 *                          obj ids.
	 */
	List<Long> getDataSourceObjIds(String deviceId) throws TskCoreException {

		// check cached map first
		synchronized (deviceIdToDatasourceObjIdMap) {
			if (deviceIdToDatasourceObjIdMap.containsKey(deviceId)) {
				return new ArrayList<Long>(deviceIdToDatasourceObjIdMap.get(deviceId));
			}

			CaseDbConnection connection = connections.getConnection();
			acquireSingleUserCaseReadLock();
			Statement s = null;
			ResultSet rs = null;
			try {
				s = connection.createStatement();
				rs = connection.executeQuery(s, "SELECT obj_id FROM data_source_info WHERE device_id = '" + deviceId + "'"); //NON-NLS
				List<Long> dataSourceObjIds = new ArrayList<Long>();
				while (rs.next()) {
					dataSourceObjIds.add(rs.getLong("obj_id"));

					// Add to map of deviceID to data_source_obj_id.
					long ds_obj_id = rs.getLong("obj_id");
					if (deviceIdToDatasourceObjIdMap.containsKey(deviceId)) {
						deviceIdToDatasourceObjIdMap.get(deviceId).add(ds_obj_id);
					} else {
						deviceIdToDatasourceObjIdMap.put(deviceId, new HashSet<Long>(Arrays.asList(ds_obj_id)));
					}
				}
				return dataSourceObjIds;
			} catch (SQLException ex) {
				throw new TskCoreException("Error getting data sources", ex);
			} finally {
				closeResultSet(rs);
				closeStatement(s);
				connection.close();
				releaseSingleUserCaseReadLock();
			}
		}
	}

	/**
	 * Gets the data sources for the case. For each data source, if it is an
	 * image, an Image will be instantiated. Otherwise, a LocalFilesDataSource
	 * will be instantiated.
	 *
	 * NOTE: The DataSource interface is an emerging feature and at present is
	 * only useful for obtaining the object id and the device id, an
	 * ASCII-printable identifier for the device associated with the data source
	 * that is intended to be unique across multiple cases (e.g., a UUID). In
	 * the future, this method will be a replacement for the getRootObjects
	 * method.
	 *
	 * @return A list of the data sources for the case.
	 *
	 * @throws TskCoreException if there is a problem getting the data sources.
	 */
	public List<DataSource> getDataSources() throws TskCoreException {
		CaseDbConnection connection = connections.getConnection();
		acquireSingleUserCaseReadLock();
		Statement statement = null;
		ResultSet resultSet = null;
		Statement statement2 = null;
		ResultSet resultSet2 = null;
		try {
			statement = connection.createStatement();
			statement2 = connection.createStatement();
			resultSet = connection.executeQuery(statement,
					"SELECT ds.obj_id, ds.device_id, ds.time_zone, img.type, img.ssize, img.size, img.md5, img.display_name "
					+ "FROM data_source_info AS ds "
					+ "LEFT JOIN tsk_image_info AS img "
					+ "ON ds.obj_id = img.obj_id"); //NON-NLS

			List<DataSource> dataSourceList = new ArrayList<DataSource>();
			Map<Long, List<String>> imagePathsMap = getImagePaths();

			while (resultSet.next()) {
				DataSource dataSource;
				Long objectId = resultSet.getLong("obj_id");
				String deviceId = resultSet.getString("device_id");
				String timezone = resultSet.getString("time_zone");
				String type = resultSet.getString("type");

				if (type == null) {
					/*
					 * No data found in 'tsk_image_info', so we build a
					 * LocalFilesDataSource.
					 */

					resultSet2 = connection.executeQuery(statement2, "SELECT name FROM tsk_files WHERE tsk_files.obj_id = " + objectId); //NON-NLS
					String dsName = (resultSet2.next()) ? resultSet2.getString("name") : "";
					resultSet2.close();

					TSK_FS_NAME_TYPE_ENUM dirType = TSK_FS_NAME_TYPE_ENUM.DIR;
					TSK_FS_META_TYPE_ENUM metaType = TSK_FS_META_TYPE_ENUM.TSK_FS_META_TYPE_DIR;
					TSK_FS_NAME_FLAG_ENUM dirFlag = TSK_FS_NAME_FLAG_ENUM.ALLOC;
					final short metaFlags = (short) (TSK_FS_META_FLAG_ENUM.ALLOC.getValue()
							| TSK_FS_META_FLAG_ENUM.USED.getValue());
					String parentPath = "/"; //NON-NLS
					dataSource = new LocalFilesDataSource(this, objectId, objectId, deviceId, dsName, dirType, metaType, dirFlag, metaFlags, timezone, null, FileKnown.UNKNOWN, parentPath);
				} else {
					/*
					 * Data found in 'tsk_image_info', so we build an Image.
					 */
					Long ssize = resultSet.getLong("ssize");
					Long size = resultSet.getLong("size");
					String md5 = resultSet.getString("md5");
					String name = resultSet.getString("display_name");

					List<String> imagePaths = imagePathsMap.get(objectId);
					if (name == null) {
						if (imagePaths.size() > 0) {
							String path = imagePaths.get(0);
							name = (new java.io.File(path)).getName();
						} else {
							name = "";
						}
					}

					dataSource = new Image(this, objectId, Long.valueOf(type), deviceId, ssize, name, imagePaths.toArray(new String[imagePaths.size()]), timezone, md5, size);
				}

				dataSourceList.add(dataSource);
			}

			return dataSourceList;

		} catch (SQLException ex) {
			throw new TskCoreException("Error getting data sources", ex);
		} finally {
			closeResultSet(resultSet);
			closeStatement(statement);
			closeResultSet(resultSet2);
			closeStatement(statement2);
			connection.close();
			releaseSingleUserCaseReadLock();
		}
	}

	/**
	 * Gets a specific data source for the case. If it is an image, an Image
	 * will be instantiated. Otherwise, a LocalFilesDataSource will be
	 * instantiated.
	 *
	 * NOTE: The DataSource class is an emerging feature and at present is only
	 * useful for obtaining the object id and the data source identifier, an
	 * ASCII-printable identifier for the data source that is intended to be
	 * unique across multiple cases (e.g., a UUID). In the future, this method
	 * will be a replacement for the getRootObjects method.
	 *
	 * @param objectId The object id of the data source.
	 *
	 * @return The data source.
	 *
	 * @throws TskDataException If there is no data source for the given object
	 *                          id.
	 * @throws TskCoreException If there is a problem getting the data source.
	 */
	public DataSource getDataSource(long objectId) throws TskDataException, TskCoreException {
		DataSource dataSource = null;
		CaseDbConnection connection = connections.getConnection();
		acquireSingleUserCaseReadLock();
		Statement statement = null;
		ResultSet resultSet = null;
		Statement statement2 = null;
		ResultSet resultSet2 = null;
		try {
			statement = connection.createStatement();
			statement2 = connection.createStatement();
			resultSet = connection.executeQuery(statement,
					"SELECT ds.device_id, ds.time_zone, img.type, img.ssize, img.size, img.md5, img.display_name "
					+ "FROM data_source_info AS ds "
					+ "LEFT JOIN tsk_image_info AS img "
					+ "ON ds.obj_id = img.obj_id "
					+ "WHERE ds.obj_id = " + objectId); //NON-NLS
			if (resultSet.next()) {
				String deviceId = resultSet.getString("device_id");
				String timezone = resultSet.getString("time_zone");
				String type = resultSet.getString("type");

				if (type == null) {
					/*
					 * No data found in 'tsk_image_info', so we build an
					 * LocalFilesDataSource.
					 */

					resultSet2 = connection.executeQuery(statement2, "SELECT name FROM tsk_files WHERE tsk_files.obj_id = " + objectId); //NON-NLS
					String dsName = (resultSet2.next()) ? resultSet2.getString("name") : "";

					TSK_FS_NAME_TYPE_ENUM dirType = TSK_FS_NAME_TYPE_ENUM.DIR;
					TSK_FS_META_TYPE_ENUM metaType = TSK_FS_META_TYPE_ENUM.TSK_FS_META_TYPE_DIR;
					TSK_FS_NAME_FLAG_ENUM dirFlag = TSK_FS_NAME_FLAG_ENUM.ALLOC;
					final short metaFlags = (short) (TSK_FS_META_FLAG_ENUM.ALLOC.getValue()
							| TSK_FS_META_FLAG_ENUM.USED.getValue());
					String parentPath = "/"; //NON-NLS
					dataSource = new LocalFilesDataSource(this, objectId, objectId, deviceId, dsName, dirType, metaType, dirFlag, metaFlags, timezone, null, FileKnown.UNKNOWN, parentPath);
				} else {
					/*
					 * Data found in 'tsk_image_info', so we build an Image.
					 */
					Long ssize = resultSet.getLong("ssize");
					Long size = resultSet.getLong("size");
					String md5 = resultSet.getString("md5");
					String name = resultSet.getString("display_name");

					List<String> imagePaths = getImagePathsById(objectId);
					if (name == null) {
						if (imagePaths.size() > 0) {
							String path = imagePaths.get(0);
							name = (new java.io.File(path)).getName();
						} else {
							name = "";
						}
					}

					dataSource = new Image(this, objectId, Long.valueOf(type), deviceId, ssize, name, imagePaths.toArray(new String[imagePaths.size()]), timezone, md5, size);
				}
			} else {
				throw new TskDataException(String.format("There is no data source with obj_id = %d", objectId));
			}
		} catch (SQLException ex) {
			throw new TskCoreException(String.format("Error getting data source with obj_id = %d", objectId), ex);
		} finally {
			closeResultSet(resultSet);
			closeStatement(statement);
			closeResultSet(resultSet2);
			closeStatement(statement2);
			connection.close();
			releaseSingleUserCaseReadLock();
		}

		return dataSource;
	}

	/**
	 * Get all blackboard artifacts of a given type. Does not included rejected
	 * artifacts.
	 *
	 * @param artifactTypeID artifact type id (must exist in database)
	 *
	 * @return list of blackboard artifacts.
	 *
	 * @throws TskCoreException
	 */
	public ArrayList<BlackboardArtifact> getBlackboardArtifacts(int artifactTypeID) throws TskCoreException {
		return getArtifactsHelper("blackboard_artifacts.artifact_type_id = " + artifactTypeID);
	}

	/**
	 * Get a count of blackboard artifacts for a given content. Does not include
	 * rejected artifacts.
	 *
	 * @param objId Id of the content.
	 *
	 * @return The artifacts count for the content.
	 *
	 * @throws TskCoreException
	 */
	public long getBlackboardArtifactsCount(long objId) throws TskCoreException {
		CaseDbConnection connection = connections.getConnection();
		acquireSingleUserCaseReadLock();
		ResultSet rs = null;
		try {
			// SELECT COUNT(*) AS count FROM blackboard_artifacts WHERE obj_id = ?
			PreparedStatement statement = connection.getPreparedStatement(PREPARED_STATEMENT.COUNT_ARTIFACTS_FROM_SOURCE);
			statement.clearParameters();
			statement.setLong(1, objId);
			rs = connection.executeQuery(statement);
			long count = 0;
			if (rs.next()) {
				count = rs.getLong("count");
			}
			return count;
		} catch (SQLException ex) {
			throw new TskCoreException("Error getting number of blackboard artifacts by content", ex);
		} finally {
			closeResultSet(rs);
			connection.close();
			releaseSingleUserCaseReadLock();
		}
	}

	/**
	 * Get a count of artifacts of a given type. Does not include rejected
	 * artifacts.
	 *
	 * @param artifactTypeID Id of the artifact type.
	 *
	 * @return The artifacts count for the type.
	 *
	 * @throws TskCoreException
	 */
	public long getBlackboardArtifactsTypeCount(int artifactTypeID) throws TskCoreException {
		CaseDbConnection connection = connections.getConnection();
		acquireSingleUserCaseReadLock();
		ResultSet rs = null;
		try {
			// SELECT COUNT(*) AS count FROM blackboard_artifacts WHERE artifact_type_id = ?
			PreparedStatement statement = connection.getPreparedStatement(PREPARED_STATEMENT.COUNT_ARTIFACTS_OF_TYPE);
			statement.clearParameters();
			statement.setInt(1, artifactTypeID);
			rs = connection.executeQuery(statement);
			long count = 0;
			if (rs.next()) {
				count = rs.getLong("count");
			}
			return count;
		} catch (SQLException ex) {
			throw new TskCoreException("Error getting number of blackboard artifacts by type", ex);
		} finally {
			closeResultSet(rs);
			connection.close();
			releaseSingleUserCaseReadLock();
		}
	}

	/**
	 * Get all blackboard artifacts that have an attribute of the given type and
	 * String value. Does not included rejected artifacts.
	 *
	 * @param attrType attribute of this attribute type to look for in the
	 *                 artifacts
	 * @param value    value of the attribute of the attrType type to look for
	 *
	 * @return a list of blackboard artifacts with such an attribute
	 *
	 * @throws TskCoreException exception thrown if a critical error occurred
	 *                          within tsk core and artifacts could not be
	 *                          queried
	 */
	public List<BlackboardArtifact> getBlackboardArtifacts(BlackboardAttribute.ATTRIBUTE_TYPE attrType, String value) throws TskCoreException {
		CaseDbConnection connection = connections.getConnection();
		acquireSingleUserCaseReadLock();
		Statement s = null;
		ResultSet rs = null;
		try {
			s = connection.createStatement();
			rs = connection.executeQuery(s, "SELECT DISTINCT arts.artifact_id AS artifact_id, " //NON-NLS
					+ "arts.obj_id AS obj_id, arts.artifact_obj_id AS artifact_obj_id, arts.data_source_obj_id AS data_source_obj_id, arts.artifact_type_id AS artifact_type_id, "
					+ "types.type_name AS type_name, types.display_name AS display_name, "//NON-NLS
					+ " arts.review_status_id AS review_status_id " //NON-NLS
					+ "FROM blackboard_artifacts AS arts, blackboard_attributes AS attrs, blackboard_artifact_types AS types " //NON-NLS
					+ "WHERE arts.artifact_id = attrs.artifact_id " //NON-NLS
					+ " AND attrs.attribute_type_id = " + attrType.getTypeID() //NON-NLS
					+ " AND attrs.value_text = '" + value + "'"
					+ " AND types.artifact_type_id=arts.artifact_type_id"
					+ " AND arts.review_status_id !=" + BlackboardArtifact.ReviewStatus.REJECTED.getID());	 //NON-NLS
			ArrayList<BlackboardArtifact> artifacts = new ArrayList<BlackboardArtifact>();
			while (rs.next()) {
				artifacts.add(new BlackboardArtifact(this, rs.getLong("artifact_id"), rs.getLong("obj_id"), rs.getLong("artifact_obj_id"), rs.getLong("data_source_obj_id"),
						rs.getInt("artifact_type_id"), rs.getString("type_name"), rs.getString("display_name"),
						BlackboardArtifact.ReviewStatus.withID(rs.getInt("review_status_id"))));
			}
			return artifacts;
		} catch (SQLException ex) {
			throw new TskCoreException("Error getting blackboard artifacts by attribute", ex);
		} finally {
			closeResultSet(rs);
			closeStatement(s);
			connection.close();
			releaseSingleUserCaseReadLock();
		}
	}

	/**
	 * Get all blackboard artifacts that have an attribute of the given type and
	 * String value. Does not included rejected artifacts.
	 *
	 * @param attrType   attribute of this attribute type to look for in the
	 *                   artifacts
	 * @param subString  value substring of the string attribute of the attrType
	 *                   type to look for
	 * @param startsWith if true, the artifact attribute string should start
	 *                   with the substring, if false, it should just contain it
	 *
	 * @return a list of blackboard artifacts with such an attribute
	 *
	 * @throws TskCoreException exception thrown if a critical error occurred
	 *                          within tsk core and artifacts could not be
	 *                          queried
	 */
	public List<BlackboardArtifact> getBlackboardArtifacts(BlackboardAttribute.ATTRIBUTE_TYPE attrType, String subString, boolean startsWith) throws TskCoreException {
		String valSubStr = "%" + subString; //NON-NLS
		if (startsWith == false) {
			valSubStr += "%"; //NON-NLS
		}
		CaseDbConnection connection = connections.getConnection();
		acquireSingleUserCaseReadLock();
		Statement s = null;
		ResultSet rs = null;
		try {
			s = connection.createStatement();
			rs = connection.executeQuery(s, "SELECT DISTINCT arts.artifact_id AS artifact_id, " //NON-NLS
					+ " arts.obj_id AS obj_id, arts.artifact_obj_id AS artifact_obj_id, arts.data_source_obj_id AS data_source_obj_id, arts.artifact_type_id AS artifact_type_id, " //NON-NLS
					+ " types.type_name AS type_name, types.display_name AS display_name, " //NON-NLS
					+ " arts.review_status_id AS review_status_id " //NON-NLS
					+ " FROM blackboard_artifacts AS arts, blackboard_attributes AS attrs, blackboard_artifact_types AS types " //NON-NLS
					+ " WHERE arts.artifact_id = attrs.artifact_id " //NON-NLS
					+ " AND attrs.attribute_type_id = " + attrType.getTypeID() //NON-NLS
					+ " AND LOWER(attrs.value_text) LIKE LOWER('" + valSubStr + "')"
					+ " AND types.artifact_type_id=arts.artifact_type_id "
					+ " AND arts.review_status_id !=" + BlackboardArtifact.ReviewStatus.REJECTED.getID());
			ArrayList<BlackboardArtifact> artifacts = new ArrayList<BlackboardArtifact>();
			while (rs.next()) {
				artifacts.add(new BlackboardArtifact(this, rs.getLong("artifact_id"), rs.getLong("obj_id"), rs.getLong("artifact_obj_id"), rs.getLong("data_source_obj_id"),
						rs.getInt("artifact_type_id"), rs.getString("type_name"), rs.getString("display_name"),
						BlackboardArtifact.ReviewStatus.withID(rs.getInt("review_status_id"))));
			}
			return artifacts;
		} catch (SQLException ex) {
			throw new TskCoreException("Error getting blackboard artifacts by attribute. " + ex.getMessage(), ex);
		} finally {
			closeResultSet(rs);
			closeStatement(s);
			connection.close();
			releaseSingleUserCaseReadLock();
		}
	}

	/**
	 * Get all blackboard artifacts that have an attribute of the given type and
	 * integer value. Does not included rejected artifacts.
	 *
	 * @param attrType attribute of this attribute type to look for in the
	 *                 artifacts
	 * @param value    value of the attribute of the attrType type to look for
	 *
	 * @return a list of blackboard artifacts with such an attribute
	 *
	 * @throws TskCoreException exception thrown if a critical error occurred
	 *                          within tsk core and artifacts could not be
	 *                          queried
	 */
	public List<BlackboardArtifact> getBlackboardArtifacts(BlackboardAttribute.ATTRIBUTE_TYPE attrType, int value) throws TskCoreException {
		CaseDbConnection connection = connections.getConnection();
		acquireSingleUserCaseReadLock();
		Statement s = null;
		ResultSet rs = null;
		try {
			s = connection.createStatement();
			rs = connection.executeQuery(s, "SELECT DISTINCT arts.artifact_id AS artifact_id, " //NON-NLS
					+ " arts.obj_id AS obj_id, arts.artifact_obj_id AS artifact_obj_id, arts.data_source_obj_id AS data_source_obj_id, arts.artifact_type_id AS artifact_type_id, "
					+ " types.type_name AS type_name, types.display_name AS display_name, "
					+ " arts.review_status_id AS review_status_id  "//NON-NLS
					+ " FROM blackboard_artifacts AS arts, blackboard_attributes AS attrs, blackboard_artifact_types AS types " //NON-NLS
					+ "WHERE arts.artifact_id = attrs.artifact_id " //NON-NLS
					+ " AND attrs.attribute_type_id = " + attrType.getTypeID() //NON-NLS
					+ " AND attrs.value_int32 = " + value //NON-NLS
					+ " AND types.artifact_type_id=arts.artifact_type_id "
					+ " AND arts.review_status_id !=" + BlackboardArtifact.ReviewStatus.REJECTED.getID());
			ArrayList<BlackboardArtifact> artifacts = new ArrayList<BlackboardArtifact>();
			while (rs.next()) {
				artifacts.add(new BlackboardArtifact(this, rs.getLong("artifact_id"), rs.getLong("obj_id"), rs.getLong("artifact_obj_id"), rs.getLong("data_source_obj_id"),
						rs.getInt("artifact_type_id"), rs.getString("type_name"), rs.getString("display_name"),
						BlackboardArtifact.ReviewStatus.withID(rs.getInt("review_status_id"))));
			}
			return artifacts;
		} catch (SQLException ex) {
			throw new TskCoreException("Error getting blackboard artifacts by attribute", ex);
		} finally {
			closeResultSet(rs);
			closeStatement(s);
			connection.close();
			releaseSingleUserCaseReadLock();
		}
	}

	/**
	 * Get all blackboard artifacts that have an attribute of the given type and
	 * long value. Does not included rejected artifacts.
	 *
	 * @param attrType attribute of this attribute type to look for in the
	 *                 artifacts
	 * @param value    value of the attribute of the attrType type to look for
	 *
	 * @return a list of blackboard artifacts with such an attribute
	 *
	 * @throws TskCoreException exception thrown if a critical error occurred
	 *                          within tsk core and artifacts could not be
	 *                          queried
	 */
	public List<BlackboardArtifact> getBlackboardArtifacts(BlackboardAttribute.ATTRIBUTE_TYPE attrType, long value) throws TskCoreException {
		CaseDbConnection connection = connections.getConnection();
		acquireSingleUserCaseReadLock();
		Statement s = null;
		ResultSet rs = null;
		try {
			s = connection.createStatement();
			rs = connection.executeQuery(s, "SELECT DISTINCT arts.artifact_id AS artifact_id, " //NON-NLS
					+ " arts.obj_id AS obj_id, arts.artifact_obj_id AS artifact_obj_id, arts.data_source_obj_id AS data_source_obj_id, arts.artifact_type_id AS artifact_type_id, "
					+ " types.type_name AS type_name, types.display_name AS display_name, "
					+ " arts.review_status_id AS review_status_id "//NON-NLS
					+ " FROM blackboard_artifacts AS arts, blackboard_attributes AS attrs, blackboard_artifact_types AS types " //NON-NLS
					+ " WHERE arts.artifact_id = attrs.artifact_id " //NON-NLS
					+ " AND attrs.attribute_type_id = " + attrType.getTypeID() //NON-NLS
					+ " AND attrs.value_int64 = " + value //NON-NLS
					+ " AND types.artifact_type_id=arts.artifact_type_id "
					+ " AND arts.review_status_id !=" + BlackboardArtifact.ReviewStatus.REJECTED.getID());
			ArrayList<BlackboardArtifact> artifacts = new ArrayList<BlackboardArtifact>();
			while (rs.next()) {
				artifacts.add(new BlackboardArtifact(this, rs.getLong("artifact_id"), rs.getLong("obj_id"), rs.getLong("artifact_obj_id"), rs.getLong("data_source_obj_id"),
						rs.getInt("artifact_type_id"), rs.getString("type_name"), rs.getString("display_name"),
						BlackboardArtifact.ReviewStatus.withID(rs.getInt("review_status_id"))));
			}
			return artifacts;
		} catch (SQLException ex) {
			throw new TskCoreException("Error getting blackboard artifacts by attribute. " + ex.getMessage(), ex);
		} finally {
			closeResultSet(rs);
			closeStatement(s);
			connection.close();
			releaseSingleUserCaseReadLock();
		}
	}

	/**
	 * Get all blackboard artifacts that have an attribute of the given type and
	 * double value. Does not included rejected artifacts.
	 *
	 * @param attrType attribute of this attribute type to look for in the
	 *                 artifacts
	 * @param value    value of the attribute of the attrType type to look for
	 *
	 * @return a list of blackboard artifacts with such an attribute
	 *
	 * @throws TskCoreException exception thrown if a critical error occurred
	 *                          within tsk core and artifacts could not be
	 *                          queried
	 */
	public List<BlackboardArtifact> getBlackboardArtifacts(BlackboardAttribute.ATTRIBUTE_TYPE attrType, double value) throws TskCoreException {
		CaseDbConnection connection = connections.getConnection();
		acquireSingleUserCaseReadLock();
		Statement s = null;
		ResultSet rs = null;
		try {
			s = connection.createStatement();
			rs = connection.executeQuery(s, "SELECT DISTINCT arts.artifact_id AS artifact_id, " //NON-NLS
					+ " arts.obj_id AS obj_id, arts.artifact_obj_id AS artifact_obj_id, arts.data_source_obj_id AS data_source_obj_id, arts.artifact_type_id AS artifact_type_id, "
					+ " types.type_name AS type_name, types.display_name AS display_name, "
					+ " arts.review_status_id AS review_status_id "//NON-NLS
					+ " FROM blackboard_artifacts AS arts, blackboard_attributes AS attrs, blackboard_artifact_types AS types " //NON-NLS
					+ " WHERE arts.artifact_id = attrs.artifact_id " //NON-NLS
					+ " AND attrs.attribute_type_id = " + attrType.getTypeID() //NON-NLS
					+ " AND attrs.value_double = " + value //NON-NLS
					+ " AND types.artifact_type_id=arts.artifact_type_id "
					+ " AND arts.review_status_id !=" + BlackboardArtifact.ReviewStatus.REJECTED.getID());
			ArrayList<BlackboardArtifact> artifacts = new ArrayList<BlackboardArtifact>();
			while (rs.next()) {
				artifacts.add(new BlackboardArtifact(this, rs.getLong("artifact_id"), rs.getLong("obj_id"), rs.getLong("artifact_obj_id"), rs.getLong("data_source_obj_id"),
						rs.getInt("artifact_type_id"), rs.getString("type_name"), rs.getString("display_name"),
						BlackboardArtifact.ReviewStatus.withID(rs.getInt("review_status_id"))));
			}
			return artifacts;
		} catch (SQLException ex) {
			throw new TskCoreException("Error getting blackboard artifacts by attribute", ex);
		} finally {
			closeResultSet(rs);
			closeStatement(s);
			connection.close();
			releaseSingleUserCaseReadLock();
		}
	}

	/**
	 * Get all blackboard artifacts that have an attribute of the given type and
	 * byte value. Does not include rejected artifacts.
	 *
	 * @param attrType attribute of this attribute type to look for in the
	 *                 artifacts
	 * @param value    value of the attribute of the attrType type to look for
	 *
	 * @return a list of blackboard artifacts with such an attribute
	 *
	 * @throws TskCoreException exception thrown if a critical error occurred
	 *                          within tsk core and artifacts could not be
	 *                          queried
	 */
	public List<BlackboardArtifact> getBlackboardArtifacts(BlackboardAttribute.ATTRIBUTE_TYPE attrType, byte value) throws TskCoreException {
		CaseDbConnection connection = connections.getConnection();
		acquireSingleUserCaseReadLock();
		Statement s = null;
		ResultSet rs = null;
		try {
			s = connection.createStatement();
			rs = connection.executeQuery(s, "SELECT DISTINCT arts.artifact_id AS artifact_id, " //NON-NLS
					+ " arts.obj_id AS obj_id, arts.artifact_obj_id AS artifact_obj_id, arts.data_source_obj_id AS data_source_obj_id, arts.artifact_type_id AS artifact_type_id, "
					+ " types.type_name AS type_name, types.display_name AS display_name, "
					+ " arts.review_status_id AS review_status_id "//NON-NLS
					+ " FROM blackboard_artifacts AS arts, blackboard_attributes AS attrs, blackboard_artifact_types AS types " //NON-NLS
					+ " WHERE arts.artifact_id = attrs.artifact_id " //NON-NLS
					+ " AND attrs.attribute_type_id = " + attrType.getTypeID() //NON-NLS
					+ " AND attrs.value_byte = " + value //NON-NLS
					+ " AND types.artifact_type_id=arts.artifact_type_id "
					+ " AND arts.review_status_id !=" + BlackboardArtifact.ReviewStatus.REJECTED.getID());
			ArrayList<BlackboardArtifact> artifacts = new ArrayList<BlackboardArtifact>();
			while (rs.next()) {
				artifacts.add(new BlackboardArtifact(this, rs.getLong("artifact_id"), rs.getLong("obj_id"), rs.getLong("artifact_obj_id"), rs.getLong("data_source_obj_id"),
						rs.getInt("artifact_type_id"), rs.getString("type_name"), rs.getString("display_name"),
						BlackboardArtifact.ReviewStatus.withID(rs.getInt("review_status_id"))));
			}
			return artifacts;
		} catch (SQLException ex) {
			throw new TskCoreException("Error getting blackboard artifacts by attribute", ex);
		} finally {
			closeResultSet(rs);
			closeStatement(s);
			connection.close();
			releaseSingleUserCaseReadLock();
		}
	}

	/**
	 * Gets a list of all the artifact types for this case
	 *
	 * @return a list of artifact types
	 *
	 * @throws TskCoreException when there is an error getting the types
	 */
	public Iterable<BlackboardArtifact.Type> getArtifactTypes() throws TskCoreException {
		CaseDbConnection connection = connections.getConnection();
		acquireSingleUserCaseReadLock();
		Statement s = null;
		ResultSet rs = null;
		try {
			s = connection.createStatement();
			rs = connection.executeQuery(s, "SELECT artifact_type_id, type_name, display_name FROM blackboard_artifact_types"); //NON-NLS
			ArrayList<BlackboardArtifact.Type> artifactTypes = new ArrayList<BlackboardArtifact.Type>();
			while (rs.next()) {
				artifactTypes.add(new BlackboardArtifact.Type(rs.getInt("artifact_type_id"),
						rs.getString("type_name"), rs.getString("display_name")));
			}
			return artifactTypes;
		} catch (SQLException ex) {
			throw new TskCoreException("Error getting artifact types", ex); //NON-NLS
		} finally {
			closeResultSet(rs);
			closeStatement(s);
			connection.close();
			releaseSingleUserCaseReadLock();
		}
	}

	/**
	 * Get all of the standard blackboard artifact types that are in use in the
	 * blackboard.
	 *
	 * @return List of standard blackboard artifact types
	 *
	 * @throws TskCoreException
	 */
	public ArrayList<BlackboardArtifact.ARTIFACT_TYPE> getBlackboardArtifactTypesInUse() throws TskCoreException {
		String typeIdList = "";
		for (int i = 0; i < BlackboardArtifact.ARTIFACT_TYPE.values().length; ++i) {
			typeIdList += BlackboardArtifact.ARTIFACT_TYPE.values()[i].getTypeID();
			if (i < BlackboardArtifact.ARTIFACT_TYPE.values().length - 1) {
				typeIdList += ", ";
			}
		}
		String query = "SELECT DISTINCT artifact_type_id FROM blackboard_artifacts "
				+ "WHERE artifact_type_id IN (" + typeIdList + ")";
		CaseDbConnection connection = connections.getConnection();
		acquireSingleUserCaseReadLock();
		Statement s = null;
		ResultSet rs = null;
		try {
			s = connection.createStatement();
			rs = connection.executeQuery(s, query);
			ArrayList<BlackboardArtifact.ARTIFACT_TYPE> usedArts = new ArrayList<BlackboardArtifact.ARTIFACT_TYPE>();
			while (rs.next()) {
				usedArts.add(ARTIFACT_TYPE.fromID(rs.getInt("artifact_type_id")));
			}
			return usedArts;
		} catch (SQLException ex) {
			throw new TskCoreException("Error getting artifact types in use", ex);
		} finally {
			closeResultSet(rs);
			closeStatement(s);
			connection.close();
			releaseSingleUserCaseReadLock();
		}
	}

	/**
	 * Gets the list of all unique artifact IDs in use.
	 *
	 * Gets both static and dynamic IDs.
	 *
	 * @return The list of unique IDs
	 *
	 * @throws TskCoreException exception thrown if a critical error occurred
	 *                          within tsk core
	 */
	public List<BlackboardArtifact.Type> getArtifactTypesInUse() throws TskCoreException {
		CaseDbConnection connection = connections.getConnection();
		acquireSingleUserCaseReadLock();
		Statement s = null;
		ResultSet rs = null;
		try {
			s = connection.createStatement();
			rs = connection.executeQuery(s,
					"SELECT DISTINCT arts.artifact_type_id AS artifact_type_id, "
					+ "types.type_name AS type_name, types.display_name AS display_name "
					+ "FROM blackboard_artifact_types AS types "
					+ "INNER JOIN blackboard_artifacts AS arts "
					+ "ON arts.artifact_type_id = types.artifact_type_id"); //NON-NLS
			List<BlackboardArtifact.Type> uniqueArtifactTypes = new ArrayList<BlackboardArtifact.Type>();
			while (rs.next()) {
				uniqueArtifactTypes.add(new BlackboardArtifact.Type(rs.getInt("artifact_type_id"),
						rs.getString("type_name"), rs.getString("display_name")));
			}
			return uniqueArtifactTypes;
		} catch (SQLException ex) {
			throw new TskCoreException("Error getting attribute types", ex);
		} finally {
			closeResultSet(rs);
			closeStatement(s);
			connection.close();
			releaseSingleUserCaseReadLock();
		}
	}

	/**
	 * Gets a list of all the attribute types for this case
	 *
	 * @return a list of attribute types
	 *
	 * @throws TskCoreException when there is an error getting the types
	 */
	public List<BlackboardAttribute.Type> getAttributeTypes() throws TskCoreException {
		CaseDbConnection connection = connections.getConnection();
		acquireSingleUserCaseReadLock();
		Statement s = null;
		ResultSet rs = null;
		try {
			s = connection.createStatement();
			rs = connection.executeQuery(s, "SELECT attribute_type_id, type_name, display_name, value_type FROM blackboard_attribute_types"); //NON-NLS
			ArrayList<BlackboardAttribute.Type> attribute_types = new ArrayList<BlackboardAttribute.Type>();
			while (rs.next()) {
				attribute_types.add(new BlackboardAttribute.Type(rs.getInt("attribute_type_id"), rs.getString("type_name"),
						rs.getString("display_name"), TSK_BLACKBOARD_ATTRIBUTE_VALUE_TYPE.fromType(rs.getLong("value_type"))));
			}
			return attribute_types;
		} catch (SQLException ex) {
			throw new TskCoreException("Error getting attribute types", ex);
		} finally {
			closeResultSet(rs);
			closeStatement(s);
			connection.close();
			releaseSingleUserCaseReadLock();
		}
	}

	/**
	 * Get count of blackboard attribute types
	 *
	 * Counts both static (in enum) and dynamic attributes types (created by
	 * modules at runtime)
	 *
	 * @return count of attribute types
	 *
	 * @throws TskCoreException exception thrown if a critical error occurs
	 *                          within TSK core
	 */
	public int getBlackboardAttributeTypesCount() throws TskCoreException {
		CaseDbConnection connection = connections.getConnection();
		acquireSingleUserCaseReadLock();
		Statement s = null;
		ResultSet rs = null;
		try {
			s = connection.createStatement();
			rs = connection.executeQuery(s, "SELECT COUNT(*) AS count FROM blackboard_attribute_types"); //NON-NLS
			int count = 0;
			if (rs.next()) {
				count = rs.getInt("count");
			}
			return count;
		} catch (SQLException ex) {
			throw new TskCoreException("Error getting number of blackboard artifacts by type", ex);
		} finally {
			closeResultSet(rs);
			closeStatement(s);
			connection.close();
			releaseSingleUserCaseReadLock();
		}
	}

	/**
	 * Gets unrejected blackboard artifacts that match a given WHERE clause.
	 * Uses a SELECT	* statement that does a join of the blackboard_artifacts
	 * and blackboard_artifact_types tables to get all of the required data.
	 *
	 * @param whereClause The WHERE clause to append to the SELECT statement.
	 *
	 * @return A list of BlackboardArtifact objects.
	 *
	 * @throws TskCoreException If there is a problem querying the case
	 *                          database.
	 */
	ArrayList<BlackboardArtifact> getArtifactsHelper(String whereClause) throws TskCoreException {
		CaseDbConnection connection = connections.getConnection();
		acquireSingleUserCaseReadLock();
		ResultSet rs = null;
		try {
			Statement statement = connection.createStatement();
			String query = "SELECT blackboard_artifacts.artifact_id AS artifact_id, "
					+ "blackboard_artifacts.obj_id AS obj_id, "
					+ "blackboard_artifacts.artifact_obj_id AS artifact_obj_id, "
					+ "blackboard_artifacts.data_source_obj_id AS data_source_obj_id, "
					+ "blackboard_artifact_types.artifact_type_id AS artifact_type_id, "
					+ "blackboard_artifact_types.type_name AS type_name, "
					+ "blackboard_artifact_types.display_name AS display_name, "
					+ "blackboard_artifacts.review_status_id AS review_status_id "
					+ "FROM blackboard_artifacts, blackboard_artifact_types "
					+ "WHERE blackboard_artifacts.artifact_type_id = blackboard_artifact_types.artifact_type_id "
					+ " AND blackboard_artifacts.review_status_id !=" + BlackboardArtifact.ReviewStatus.REJECTED.getID()
					+ " AND " + whereClause;
			rs = connection.executeQuery(statement, query);
			ArrayList<BlackboardArtifact> artifacts = new ArrayList<BlackboardArtifact>();
			while (rs.next()) {
				artifacts.add(new BlackboardArtifact(this, rs.getLong("artifact_id"), rs.getLong("obj_id"), rs.getLong("artifact_obj_id"), rs.getLong("data_source_obj_id"),
						rs.getInt("artifact_type_id"), rs.getString("type_name"), rs.getString("display_name"),
						BlackboardArtifact.ReviewStatus.withID(rs.getInt("review_status_id"))));
			}
			return artifacts;
		} catch (SQLException ex) {
			throw new TskCoreException("Error getting or creating a blackboard artifact", ex);
		} finally {
			closeResultSet(rs);
			connection.close();
			releaseSingleUserCaseReadLock();
		}
	}

	/**
	 * Helper method to get count of all artifacts matching the type id and
	 * object id. Does not included rejected artifacts.
	 *
	 * @param artifactTypeID artifact type id
	 * @param obj_id         associated object id
	 *
	 * @return count of matching blackboard artifacts
	 *
	 * @throws TskCoreException exception thrown if a critical error occurs
	 *                          within TSK core
	 */
	private long getArtifactsCountHelper(int artifactTypeID, long obj_id) throws TskCoreException {
		CaseDbConnection connection = connections.getConnection();
		acquireSingleUserCaseReadLock();
		ResultSet rs = null;
		try {
			// SELECT COUNT(*) AS count FROM blackboard_artifacts WHERE obj_id = ? AND artifact_type_id = ?
			PreparedStatement statement = connection.getPreparedStatement(PREPARED_STATEMENT.COUNT_ARTIFACTS_BY_SOURCE_AND_TYPE);
			statement.clearParameters();
			statement.setLong(1, obj_id);
			statement.setInt(2, artifactTypeID);
			rs = connection.executeQuery(statement);
			long count = 0;
			if (rs.next()) {
				count = rs.getLong("count");
			}
			return count;
		} catch (SQLException ex) {
			throw new TskCoreException("Error getting blackboard artifact count", ex);
		} finally {
			closeResultSet(rs);
			connection.close();
			releaseSingleUserCaseReadLock();
		}
	}

	/**
	 * Get all blackboard artifacts of a given type for the given object id.
	 * Does	not included rejected artifacts.
	 *
	 * @param artifactTypeName artifact type name
	 * @param obj_id           object id
	 *
	 * @return list of blackboard artifacts
	 *
	 * @throws TskCoreException exception thrown if a critical error occurs
	 *                          within TSK core
	 */
	public ArrayList<BlackboardArtifact> getBlackboardArtifacts(String artifactTypeName, long obj_id) throws TskCoreException {
		return getArtifactsHelper("blackboard_artifacts.obj_id = " + obj_id + " AND blackboard_artifact_types.type_name = '" + artifactTypeName + "';");
	}

	/**
	 * Get all blackboard artifacts of a given type for the given object id.
	 * Does not included rejected artifacts.
	 *
	 * @param artifactTypeID artifact type id (must exist in database)
	 * @param obj_id         object id
	 *
	 * @return list of blackboard artifacts
	 *
	 * @throws TskCoreException exception thrown if a critical error occurs
	 *                          within TSK core
	 */
	public ArrayList<BlackboardArtifact> getBlackboardArtifacts(int artifactTypeID, long obj_id) throws TskCoreException {
		return getArtifactsHelper("blackboard_artifacts.obj_id = " + obj_id + " AND blackboard_artifact_types.artifact_type_id = " + artifactTypeID + ";");
	}

	/**
	 * Get all blackboard artifacts of a given type for the given object id.
	 * Does not included rejected artifacts.
	 *
	 * @param artifactType artifact type enum
	 * @param obj_id       object id
	 *
	 * @return list of blackboard artifacts
	 *
	 * @throws TskCoreException exception thrown if a critical error occurs
	 *                          within TSK core
	 */
	public ArrayList<BlackboardArtifact> getBlackboardArtifacts(ARTIFACT_TYPE artifactType, long obj_id) throws TskCoreException {
		return getBlackboardArtifacts(artifactType.getTypeID(), obj_id);
	}

	/**
	 * Get count of all blackboard artifacts of a given type for the given
	 * object id. Does not include rejected artifacts.
	 *
	 * @param artifactTypeName artifact type name
	 * @param obj_id           object id
	 *
	 * @return count of blackboard artifacts
	 *
	 * @throws TskCoreException exception thrown if a critical error occurs
	 *                          within TSK core
	 */
	public long getBlackboardArtifactsCount(String artifactTypeName, long obj_id) throws TskCoreException {
		int artifactTypeID = this.getArtifactType(artifactTypeName).getTypeID();
		if (artifactTypeID == -1) {
			return 0;
		}
		return getArtifactsCountHelper(artifactTypeID, obj_id);
	}

	/**
	 * Get count of all blackboard artifacts of a given type for the given
	 * object id. Does not include rejected artifacts.
	 *
	 * @param artifactTypeID artifact type id (must exist in database)
	 * @param obj_id         object id
	 *
	 * @return count of blackboard artifacts
	 *
	 * @throws TskCoreException exception thrown if a critical error occurs
	 *                          within TSK core
	 */
	public long getBlackboardArtifactsCount(int artifactTypeID, long obj_id) throws TskCoreException {
		return getArtifactsCountHelper(artifactTypeID, obj_id);
	}

	/**
	 * Get count of all blackboard artifacts of a given type for the given
	 * object id. Does not include rejected artifacts.
	 *
	 * @param artifactType artifact type enum
	 * @param obj_id       object id
	 *
	 * @return count of blackboard artifacts
	 *
	 * @throws TskCoreException exception thrown if a critical error occurs
	 *                          within TSK core
	 */
	public long getBlackboardArtifactsCount(ARTIFACT_TYPE artifactType, long obj_id) throws TskCoreException {
		return getArtifactsCountHelper(artifactType.getTypeID(), obj_id);
	}

	/**
	 * Get all blackboard artifacts of a given type. Does not included rejected
	 * artifacts.
	 *
	 * @param artifactTypeName artifact type name
	 *
	 * @return list of blackboard artifacts
	 *
	 * @throws TskCoreException exception thrown if a critical error occurs
	 *                          within TSK core
	 */
	public ArrayList<BlackboardArtifact> getBlackboardArtifacts(String artifactTypeName) throws TskCoreException {
		return getArtifactsHelper("blackboard_artifact_types.type_name = '" + artifactTypeName + "';");
	}

	/**
	 * Get all blackboard artifacts of a given type. Does not included rejected
	 * artifacts.
	 *
	 * @param artifactType artifact type enum
	 *
	 * @return list of blackboard artifacts
	 *
	 * @throws TskCoreException exception thrown if a critical error occurs
	 *                          within TSK core
	 */
	public ArrayList<BlackboardArtifact> getBlackboardArtifacts(ARTIFACT_TYPE artifactType) throws TskCoreException {
		return getArtifactsHelper("blackboard_artifact_types.artifact_type_id = " + artifactType.getTypeID() + ";");
	}

	/**
	 * Get all blackboard artifacts of a given type with an attribute of a given
	 * type and String value. Does not included rejected artifacts.
	 *
	 * @param artifactType artifact type enum
	 * @param attrType     attribute type enum
	 * @param value        String value of attribute
	 *
	 * @return list of blackboard artifacts
	 *
	 * @throws TskCoreException exception thrown if a critical error occurs
	 *                          within TSK core
	 */
	public List<BlackboardArtifact> getBlackboardArtifacts(ARTIFACT_TYPE artifactType, BlackboardAttribute.ATTRIBUTE_TYPE attrType, String value) throws TskCoreException {
		CaseDbConnection connection = connections.getConnection();
		acquireSingleUserCaseReadLock();
		Statement s = null;
		ResultSet rs = null;
		try {
			s = connection.createStatement();
			rs = connection.executeQuery(s, "SELECT DISTINCT arts.artifact_id AS artifact_id, " //NON-NLS
					+ "arts.obj_id AS obj_id, arts.artifact_obj_id as artifact_obj_id, arts.data_source_obj_id AS data_source_obj_id, arts.artifact_type_id AS artifact_type_id, "
					+ "types.type_name AS type_name, types.display_name AS display_name,"
					+ "arts.review_status_id AS review_status_id "//NON-NLS
					+ "FROM blackboard_artifacts AS arts, blackboard_attributes AS attrs, blackboard_artifact_types AS types " //NON-NLS
					+ "WHERE arts.artifact_id = attrs.artifact_id " //NON-NLS
					+ "AND attrs.attribute_type_id = " + attrType.getTypeID() //NON-NLS
					+ " AND arts.artifact_type_id = " + artifactType.getTypeID() //NON-NLS
					+ " AND attrs.value_text = '" + value + "'" //NON-NLS
					+ " AND types.artifact_type_id=arts.artifact_type_id"
					+ " AND arts.review_status_id !=" + BlackboardArtifact.ReviewStatus.REJECTED.getID());
			ArrayList<BlackboardArtifact> artifacts = new ArrayList<BlackboardArtifact>();
			while (rs.next()) {
				artifacts.add(new BlackboardArtifact(this, rs.getLong("artifact_id"), rs.getLong("obj_id"), rs.getLong("artifact_obj_id"), rs.getLong("data_source_obj_id"),
						rs.getInt("artifact_type_id"), rs.getString("type_name"), rs.getString("display_name"),
						BlackboardArtifact.ReviewStatus.withID(rs.getInt("review_status_id"))));
			}
			return artifacts;
		} catch (SQLException ex) {
			throw new TskCoreException("Error getting blackboard artifacts by artifact type and attribute. " + ex.getMessage(), ex);
		} finally {
			closeResultSet(rs);
			closeStatement(s);
			connection.close();
			releaseSingleUserCaseReadLock();
		}
	}

	/**
	 * Get the blackboard artifact with the given artifact id
	 *
	 * @param artifactID artifact ID
	 *
	 * @return blackboard artifact
	 *
	 * @throws TskCoreException exception thrown if a critical error occurs
	 *                          within TSK core
	 */
	public BlackboardArtifact getBlackboardArtifact(long artifactID) throws TskCoreException {
		CaseDbConnection connection = connections.getConnection();
		acquireSingleUserCaseReadLock();
		ResultSet rs = null;
		Statement s;
		try {
			s = connection.createStatement();
			rs = connection.executeQuery(s, "SELECT arts.artifact_id AS artifact_id, "
					+ "arts.obj_id AS obj_id, arts.artifact_obj_id as artifact_obj_id, arts.data_source_obj_id AS data_source_obj_id, arts.artifact_type_id AS artifact_type_id, "
					+ "types.type_name AS type_name, types.display_name AS display_name,"
					+ "arts.review_status_id AS review_status_id "//NON-NLS
					+ "FROM blackboard_artifacts AS arts, blackboard_artifact_types AS types "
					+ "WHERE arts.artifact_id = " + artifactID
					+ " AND arts.artifact_type_id = types.artifact_type_id");
			if (rs.next()) {
				return new BlackboardArtifact(this, rs.getLong("artifact_id"), rs.getLong("obj_id"), rs.getLong("artifact_obj_id"), rs.getLong("data_source_obj_id"),
						rs.getInt("artifact_type_id"), rs.getString("type_name"), rs.getString("display_name"),
						BlackboardArtifact.ReviewStatus.withID(rs.getInt("review_status_id")));
			} else {
				/*
				 * I think this should actually return null (or Optional) when
				 * there is no artifact with the given id, but it looks like
				 * existing code is not expecting that. -jm
				 */
				throw new TskCoreException("No blackboard artifact with id " + artifactID);
			}
		} catch (SQLException ex) {
			throw new TskCoreException("Error getting a blackboard artifact. " + ex.getMessage(), ex);
		} finally {
			closeResultSet(rs);
			connection.close();
			releaseSingleUserCaseReadLock();
		}
	}

	/**
	 * Add a blackboard attribute.
	 *
	 * @param attr           A blackboard attribute.
	 * @param artifactTypeId The type of artifact associated with the attribute.
	 *
	 * @throws TskCoreException thrown if a critical error occurs.
	 */
	public void addBlackboardAttribute(BlackboardAttribute attr, int artifactTypeId) throws TskCoreException {
		CaseDbConnection connection = connections.getConnection();
		acquireSingleUserCaseWriteLock();
		try {
			addBlackBoardAttribute(attr, artifactTypeId, connection);
		} catch (SQLException ex) {
			throw new TskCoreException("Error adding blackboard attribute " + attr.toString(), ex);
		} finally {
			connection.close();
			releaseSingleUserCaseWriteLock();
		}
	}

	/**
	 * Add a set blackboard attributes.
	 *
	 * @param attributes     A set of blackboard attribute.
	 * @param artifactTypeId The type of artifact associated with the
	 *                       attributes.
	 *
	 * @throws TskCoreException thrown if a critical error occurs.
	 */
	public void addBlackboardAttributes(Collection<BlackboardAttribute> attributes, int artifactTypeId) throws TskCoreException {
		CaseDbConnection connection = connections.getConnection();
		acquireSingleUserCaseWriteLock();
		try {
			connection.beginTransaction();
			for (final BlackboardAttribute attr : attributes) {
				addBlackBoardAttribute(attr, artifactTypeId, connection);
			}
			connection.commitTransaction();
		} catch (SQLException ex) {
			connection.rollbackTransaction();
			throw new TskCoreException("Error adding blackboard attributes", ex);
		} finally {
			connection.close();
			releaseSingleUserCaseWriteLock();
		}
	}

	private void addBlackBoardAttribute(BlackboardAttribute attr, int artifactTypeId, CaseDbConnection connection) throws SQLException, TskCoreException {
		PreparedStatement statement;
		switch (attr.getAttributeType().getValueType()) {
			case STRING:
				statement = connection.getPreparedStatement(PREPARED_STATEMENT.INSERT_STRING_ATTRIBUTE);
				statement.clearParameters();
				statement.setString(7, attr.getValueString());
				break;
			case BYTE:
				statement = connection.getPreparedStatement(PREPARED_STATEMENT.INSERT_BYTE_ATTRIBUTE);
				statement.clearParameters();
				statement.setBytes(7, attr.getValueBytes());
				break;
			case INTEGER:
				statement = connection.getPreparedStatement(PREPARED_STATEMENT.INSERT_INT_ATTRIBUTE);
				statement.clearParameters();
				statement.setInt(7, attr.getValueInt());
				break;
			case LONG:
				statement = connection.getPreparedStatement(PREPARED_STATEMENT.INSERT_LONG_ATTRIBUTE);
				statement.clearParameters();
				statement.setLong(7, attr.getValueLong());
				break;
			case DOUBLE:
				statement = connection.getPreparedStatement(PREPARED_STATEMENT.INSERT_DOUBLE_ATTRIBUTE);
				statement.clearParameters();
				statement.setDouble(7, attr.getValueDouble());
				break;
			case DATETIME:
				statement = connection.getPreparedStatement(PREPARED_STATEMENT.INSERT_LONG_ATTRIBUTE);
				statement.clearParameters();
				statement.setLong(7, attr.getValueLong());
				break;
			default:
				throw new TskCoreException("Unrecognized artifact attribute value type");
		}
		statement.setLong(1, attr.getArtifactID());
		statement.setInt(2, artifactTypeId);
		statement.setString(3, attr.getSourcesCSV());
		statement.setString(4, "");
		statement.setInt(5, attr.getAttributeType().getTypeID());
		statement.setLong(6, attr.getAttributeType().getValueType().getType());
		connection.executeUpdate(statement);
	}

	/**
	 * Adds a source name to the source column of one or more rows in the
	 * blackboard attributes table. The source name will be added to a CSV list
	 * in any rows that exactly match the attribute's artifact_id and value.
	 *
	 * @param attr   The artifact attribute
	 * @param source The source name.
	 *
	 * @throws TskCoreException
	 */
	String addSourceToArtifactAttribute(BlackboardAttribute attr, String source) throws TskCoreException {
		/*
		 * WARNING: This is a temporary implementation that is not safe and
		 * denormalizes the case datbase.
		 *
		 * TODO (JIRA-2294): Provide a safe and normalized solution to tracking
		 * the sources of artifact attributes.
		 */
		if (null == source || source.isEmpty()) {
			throw new TskCoreException("Attempt to add null or empty source module name to artifact attribute");
		}
		CaseDbConnection connection = connections.getConnection();
		acquireSingleUserCaseWriteLock();
		Statement queryStmt = null;
		Statement updateStmt = null;
		ResultSet result = null;
		String newSources = "";
		try {
			connection.beginTransaction();
			String valueClause = "";
			BlackboardAttribute.TSK_BLACKBOARD_ATTRIBUTE_VALUE_TYPE valueType = attr.getAttributeType().getValueType();
			if (BlackboardAttribute.TSK_BLACKBOARD_ATTRIBUTE_VALUE_TYPE.BYTE != valueType) {
				switch (valueType) {
					case STRING:
						valueClause = " value_text = '" + escapeSingleQuotes(attr.getValueString()) + "'";
						break;
					case INTEGER:
						valueClause = " value_int32 = " + attr.getValueInt();
						break;
					case LONG:
					case DATETIME:
						valueClause = " value_int64 = " + attr.getValueLong();
						break;
					case DOUBLE:
						valueClause = " value_double = " + attr.getValueDouble();
						break;
					default:
						throw new TskCoreException(String.format("Unrecognized value type for attribute %s", attr.getDisplayString()));
				}
				String query = "SELECT source FROM blackboard_attributes WHERE"
						+ " artifact_id = " + attr.getArtifactID()
						+ " AND attribute_type_id = " + attr.getAttributeType().getTypeID()
						+ " AND value_type = " + attr.getAttributeType().getValueType().getType()
						+ " AND " + valueClause + ";";
				queryStmt = connection.createStatement();
				updateStmt = connection.createStatement();
				result = connection.executeQuery(queryStmt, query);
			} else {
				/*
				 * SELECT source FROM blackboard_attributes WHERE artifact_id =
				 * ? AND attribute_type_id = ? AND value_type = 4 AND value_byte
				 * = ?
				 */
				PreparedStatement statement = connection.getPreparedStatement(PREPARED_STATEMENT.SELECT_ATTR_BY_VALUE_BYTE);
				statement.clearParameters();
				statement.setLong(1, attr.getArtifactID());
				statement.setLong(2, attr.getAttributeType().getTypeID());
				statement.setBytes(3, attr.getValueBytes());
				result = connection.executeQuery(statement);
			}
			while (result.next()) {
				String oldSources = result.getString("source");
				if (null != oldSources && !oldSources.isEmpty()) {
					Set<String> uniqueSources = new HashSet<String>(Arrays.asList(oldSources.split(",")));
					if (!uniqueSources.contains(source)) {
						newSources = oldSources + "," + source;
					} else {
						newSources = oldSources;
					}
				} else {
					newSources = source;
				}
				if (BlackboardAttribute.TSK_BLACKBOARD_ATTRIBUTE_VALUE_TYPE.BYTE != valueType) {
					String update = "UPDATE blackboard_attributes SET source = '" + newSources + "' WHERE"
							+ " artifact_id = " + attr.getArtifactID()
							+ " AND attribute_type_id = " + attr.getAttributeType().getTypeID()
							+ " AND value_type = " + attr.getAttributeType().getValueType().getType()
							+ " AND " + valueClause + ";";
					connection.executeUpdate(updateStmt, update);
				} else {
					/*
					 * UPDATE blackboard_attributes SET source = ? WHERE
					 * artifact_id = ? AND attribute_type_id = ? AND value_type
					 * = 4 AND value_byte = ?
					 */
					PreparedStatement statement = connection.getPreparedStatement(PREPARED_STATEMENT.UPDATE_ATTR_BY_VALUE_BYTE);
					statement.clearParameters();
					statement.setString(1, newSources);
					statement.setLong(2, attr.getArtifactID());
					statement.setLong(3, attr.getAttributeType().getTypeID());
					statement.setBytes(4, attr.getValueBytes());
					connection.executeUpdate(statement);
				}
			}
			connection.commitTransaction();
			return newSources;
		} catch (SQLException ex) {
			connection.rollbackTransaction();
			throw new TskCoreException(String.format("Error adding source module to attribute %s", attr.getDisplayString()), ex);
		} finally {
			closeResultSet(result);
			closeStatement(updateStmt);
			closeStatement(queryStmt);
			connection.close();
			releaseSingleUserCaseWriteLock();
		}
	}

	/**
	 * Add an attribute type with the given name
	 *
	 * @param attrTypeString Name of the new attribute
	 * @param valueType      The value type of this new attribute type
	 * @param displayName    The (non-unique) display name of the attribute type
	 *
	 * @return the id of the new attribute
	 *
	 * @throws TskCoreException exception thrown if a critical error occurs
	 *                          within tsk core
	 * @throws TskDataException exception thrown if attribute type was already
	 *                          in the system
	 */
	public BlackboardAttribute.Type addArtifactAttributeType(String attrTypeString, TSK_BLACKBOARD_ATTRIBUTE_VALUE_TYPE valueType, String displayName) throws TskCoreException, TskDataException {
		CaseDbConnection connection = connections.getConnection();
		acquireSingleUserCaseWriteLock();
		Statement s = null;
		ResultSet rs = null;
		try {
			connection.beginTransaction();
			s = connection.createStatement();
			rs = connection.executeQuery(s, "SELECT attribute_type_id FROM blackboard_attribute_types WHERE type_name = '" + attrTypeString + "'"); //NON-NLS
			if (!rs.next()) {
				rs.close();
				rs = connection.executeQuery(s, "SELECT MAX(attribute_type_id) AS highest_id FROM blackboard_attribute_types");
				int maxID = 0;
				if (rs.next()) {
					maxID = rs.getInt("highest_id");
					if (maxID < MIN_USER_DEFINED_TYPE_ID) {
						maxID = MIN_USER_DEFINED_TYPE_ID;
					} else {
						maxID++;
					}
				}
				connection.executeUpdate(s, "INSERT INTO blackboard_attribute_types (attribute_type_id, type_name, display_name, value_type) VALUES ('" + maxID + "', '" + attrTypeString + "', '" + displayName + "', '" + valueType.getType() + "')"); //NON-NLS
				BlackboardAttribute.Type type = new BlackboardAttribute.Type(maxID, attrTypeString, displayName, valueType);
				this.typeIdToAttributeTypeMap.put(type.getTypeID(), type);
				this.typeNameToAttributeTypeMap.put(type.getTypeName(), type);
				connection.commitTransaction();
				return type;
			} else {
				throw new TskDataException("The attribute type that was added was already within the system.");
			}

		} catch (SQLException ex) {
			connection.rollbackTransaction();
			throw new TskCoreException("Error adding attribute type", ex);
		} finally {
			closeResultSet(rs);
			closeStatement(s);
			connection.close();
			releaseSingleUserCaseWriteLock();
		}
	}

	/**
	 * Get the attribute type associated with an attribute type name.
	 *
	 * @param attrTypeName An attribute type name.
	 *
	 * @return An attribute type or null if the attribute type does not exist.
	 *
	 * @throws TskCoreException If an error occurs accessing the case database.
	 *
	 */
	public BlackboardAttribute.Type getAttributeType(String attrTypeName) throws TskCoreException {
		if (this.typeNameToAttributeTypeMap.containsKey(attrTypeName)) {
			return this.typeNameToAttributeTypeMap.get(attrTypeName);
		}
		CaseDbConnection connection = connections.getConnection();
		acquireSingleUserCaseReadLock();
		Statement s = null;
		ResultSet rs = null;
		try {
			s = connection.createStatement();
			rs = connection.executeQuery(s, "SELECT attribute_type_id, type_name, display_name, value_type FROM blackboard_attribute_types WHERE type_name = '" + attrTypeName + "'"); //NON-NLS
			BlackboardAttribute.Type type = null;
			if (rs.next()) {
				type = new BlackboardAttribute.Type(rs.getInt("attribute_type_id"), rs.getString("type_name"),
						rs.getString("display_name"), TSK_BLACKBOARD_ATTRIBUTE_VALUE_TYPE.fromType(rs.getLong("value_type")));
				this.typeIdToAttributeTypeMap.put(type.getTypeID(), type);
				this.typeNameToAttributeTypeMap.put(attrTypeName, type);
			}
			return type;
		} catch (SQLException ex) {
			throw new TskCoreException("Error getting attribute type id", ex);
		} finally {
			closeResultSet(rs);
			closeStatement(s);
			connection.close();
			releaseSingleUserCaseReadLock();
		}
	}

	/**
	 * Get the attribute type associated with an attribute type ID.
	 *
	 * @param typeID An attribute type ID.
	 *
	 * @return An attribute type or null if the attribute type does not exist.
	 *
	 * @throws TskCoreException If an error occurs accessing the case database.
	 *
	 */
	private BlackboardAttribute.Type getAttributeType(int typeID) throws TskCoreException {
		if (this.typeIdToAttributeTypeMap.containsKey(typeID)) {
			return this.typeIdToAttributeTypeMap.get(typeID);
		}
		CaseDbConnection connection = connections.getConnection();
		acquireSingleUserCaseReadLock();
		Statement s = null;
		ResultSet rs = null;
		try {
			s = connection.createStatement();
			rs = connection.executeQuery(s, "SELECT attribute_type_id, type_name, display_name, value_type FROM blackboard_attribute_types WHERE attribute_type_id = " + typeID + ""); //NON-NLS
			BlackboardAttribute.Type type = null;
			if (rs.next()) {
				type = new BlackboardAttribute.Type(rs.getInt("attribute_type_id"), rs.getString("type_name"),
						rs.getString("display_name"), TSK_BLACKBOARD_ATTRIBUTE_VALUE_TYPE.fromType(rs.getLong("value_type")));
				this.typeIdToAttributeTypeMap.put(typeID, type);
				this.typeNameToAttributeTypeMap.put(type.getTypeName(), type);
			}
			return type;
		} catch (SQLException ex) {
			throw new TskCoreException("Error getting attribute type id", ex);
		} finally {
			closeResultSet(rs);
			closeStatement(s);
			connection.close();
			releaseSingleUserCaseReadLock();
		}
	}

	/**
	 * Get the artifact type associated with an artifact type name.
	 *
	 * @param artTypeName An artifact type name.
	 *
	 * @return An artifact type or null if the artifact type does not exist.
	 *
	 * @throws TskCoreException If an error occurs accessing the case database.
	 *
	 */
	public BlackboardArtifact.Type getArtifactType(String artTypeName) throws TskCoreException {
		if (this.typeNameToArtifactTypeMap.containsKey(artTypeName)) {
			return this.typeNameToArtifactTypeMap.get(artTypeName);
		}
		CaseDbConnection connection = connections.getConnection();
		acquireSingleUserCaseReadLock();
		Statement s = null;
		ResultSet rs = null;
		try {
			s = connection.createStatement();
			rs = connection.executeQuery(s, "SELECT artifact_type_id, type_name, display_name FROM blackboard_artifact_types WHERE type_name = '" + artTypeName + "'"); //NON-NLS
			BlackboardArtifact.Type type = null;
			if (rs.next()) {
				type = new BlackboardArtifact.Type(rs.getInt("artifact_type_id"),
						rs.getString("type_name"), rs.getString("display_name"));
				this.typeIdToArtifactTypeMap.put(type.getTypeID(), type);
				this.typeNameToArtifactTypeMap.put(artTypeName, type);
			}
			return type;
		} catch (SQLException ex) {
			throw new TskCoreException("Error getting artifact type from the database", ex);
		} finally {
			closeResultSet(rs);
			closeStatement(s);
			connection.close();
			releaseSingleUserCaseReadLock();
		}
	}

	/**
	 * Get the artifact type associated with an artifact type id.
	 *
	 * @param artTypeId An artifact type id.
	 *
	 * @return An artifact type or null if the artifact type does not exist.
	 *
	 * @throws TskCoreException If an error occurs accessing the case database.
	 *
	 */
	BlackboardArtifact.Type getArtifactType(int artTypeId) throws TskCoreException {
		if (this.typeIdToArtifactTypeMap.containsKey(artTypeId)) {
			return typeIdToArtifactTypeMap.get(artTypeId);
		}
		CaseDbConnection connection = connections.getConnection();
		acquireSingleUserCaseReadLock();
		Statement s = null;
		ResultSet rs = null;
		try {
			s = connection.createStatement();
			rs = connection.executeQuery(s, "SELECT artifact_type_id, type_name, display_name FROM blackboard_artifact_types WHERE artifact_type_id = " + artTypeId + ""); //NON-NLS
			BlackboardArtifact.Type type = null;
			if (rs.next()) {
				type = new BlackboardArtifact.Type(rs.getInt("artifact_type_id"),
						rs.getString("type_name"), rs.getString("display_name"));
				this.typeIdToArtifactTypeMap.put(artTypeId, type);
				this.typeNameToArtifactTypeMap.put(type.getTypeName(), type);
			}
			return type;
		} catch (SQLException ex) {
			throw new TskCoreException("Error getting artifact type from the database", ex);
		} finally {
			closeResultSet(rs);
			closeStatement(s);
			connection.close();
			releaseSingleUserCaseReadLock();
		}
	}

	/**
	 * Add an artifact type with the given name. Will return an artifact Type.
	 *
	 * @param artifactTypeName System (unique) name of artifact
	 * @param displayName      Display (non-unique) name of artifact
	 *
	 * @return Type of the artifact added
	 *
	 * @throws TskCoreException exception thrown if a critical error occurs
	 * @throws TskDataException exception thrown if given data is already in db
	 *                          within tsk core
	 */
	public BlackboardArtifact.Type addBlackboardArtifactType(String artifactTypeName, String displayName) throws TskCoreException, TskDataException {
		CaseDbConnection connection = connections.getConnection();
		acquireSingleUserCaseWriteLock();
		Statement s = null;
		ResultSet rs = null;
		try {
			connection.beginTransaction();
			s = connection.createStatement();
			rs = connection.executeQuery(s, "SELECT artifact_type_id FROM blackboard_artifact_types WHERE type_name = '" + artifactTypeName + "'"); //NON-NLS
			if (!rs.next()) {
				rs.close();
				rs = connection.executeQuery(s, "SELECT MAX(artifact_type_id) AS highest_id FROM blackboard_artifact_types");
				int maxID = 0;
				if (rs.next()) {
					maxID = rs.getInt("highest_id");
					if (maxID < MIN_USER_DEFINED_TYPE_ID) {
						maxID = MIN_USER_DEFINED_TYPE_ID;
					} else {
						maxID++;
					}
				}
				connection.executeUpdate(s, "INSERT INTO blackboard_artifact_types (artifact_type_id, type_name, display_name) VALUES ('" + maxID + "', '" + artifactTypeName + "', '" + displayName + "')"); //NON-NLS
				BlackboardArtifact.Type type = new BlackboardArtifact.Type(maxID, artifactTypeName, displayName);
				this.typeIdToArtifactTypeMap.put(type.getTypeID(), type);
				this.typeNameToArtifactTypeMap.put(type.getTypeName(), type);
				connection.commitTransaction();
				return type;
			} else {
				throw new TskDataException("The attribute type that was added was already within the system.");
			}
		} catch (SQLException ex) {
			connection.rollbackTransaction();
			throw new TskCoreException("Error adding artifact type", ex);
		} finally {
			closeResultSet(rs);
			closeStatement(s);
			connection.close();
			releaseSingleUserCaseWriteLock();
		}
	}

	public ArrayList<BlackboardAttribute> getBlackboardAttributes(final BlackboardArtifact artifact) throws TskCoreException {
		CaseDbConnection connection = connections.getConnection();
		acquireSingleUserCaseReadLock();
		ResultSet rs = null;
		try {
			Statement statement = connection.createStatement();
			rs = connection.executeQuery(statement, "SELECT attrs.artifact_id AS artifact_id, "
					+ "attrs.source AS source, attrs.context AS context, attrs.attribute_type_id AS attribute_type_id, "
					+ "attrs.value_type AS value_type, attrs.value_byte AS value_byte, "
					+ "attrs.value_text AS value_text, attrs.value_int32 AS value_int32, "
					+ "attrs.value_int64 AS value_int64, attrs.value_double AS value_double, "
					+ "types.type_name AS type_name, types.display_name AS display_name "
					+ "FROM blackboard_attributes AS attrs, blackboard_attribute_types AS types WHERE attrs.artifact_id = " + artifact.getArtifactID()
					+ " AND attrs.attribute_type_id = types.attribute_type_id");
			ArrayList<BlackboardAttribute> attributes = new ArrayList<BlackboardAttribute>();
			while (rs.next()) {
				int attributeTypeId = rs.getInt("attribute_type_id");
				String attributeTypeName = rs.getString("type_name");
				BlackboardAttribute.Type attributeType;
				if (this.typeIdToAttributeTypeMap.containsKey(attributeTypeId)) {
					attributeType = this.typeIdToAttributeTypeMap.get(attributeTypeId);
				} else {
					attributeType = new BlackboardAttribute.Type(attributeTypeId, attributeTypeName,
							rs.getString("display_name"),
							BlackboardAttribute.TSK_BLACKBOARD_ATTRIBUTE_VALUE_TYPE.fromType(rs.getInt("value_type")));
					this.typeIdToAttributeTypeMap.put(attributeTypeId, attributeType);
					this.typeNameToAttributeTypeMap.put(attributeTypeName, attributeType);
				}

				final BlackboardAttribute attr = new BlackboardAttribute(
						rs.getLong("artifact_id"),
						attributeType,
						rs.getString("source"),
						rs.getString("context"),
						rs.getInt("value_int32"),
						rs.getLong("value_int64"),
						rs.getDouble("value_double"),
						rs.getString("value_text"),
						rs.getBytes("value_byte"), this
				);
				attributes.add(attr);
			}
			return attributes;
		} catch (SQLException ex) {
			throw new TskCoreException("Error getting attributes for artifact, artifact id = " + artifact.getArtifactID(), ex);
		} finally {
			closeResultSet(rs);
			connection.close();
			releaseSingleUserCaseReadLock();
		}
	}

	/**
	 * Get all attributes that match a where clause. The clause should begin
	 * with "WHERE" or "JOIN". To use this method you must know the database
	 * tables
	 *
	 * @param whereClause a sqlite where clause
	 *
	 * @return a list of matching attributes
	 *
	 * @throws TskCoreException exception thrown if a critical error occurs
	 *                          within tsk core \ref query_database_page
	 */
	public ArrayList<BlackboardAttribute> getMatchingAttributes(String whereClause) throws TskCoreException {
		CaseDbConnection connection = connections.getConnection();
		acquireSingleUserCaseReadLock();
		Statement s = null;
		ResultSet rs = null;
		try {
			s = connection.createStatement();
			rs = connection.executeQuery(s, "SELECT blackboard_attributes.artifact_id AS artifact_id, "
					+ "blackboard_attributes.source AS source, blackboard_attributes.context AS context, "
					+ "blackboard_attributes.attribute_type_id AS attribute_type_id, "
					+ "blackboard_attributes.value_type AS value_type, blackboard_attributes.value_byte AS value_byte, "
					+ "blackboard_attributes.value_text AS value_text, blackboard_attributes.value_int32 AS value_int32, "
					+ "blackboard_attributes.value_int64 AS value_int64, blackboard_attributes.value_double AS value_double "
					+ "FROM blackboard_attributes " + whereClause); //NON-NLS
			ArrayList<BlackboardAttribute> matches = new ArrayList<BlackboardAttribute>();
			while (rs.next()) {
				BlackboardAttribute.Type type;
				// attribute type is cached, so this does not necessarily call to the db
				type = this.getAttributeType(rs.getInt("attribute_type_id"));
				BlackboardAttribute attr = new BlackboardAttribute(
						rs.getLong("artifact_id"),
						type,
						rs.getString("source"),
						rs.getString("context"),
						rs.getInt("value_int32"),
						rs.getLong("value_int64"),
						rs.getDouble("value_double"),
						rs.getString("value_text"),
						rs.getBytes("value_byte"), this
				);
				matches.add(attr);
			}
			return matches;
		} catch (SQLException ex) {
			throw new TskCoreException("Error getting attributes using this where clause: " + whereClause, ex);
		} finally {
			closeResultSet(rs);
			closeStatement(s);
			connection.close();
			releaseSingleUserCaseReadLock();
		}
	}

	/**
	 * Get all artifacts that match a where clause. The clause should begin with
	 * "WHERE" or "JOIN". To use this method you must know the database tables
	 *
	 * @param whereClause a sqlite where clause
	 *
	 * @return a list of matching artifacts
	 *
	 * @throws TskCoreException exception thrown if a critical error occurs
	 *                          within tsk core \ref query_database_page
	 */
	public ArrayList<BlackboardArtifact> getMatchingArtifacts(String whereClause) throws TskCoreException {
		CaseDbConnection connection = connections.getConnection();
		acquireSingleUserCaseReadLock();
		ResultSet rs = null;
		Statement s = null;
		try {
			s = connection.createStatement();
			rs = connection.executeQuery(s, "SELECT blackboard_artifacts.artifact_id AS artifact_id, "
					+ "blackboard_artifacts.obj_id AS obj_id, blackboard_artifacts.artifact_obj_id AS artifact_obj_id, blackboard_artifacts.data_source_obj_id AS data_source_obj_id, blackboard_artifacts.artifact_type_id AS artifact_type_id, "
					+ "blackboard_artifacts.review_status_id AS review_status_id  "
					+ "FROM blackboard_artifacts " + whereClause); //NON-NLS
			ArrayList<BlackboardArtifact> matches = new ArrayList<BlackboardArtifact>();
			while (rs.next()) {
				BlackboardArtifact.Type type;
				// artifact type is cached, so this does not necessarily call to the db
				type = this.getArtifactType(rs.getInt("artifact_type_id"));
				BlackboardArtifact artifact = new BlackboardArtifact(this, rs.getLong("artifact_id"), rs.getLong("obj_id"), rs.getLong("artifact_obj_id"), rs.getLong("data_source_obj_id"),
						type.getTypeID(), type.getTypeName(), type.getDisplayName(),
						BlackboardArtifact.ReviewStatus.withID(rs.getInt("review_status_id")));
				matches.add(artifact);
			}
			return matches;
		} catch (SQLException ex) {
			throw new TskCoreException("Error getting attributes using this where clause: " + whereClause, ex);
		} finally {
			closeResultSet(rs);
			closeStatement(s);
			connection.close();
			releaseSingleUserCaseReadLock();
		}
	}

	/**
	 * Add a new blackboard artifact with the given type. If that artifact type
	 * does not exist an error will be thrown. The artifact type name can be
	 * looked up in the returned blackboard artifact.
	 *
	 * @param artifactTypeID the type the given artifact should have
	 * @param obj_id         the content object id associated with this artifact
	 *
	 * @return a new blackboard artifact
	 *
	 * @throws TskCoreException exception thrown if a critical error occurs
	 *                          within tsk core
	 */
	public BlackboardArtifact newBlackboardArtifact(int artifactTypeID, long obj_id) throws TskCoreException {
		BlackboardArtifact.Type type = getArtifactType(artifactTypeID);
		return newBlackboardArtifact(artifactTypeID, obj_id, type.getTypeName(), type.getDisplayName());
	}

	/**
	 * Add a new blackboard artifact with the given type.
	 *
	 * @param artifactType the type the given artifact should have
	 * @param obj_id       the content object id associated with this artifact
	 *
	 * @return a new blackboard artifact
	 *
	 * @throws TskCoreException exception thrown if a critical error occurs
	 *                          within tsk core
	 */
	public BlackboardArtifact newBlackboardArtifact(ARTIFACT_TYPE artifactType, long obj_id) throws TskCoreException {
		return newBlackboardArtifact(artifactType.getTypeID(), obj_id, artifactType.getLabel(), artifactType.getDisplayName());
	}

	private BlackboardArtifact newBlackboardArtifact(int artifact_type_id, long obj_id, String artifactTypeName, String artifactDisplayName) throws TskCoreException {
		CaseDbConnection connection = connections.getConnection();
		acquireSingleUserCaseWriteLock();
		ResultSet resultSet = null;
		try {
			long artifact_obj_id = addObject(obj_id, TskData.ObjectType.ARTIFACT.getObjectType(), connection);
			long data_source_obj_id = getDataSourceObjectId(connection, obj_id);

			PreparedStatement statement = null;
			if (dbType == DbType.POSTGRESQL) {
				statement = connection.getPreparedStatement(PREPARED_STATEMENT.POSTGRESQL_INSERT_ARTIFACT, Statement.RETURN_GENERATED_KEYS);
				statement.clearParameters();
				statement.setLong(1, obj_id);
				statement.setLong(2, artifact_obj_id);
				statement.setLong(3, data_source_obj_id);
				statement.setInt(4, artifact_type_id);

			} else {
				statement = connection.getPreparedStatement(PREPARED_STATEMENT.INSERT_ARTIFACT, Statement.RETURN_GENERATED_KEYS);
				statement.clearParameters();
				this.nextArtifactId++;
				statement.setLong(1, this.nextArtifactId);
				statement.setLong(2, obj_id);
				statement.setLong(3, artifact_obj_id);
				statement.setLong(4, data_source_obj_id);
				statement.setInt(5, artifact_type_id);

			}
			connection.executeUpdate(statement);
			resultSet = statement.getGeneratedKeys();
			resultSet.next();
			return new BlackboardArtifact(this, resultSet.getLong(1), //last_insert_rowid()
					obj_id, artifact_obj_id, data_source_obj_id, artifact_type_id, artifactTypeName, artifactDisplayName, BlackboardArtifact.ReviewStatus.UNDECIDED, true);
		} catch (SQLException ex) {
			throw new TskCoreException("Error creating a blackboard artifact", ex);
		} finally {
			closeResultSet(resultSet);
			connection.close();
			releaseSingleUserCaseWriteLock();
		}
	}

	/**
	 * Checks if the content object has children. Note: this is generally more
	 * efficient then preloading all children and checking if the set is empty,
	 * and facilities lazy loading.
	 *
	 * @param content content object to check for children
	 *
	 * @return true if has children, false otherwise
	 *
	 * @throws TskCoreException exception thrown if a critical error occurs
	 *                          within tsk core
	 */
	boolean getContentHasChildren(Content content) throws TskCoreException {
		CaseDbConnection connection = connections.getConnection();
		acquireSingleUserCaseReadLock();
		ResultSet rs = null;
		try {
			// SELECT COUNT(obj_id) AS count FROM tsk_objects WHERE par_obj_id = ?
			PreparedStatement statement = connection.getPreparedStatement(PREPARED_STATEMENT.COUNT_CHILD_OBJECTS_BY_PARENT);
			statement.clearParameters();
			statement.setLong(1, content.getId());
			rs = connection.executeQuery(statement);
			boolean hasChildren = false;
			if (rs.next()) {
				hasChildren = rs.getInt("count") > 0;
			}
			return hasChildren;
		} catch (SQLException e) {
			throw new TskCoreException("Error checking for children of parent " + content, e);
		} finally {
			closeResultSet(rs);
			connection.close();
			releaseSingleUserCaseReadLock();
		}
	}

	/**
	 * Counts if the content object children. Note: this is generally more
	 * efficient then preloading all children and counting, and facilities lazy
	 * loading.
	 *
	 * @param content content object to check for children count
	 *
	 * @return children count
	 *
	 * @throws TskCoreException exception thrown if a critical error occurs
	 *                          within tsk core
	 */
	int getContentChildrenCount(Content content) throws TskCoreException {

		if (!this.getHasChildren(content)) {
			return 0;
		}

		CaseDbConnection connection = connections.getConnection();
		acquireSingleUserCaseReadLock();
		ResultSet rs = null;
		try {
			// SELECT COUNT(obj_id) AS count FROM tsk_objects WHERE par_obj_id = ?
			PreparedStatement statement = connection.getPreparedStatement(PREPARED_STATEMENT.COUNT_CHILD_OBJECTS_BY_PARENT);
			statement.clearParameters();
			statement.setLong(1, content.getId());
			rs = connection.executeQuery(statement);
			int countChildren = -1;
			if (rs.next()) {
				countChildren = rs.getInt("count");
			}
			return countChildren;
		} catch (SQLException e) {
			throw new TskCoreException("Error checking for children of parent " + content, e);
		} finally {
			closeResultSet(rs);
			connection.close();
			releaseSingleUserCaseReadLock();
		}
	}

	/**
	 * Returns the list of AbstractFile Children of a given type for a given
	 * AbstractFileParent
	 *
	 * @param parent the content parent to get abstract file children for
	 * @param type   children type to look for, defined in
	 *               TSK_DB_FILES_TYPE_ENUM
	 *
	 * @throws TskCoreException exception thrown if a critical error occurs
	 *                          within tsk core
	 */
	List<Content> getAbstractFileChildren(Content parent, TSK_DB_FILES_TYPE_ENUM type) throws TskCoreException {
		CaseDbConnection connection = connections.getConnection();
		acquireSingleUserCaseReadLock();
		ResultSet rs = null;
		try {
			PreparedStatement statement = connection.getPreparedStatement(PREPARED_STATEMENT.SELECT_FILES_BY_PARENT_AND_TYPE);
			statement.clearParameters();
			long parentId = parent.getId();
			statement.setLong(1, parentId);
			statement.setShort(2, type.getFileType());
			rs = connection.executeQuery(statement);
			return fileChildren(rs, connection, parentId);
		} catch (SQLException ex) {
			throw new TskCoreException("Error getting AbstractFile children for Content", ex);
		} finally {
			closeResultSet(rs);
			connection.close();
			releaseSingleUserCaseReadLock();
		}
	}

	/**
	 * Returns the list of all AbstractFile Children for a given
	 * AbstractFileParent
	 *
	 * @param parent the content parent to get abstract file children for
	 *
	 * @throws TskCoreException exception thrown if a critical error occurs
	 *                          within tsk core
	 */
	List<Content> getAbstractFileChildren(Content parent) throws TskCoreException {
		CaseDbConnection connection = connections.getConnection();
		acquireSingleUserCaseReadLock();
		ResultSet rs = null;
		try {
			PreparedStatement statement = connection.getPreparedStatement(PREPARED_STATEMENT.SELECT_FILES_BY_PARENT);
			statement.clearParameters();
			long parentId = parent.getId();
			statement.setLong(1, parentId);
			rs = connection.executeQuery(statement);
			return fileChildren(rs, connection, parentId);
		} catch (SQLException ex) {
			throw new TskCoreException("Error getting AbstractFile children for Content", ex);
		} finally {
			closeResultSet(rs);
			connection.close();
			releaseSingleUserCaseReadLock();
		}
	}

	/**
	 * Get list of IDs for abstract files of a given type that are children of a
	 * given content.
	 *
	 * @param parent Object to find children for
	 * @param type   Type of children to find IDs for
	 *
	 * @return
	 *
	 * @throws TskCoreException
	 */
	List<Long> getAbstractFileChildrenIds(Content parent, TSK_DB_FILES_TYPE_ENUM type) throws TskCoreException {
		CaseDbConnection connection = connections.getConnection();
		acquireSingleUserCaseReadLock();
		ResultSet rs = null;
		try {
			PreparedStatement statement = connection.getPreparedStatement(PREPARED_STATEMENT.SELECT_FILE_IDS_BY_PARENT_AND_TYPE);
			statement.clearParameters();
			statement.setLong(1, parent.getId());
			statement.setShort(2, type.getFileType());
			rs = connection.executeQuery(statement);
			List<Long> children = new ArrayList<Long>();
			while (rs.next()) {
				children.add(rs.getLong("obj_id"));
			}
			return children;
		} catch (SQLException ex) {
			throw new TskCoreException("Error getting AbstractFile children for Content", ex);
		} finally {
			closeResultSet(rs);
			connection.close();
			releaseSingleUserCaseReadLock();
		}
	}

	/**
	 * Get list of IDs for abstract files that are children of a given content.
	 *
	 * @param parent Object to find children for
	 *
	 * @return
	 *
	 * @throws TskCoreException
	 */
	List<Long> getAbstractFileChildrenIds(Content parent) throws TskCoreException {
		CaseDbConnection connection = connections.getConnection();
		acquireSingleUserCaseReadLock();
		ResultSet rs = null;
		try {
			PreparedStatement statement = connection.getPreparedStatement(PREPARED_STATEMENT.SELECT_FILE_IDS_BY_PARENT);
			statement.clearParameters();
			statement.setLong(1, parent.getId());
			rs = connection.executeQuery(statement);
			List<Long> children = new ArrayList<Long>();
			while (rs.next()) {
				children.add(rs.getLong("obj_id"));
			}
			return children;
		} catch (SQLException ex) {
			throw new TskCoreException("Error getting AbstractFile children for Content", ex);
		} finally {
			closeResultSet(rs);
			connection.close();
			releaseSingleUserCaseReadLock();
		}
	}

	/**
	 * Get list of object IDs for artifacts that are children of a given
	 * content.
	 *
	 * @param parent Object to find children for
	 *
	 * @return
	 *
	 * @throws TskCoreException
	 */
	List<Long> getBlackboardArtifactChildrenIds(Content parent) throws TskCoreException {
		CaseDbConnection connection = connections.getConnection();
		acquireSingleUserCaseReadLock();
		ResultSet rs = null;
		try {
			PreparedStatement statement = connection.getPreparedStatement(PREPARED_STATEMENT.SELECT_ARTIFACT_OBJECTIDS_BY_PARENT);
			statement.clearParameters();
			statement.setLong(1, parent.getId());
			rs = connection.executeQuery(statement);
			List<Long> children = new ArrayList<Long>();
			while (rs.next()) {
				children.add(rs.getLong("obj_id"));
			}
			return children;
		} catch (SQLException ex) {
			throw new TskCoreException("Error getting children for BlackboardArtifact", ex);
		} finally {
			closeResultSet(rs);
			connection.close();
			releaseSingleUserCaseReadLock();
		}
	}

	/**
	 * Get list of artifacts that are children of a given content.
	 *
	 * @param parent Object to find children for
	 *
	 * @return
	 *
	 * @throws TskCoreException
	 */
	List<Content> getBlackboardArtifactChildren(Content parent) throws TskCoreException {

		long parentId = parent.getId();
		ArrayList<BlackboardArtifact> artsArray = getArtifactsHelper("blackboard_artifacts.obj_id = " + parentId + ";");

		List<Content> lc = new ArrayList<Content>();
		lc.addAll(artsArray);
		return lc;
	}

	/**
	 * Get info about children of a given Content from the database.
	 *
	 * @param c Parent object to run query against
	 *
	 * @throws TskCoreException exception thrown if a critical error occurs
	 *                          within tsk core
	 */
	Collection<ObjectInfo> getChildrenInfo(Content c) throws TskCoreException {
		CaseDbConnection connection = connections.getConnection();
		acquireSingleUserCaseReadLock();
		Statement s = null;
		ResultSet rs = null;
		try {
			s = connection.createStatement();
			rs = connection.executeQuery(s, "SELECT tsk_objects.obj_id AS obj_id, tsk_objects.type AS type " //NON-NLS
					+ "FROM tsk_objects LEFT JOIN tsk_files " //NON-NLS
					+ "ON tsk_objects.obj_id = tsk_files.obj_id " //NON-NLS
					+ "WHERE tsk_objects.par_obj_id = " + c.getId()
					+ " ORDER BY tsk_objects.obj_id"); //NON-NLS
			Collection<ObjectInfo> infos = new ArrayList<ObjectInfo>();
			while (rs.next()) {
				infos.add(new ObjectInfo(rs.getLong("obj_id"), ObjectType.valueOf(rs.getShort("type")))); //NON-NLS
			}
			return infos;
		} catch (SQLException ex) {
			throw new TskCoreException("Error getting Children Info for Content", ex);
		} finally {
			closeResultSet(rs);
			closeStatement(s);
			connection.close();
			releaseSingleUserCaseReadLock();
		}
	}

	/**
	 * Get parent info for the parent of the content object
	 *
	 * @param c content object to get parent info for
	 *
	 * @return the parent object info with the parent object type and id
	 *
	 * @throws TskCoreException exception thrown if a critical error occurs
	 *                          within tsk core
	 */
	ObjectInfo getParentInfo(Content c) throws TskCoreException {
		// TODO: This should not throw an exception if Content has no parent,
		// return null instead.
		CaseDbConnection connection = connections.getConnection();
		acquireSingleUserCaseReadLock();
		Statement s = null;
		ResultSet rs = null;
		try {
			s = connection.createStatement();
			rs = connection.executeQuery(s, "SELECT parent.obj_id AS obj_id, parent.type AS type " //NON-NLS
					+ "FROM tsk_objects AS parent INNER JOIN tsk_objects AS child " //NON-NLS
					+ "ON child.par_obj_id = parent.obj_id " //NON-NLS
					+ "WHERE child.obj_id = " + c.getId()); //NON-NLS
			if (rs.next()) {
				return new ObjectInfo(rs.getLong("obj_id"), ObjectType.valueOf(rs.getShort("type")));
			} else {
				throw new TskCoreException("Given content (id: " + c.getId() + ") has no parent");
			}
		} catch (SQLException ex) {
			throw new TskCoreException("Error getting Parent Info for Content", ex);
		} finally {
			closeResultSet(rs);
			closeStatement(s);
			connection.close();
			releaseSingleUserCaseReadLock();
		}
	}

	/**
	 * Get parent info for the parent of the content object id
	 *
	 * @param id content object id to get parent info for
	 *
	 * @return the parent object info with the parent object type and id
	 *
	 * @throws TskCoreException exception thrown if a critical error occurs
	 *                          within tsk core
	 */
	ObjectInfo getParentInfo(long contentId) throws TskCoreException {
		// TODO: This should not throw an exception if Content has no parent,
		// return null instead.
		CaseDbConnection connection = connections.getConnection();
		acquireSingleUserCaseReadLock();
		Statement s = null;
		ResultSet rs = null;
		try {
			s = connection.createStatement();
			rs = connection.executeQuery(s, "SELECT parent.obj_id AS obj_id, parent.type AS type " //NON-NLS
					+ "FROM tsk_objects AS parent INNER JOIN tsk_objects AS child " //NON-NLS
					+ "ON child.par_obj_id = parent.obj_id " //NON-NLS
					+ "WHERE child.obj_id = " + contentId); //NON-NLS
			if (rs.next()) {
				return new ObjectInfo(rs.getLong("obj_id"), ObjectType.valueOf(rs.getShort("type")));
			} else {
				throw new TskCoreException("Given content (id: " + contentId + ") has no parent.");
			}
		} catch (SQLException ex) {
			throw new TskCoreException("Error getting Parent Info for Content: " + contentId, ex);
		} finally {
			closeResultSet(rs);
			closeStatement(s);
			connection.close();
			releaseSingleUserCaseReadLock();
		}
	}

	/**
	 * Gets parent directory for FsContent object
	 *
	 * @param fsc FsContent to get parent dir for
	 *
	 * @return the parent Directory
	 *
	 * @throws TskCoreException thrown if critical error occurred within tsk
	 *                          core
	 */
	Directory getParentDirectory(FsContent fsc) throws TskCoreException {
		// TODO: This should not throw an exception if Content has no parent,
		// return null instead.
		if (fsc.isRoot()) {
			throw new TskCoreException("Given FsContent (id: " + fsc.getId() + ") is a root object (can't have parent directory).");
		} else {
			ObjectInfo parentInfo = getParentInfo(fsc);
			Directory parent = null;
			if (parentInfo.type == ObjectType.ABSTRACTFILE) {
				parent = getDirectoryById(parentInfo.id, fsc.getFileSystem());
			} else {
				throw new TskCoreException("Parent of FsContent (id: " + fsc.getId() + ") has wrong type to be directory: " + parentInfo.type);
			}
			return parent;
		}
	}

	/**
	 * Get content object by content id
	 *
	 * @param id to get content object for
	 *
	 * @return instance of a Content object (one of its subclasses), or null if
	 *         not found.
	 *
	 * @throws TskCoreException thrown if critical error occurred within tsk
	 *                          core
	 */
	public Content getContentById(long id) throws TskCoreException {
		// First check to see if this exists in our frequently used content cache.
		Content content = frequentlyUsedContentMap.get(id);
		if (null != content) {
			return content;
		}

		CaseDbConnection connection = connections.getConnection();
		acquireSingleUserCaseReadLock();
		Statement s = null;
		ResultSet rs = null;
		try {
			s = connection.createStatement();
			rs = connection.executeQuery(s, "SELECT * FROM tsk_objects WHERE obj_id = " + id + " LIMIT  1"); //NON-NLS
			if (!rs.next()) {
				return null;
			}

			long parentId = rs.getLong("par_obj_id"); //NON-NLS
			final TskData.ObjectType type = TskData.ObjectType.valueOf(rs.getShort("type")); //NON-NLS
			switch (type) {
				case IMG:
					content = getImageById(id);
					frequentlyUsedContentMap.put(id, content);
					break;
				case VS:
					content = getVolumeSystemById(id, parentId);
					break;
				case VOL:
					content = getVolumeById(id, parentId);
					frequentlyUsedContentMap.put(id, content);
					break;
				case FS:
					content = getFileSystemById(id, parentId);
					frequentlyUsedContentMap.put(id, content);
					break;
				case ABSTRACTFILE:
					content = getAbstractFileById(id);

					// Add virtual and root directories to frequently used map.
					if (((AbstractFile) content).isVirtual() || ((AbstractFile) content).isRoot()) {
						frequentlyUsedContentMap.put(id, content);
					}
					break;
				case ARTIFACT:
					content = getArtifactById(id);
					break;
				case REPORT:
					content = getReportById(id);
					break;
				default:
					throw new TskCoreException("Could not obtain Content object with ID: " + id);
			}

			return content;
		} catch (SQLException ex) {
			throw new TskCoreException("Error getting Content by ID.", ex);
		} finally {
			closeResultSet(rs);
			closeStatement(s);
			connection.close();
			releaseSingleUserCaseReadLock();
		}
	}

	/**
	 * Get a path of a file in tsk_files_path table or null if there is none
	 *
	 * @param id id of the file to get path for
	 *
	 * @return file path or null
	 */
	String getFilePath(long id) {
		CaseDbConnection connection;
		try {
			connection = connections.getConnection();
		} catch (TskCoreException ex) {
			logger.log(Level.SEVERE, "Error getting file path for file " + id, ex); //NON-NLS
			return null;
		}
		String filePath = null;
		acquireSingleUserCaseReadLock();
		ResultSet rs = null;
		try {
			PreparedStatement statement = connection.getPreparedStatement(PREPARED_STATEMENT.SELECT_LOCAL_PATH_FOR_FILE);
			statement.clearParameters();
			statement.setLong(1, id);
			rs = connection.executeQuery(statement);
			if (rs.next()) {
				filePath = rs.getString("path");
			}
		} catch (SQLException ex) {
			logger.log(Level.SEVERE, "Error getting file path for file " + id, ex); //NON-NLS
		} finally {
			closeResultSet(rs);
			connection.close();
			releaseSingleUserCaseReadLock();
		}
		return filePath;
	}

	/**
	 * Get the encoding type for a file in tsk_files_path table
	 *
	 * @param id id of the file to get path for
	 *
	 * @return Encoding type (NONE if nothing was found)
	 */
	TskData.EncodingType getEncodingType(long id) {
		CaseDbConnection connection;
		try {
			connection = connections.getConnection();
		} catch (TskCoreException ex) {
			logger.log(Level.SEVERE, "Error getting file path for file " + id, ex); //NON-NLS
			return null;
		}
		TskData.EncodingType type = TskData.EncodingType.NONE;
		acquireSingleUserCaseReadLock();
		ResultSet rs = null;
		try {
			PreparedStatement statement = connection.getPreparedStatement(PREPARED_STATEMENT.SELECT_ENCODING_FOR_FILE);
			statement.clearParameters();
			statement.setLong(1, id);
			rs = connection.executeQuery(statement);
			if (rs.next()) {
				type = TskData.EncodingType.valueOf(rs.getInt(1));
			}
		} catch (SQLException ex) {
			logger.log(Level.SEVERE, "Error getting encoding type for file " + id, ex); //NON-NLS
		} finally {
			closeResultSet(rs);
			connection.close();
			releaseSingleUserCaseReadLock();
		}
		return type;
	}

	/**
	 * Gets the parent_path of a file.
	 *
	 * @param objectId   The object id of the file.
	 * @param connection An open database connection.
	 *
	 * @return The path of the file or null.
	 */
	String getFileParentPath(long objectId, CaseDbConnection connection) {
		String parentPath = null;
		acquireSingleUserCaseReadLock();
		ResultSet rs = null;
		try {
			PreparedStatement statement = connection.getPreparedStatement(PREPARED_STATEMENT.SELECT_PATH_FOR_FILE);
			statement.clearParameters();
			statement.setLong(1, objectId);
			rs = connection.executeQuery(statement);
			if (rs.next()) {
				parentPath = rs.getString("parent_path");
			}
		} catch (SQLException ex) {
			logger.log(Level.SEVERE, "Error getting file parent_path for file " + objectId, ex); //NON-NLS
		} finally {
			closeResultSet(rs);
			releaseSingleUserCaseReadLock();
		}
		return parentPath;
	}

	/**
	 * Gets the name of a file.
	 *
	 * @param objectId   The object id of the file.
	 * @param connection An open database connection.
	 *
	 * @return The path of the file or null.
	 */
	String getFileName(long objectId, CaseDbConnection connection) {
		String fileName = null;
		acquireSingleUserCaseReadLock();
		ResultSet rs = null;
		try {
			PreparedStatement statement = connection.getPreparedStatement(PREPARED_STATEMENT.SELECT_FILE_NAME);
			statement.clearParameters();
			statement.setLong(1, objectId);
			rs = connection.executeQuery(statement);
			if (rs.next()) {
				fileName = rs.getString("name");
			}
		} catch (SQLException ex) {
			logger.log(Level.SEVERE, "Error getting file parent_path for file " + objectId, ex); //NON-NLS
		} finally {
			closeResultSet(rs);
			releaseSingleUserCaseReadLock();
		}
		return fileName;
	}

	/**
	 * Get a derived method for a file, or null if none
	 *
	 * @param id id of the derived file
	 *
	 * @return derived method or null if not present
	 *
	 * @throws TskCoreException exception throws if core error occurred and
	 *                          method could not be queried
	 */
	DerivedFile.DerivedMethod getDerivedMethod(long id) throws TskCoreException {
		CaseDbConnection connection = connections.getConnection();
		DerivedFile.DerivedMethod method = null;
		acquireSingleUserCaseReadLock();
		ResultSet rs1 = null;
		ResultSet rs2 = null;
		try {
			PreparedStatement statement = connection.getPreparedStatement(PREPARED_STATEMENT.SELECT_DERIVED_FILE);
			statement.clearParameters();
			statement.setLong(1, id);
			rs1 = connection.executeQuery(statement);
			if (rs1.next()) {
				int method_id = rs1.getInt("derived_id");
				String rederive = rs1.getString("rederive");
				method = new DerivedFile.DerivedMethod(method_id, rederive);
				statement = connection.getPreparedStatement(PREPARED_STATEMENT.SELECT_FILE_DERIVATION_METHOD);
				statement.clearParameters();
				statement.setInt(1, method_id);
				rs2 = connection.executeQuery(statement);
				if (rs2.next()) {
					method.setToolName(rs2.getString("tool_name"));
					method.setToolVersion(rs2.getString("tool_version"));
					method.setOther(rs2.getString("other"));
				}
			}
		} catch (SQLException e) {
			logger.log(Level.SEVERE, "Error getting derived method for file: " + id, e); //NON-NLS
		} finally {
			closeResultSet(rs2);
			closeResultSet(rs1);
			connection.close();
			releaseSingleUserCaseReadLock();
		}
		return method;
	}

	/**
	 * Get abstract file object from tsk_files table by its id
	 *
	 * @param id id of the file object in tsk_files table
	 *
	 * @return AbstractFile object populated, or null if not found.
	 *
	 * @throws TskCoreException thrown if critical error occurred within tsk
	 *                          core and file could not be queried
	 */
	public AbstractFile getAbstractFileById(long id) throws TskCoreException {
		CaseDbConnection connection = connections.getConnection();
		try {
			return getAbstractFileById(id, connection);
		} finally {
			connection.close();
		}
	}

	/**
	 * Get abstract file object from tsk_files table by its id on an existing
	 * connection.
	 *
	 * @param objectId   The id of the file object in tsk_files table.
	 * @param connection An open database connection.
	 *
	 * @return AbstractFile object populated, or null if not found.
	 *
	 * @throws TskCoreException thrown if critical error occurred within tsk
	 *                          core and file could not be queried
	 */
	AbstractFile getAbstractFileById(long objectId, CaseDbConnection connection) throws TskCoreException {
		acquireSingleUserCaseReadLock();
		ResultSet rs = null;
		try {
			PreparedStatement statement = connection.getPreparedStatement(PREPARED_STATEMENT.SELECT_FILE_BY_ID);
			statement.clearParameters();
			statement.setLong(1, objectId);
			rs = connection.executeQuery(statement);
			List<AbstractFile> files = resultSetToAbstractFiles(rs, connection);
			if (files.size() > 0) {
				return files.get(0);
			} else {
				return null;
			}
		} catch (SQLException ex) {
			throw new TskCoreException("Error getting file by id, id = " + objectId, ex);
		} finally {
			closeResultSet(rs);
			releaseSingleUserCaseReadLock();
		}
	}

	/**
	 * Get artifact from blackboard_artifacts table by its artifact_obj_id
	 *
	 * @param id id of the artifact in blackboard_artifacts table
	 *
	 * @return Artifact object populated, or null if not found.
	 *
	 * @throws TskCoreException thrown if critical error occurred within tsk
	 *                          core and file could not be queried
	 */
	public BlackboardArtifact getArtifactById(long id) throws TskCoreException {
		CaseDbConnection connection = connections.getConnection();
		acquireSingleUserCaseReadLock();
		ResultSet rs = null;
		try {
			PreparedStatement statement = connection.getPreparedStatement(PREPARED_STATEMENT.SELECT_ARTIFACT_BY_ARTIFACT_OBJ_ID);
			statement.clearParameters();
			statement.setLong(1, id);
			rs = connection.executeQuery(statement);
			List<BlackboardArtifact> artifacts = resultSetToArtifacts(rs);
			if (artifacts.size() > 0) {
				return artifacts.get(0);
			} else {
				return null;
			}
		} catch (SQLException ex) {
			throw new TskCoreException("Error getting artifacts by artifact_obj_id, artifact_obj_id = " + id, ex);
		} finally {
			closeResultSet(rs);
			connection.close();
			releaseSingleUserCaseReadLock();
		}
	}

	/**
	 * Get artifact from blackboard_artifacts table by its artifact_id
	 *
	 * @param id Artifact ID of the artifact in blackboard_artifacts table
	 *
	 * @return Artifact object populated, or null if not found.
	 *
	 * @throws TskCoreException thrown if critical error occurred within tsk
	 *                          core and file could not be queried
	 */
	public BlackboardArtifact getArtifactByArtifactId(long id) throws TskCoreException {
		CaseDbConnection connection = connections.getConnection();
		acquireSingleUserCaseReadLock();
		ResultSet rs = null;
		try {
			PreparedStatement statement = connection.getPreparedStatement(PREPARED_STATEMENT.SELECT_ARTIFACT_BY_ARTIFACT_ID);
			statement.clearParameters();
			statement.setLong(1, id);
			rs = connection.executeQuery(statement);
			List<BlackboardArtifact> artifacts = resultSetToArtifacts(rs);
			if (artifacts.size() > 0) {
				return artifacts.get(0);
			} else {
				return null;
			}
		} catch (SQLException ex) {
			throw new TskCoreException("Error getting artifacts by artifact id, artifact id = " + id, ex);
		} finally {
			closeResultSet(rs);
			connection.close();
			releaseSingleUserCaseReadLock();
		}
	}

	/**
	 * Get the object ID of the file system that a file is located in.
	 *
	 * Note: for FsContent files, this is the real fs for other non-fs
	 * AbstractFile files, this field is used internally for data source id (the
	 * root content obj)
	 *
	 * @param fileId     object id of the file to get fs column id for
	 * @param connection the database connection to use
	 *
	 * @return fs_id or -1 if not present
	 */
	private long getFileSystemId(long fileId, CaseDbConnection connection) {
		acquireSingleUserCaseReadLock();
		ResultSet rs = null;
		long ret = -1;
		try {
			PreparedStatement statement = connection.getPreparedStatement(PREPARED_STATEMENT.SELECT_FILE_SYSTEM_BY_OBJECT);
			statement.clearParameters();
			statement.setLong(1, fileId);
			rs = connection.executeQuery(statement);
			if (rs.next()) {
				ret = rs.getLong("fs_obj_id");
				if (ret == 0) {
					ret = -1;
				}
			}
		} catch (SQLException e) {
			logger.log(Level.SEVERE, "Error checking file system id of a file, id = " + fileId, e); //NON-NLS
		} finally {
			closeResultSet(rs);
			releaseSingleUserCaseReadLock();
		}
		return ret;
	}

	/**
	 * Checks if the file is a (sub)child of the data source (parentless Content
	 * object such as Image or VirtualDirectory representing filesets)
	 *
	 * @param dataSource dataSource to check
	 * @param fileId     id of file to check
	 *
	 * @return true if the file is in the dataSource hierarchy
	 *
	 * @throws TskCoreException thrown if check failed
	 */
	public boolean isFileFromSource(Content dataSource, long fileId) throws TskCoreException {
		String query = String.format("SELECT COUNT(*) AS count FROM tsk_files WHERE obj_id = %d AND data_source_obj_id = %d", fileId, dataSource.getId()); //NON-NLS
		CaseDbConnection connection = connections.getConnection();
		acquireSingleUserCaseReadLock();
		Statement statement = null;
		ResultSet resultSet = null;
		try {
			statement = connection.createStatement();
			resultSet = connection.executeQuery(statement, query);
			resultSet.next();
			return (resultSet.getLong("count") > 0L);
		} catch (SQLException ex) {
			throw new TskCoreException(String.format("Error executing query %s", query), ex);
		} finally {
			closeResultSet(resultSet);
			closeStatement(statement);
			connection.close();
			releaseSingleUserCaseReadLock();
		}
	}

	/**
	 * @param dataSource the dataSource (Image, parent-less VirtualDirectory) to
	 *                   search for the given file name
	 * @param fileName   Pattern of the name of the file or directory to match
	 *                   (case insensitive, used in LIKE SQL statement).
	 *
	 * @return a list of AbstractFile for files/directories whose name matches
	 *         the given fileName
	 *
	 * @throws TskCoreException thrown if check failed
	 */
	public List<AbstractFile> findFiles(Content dataSource, String fileName) throws TskCoreException {
		List<AbstractFile> files = new ArrayList<AbstractFile>();
		CaseDbConnection connection = connections.getConnection();
		acquireSingleUserCaseReadLock();
		ResultSet resultSet = null;
		try {
			PreparedStatement statement = connection.getPreparedStatement(PREPARED_STATEMENT.SELECT_FILES_BY_DATA_SOURCE_AND_NAME);
			statement.clearParameters();
			statement.setString(1, fileName.toLowerCase());
			statement.setLong(2, dataSource.getId());
			resultSet = connection.executeQuery(statement);
			files.addAll(resultSetToAbstractFiles(resultSet, connection));
		} catch (SQLException e) {
			throw new TskCoreException(bundle.getString("SleuthkitCase.findFiles.exception.msg3.text"), e);
		} finally {
			closeResultSet(resultSet);
			connection.close();
			releaseSingleUserCaseReadLock();
		}
		return files;
	}

	/**
	 * @param dataSource   the dataSource (Image, parent-less VirtualDirectory)
	 *                     to search for the given file name
	 * @param fileName     Pattern of the name of the file or directory to match
	 *                     (case insensitive, used in LIKE SQL statement).
	 * @param dirSubString Substring that must exist in parent path. Will be
	 *                     surrounded by % in LIKE query
	 *
	 * @return a list of AbstractFile for files/directories whose name matches
	 *         fileName and whose parent directory contains dirName.
	 *
	 * @throws org.sleuthkit.datamodel.TskCoreException
	 */
	public List<AbstractFile> findFiles(Content dataSource, String fileName, String dirSubString) throws TskCoreException {
		List<AbstractFile> files = new ArrayList<AbstractFile>();
		CaseDbConnection connection = connections.getConnection();
		acquireSingleUserCaseReadLock();
		ResultSet resultSet = null;
		try {
			PreparedStatement statement = connection.getPreparedStatement(PREPARED_STATEMENT.SELECT_FILES_BY_DATA_SOURCE_AND_PARENT_PATH_AND_NAME);
			statement.clearParameters();
			statement.setString(1, fileName.toLowerCase());
			statement.setString(2, "%" + dirSubString.toLowerCase() + "%"); //NON-NLS
			statement.setLong(3, dataSource.getId());
			resultSet = connection.executeQuery(statement);
			files.addAll(resultSetToAbstractFiles(resultSet, connection));
		} catch (SQLException e) {
			throw new TskCoreException(bundle.getString("SleuthkitCase.findFiles3.exception.msg3.text"), e);
		} finally {
			closeResultSet(resultSet);
			connection.close();
			releaseSingleUserCaseReadLock();
		}
		return files;
	}

	/**
	 * Adds a virtual directory to the database and returns a VirtualDirectory
	 * object representing it.
	 *
	 * @param parentId      the ID of the parent, or 0 if NULL
	 * @param directoryName the name of the virtual directory to create
	 *
	 * @return
	 *
	 * @throws TskCoreException
	 */
	public VirtualDirectory addVirtualDirectory(long parentId, String directoryName) throws TskCoreException {
		CaseDbTransaction localTrans = beginTransaction();
		localTrans.acquireSingleUserCaseWriteLock();
		try {
			VirtualDirectory newVD = addVirtualDirectory(parentId, directoryName, localTrans);
			localTrans.commit();
			localTrans = null;
			return newVD;
		} finally {
			// NOTE: write lock will be released by transaction
			if (null != localTrans) {
				try {
					localTrans.rollback();
				} catch (TskCoreException ex2) {
					logger.log(Level.SEVERE, "Failed to rollback transaction after exception", ex2);
				}
			}
		}
	}

	/**
	 * Add an object to the tsk_objects table. Returns the object ID for the new
	 * object.
	 *
	 * @param parentId   Parent of the new object
	 * @param objectType Type of the new object
	 * @param connection Case connection
	 *
	 * @return the object ID for the new object
	 *
	 * @throws SQLException
	 */
	private long addObject(long parentId, int objectType, CaseDbConnection connection) throws SQLException {
		ResultSet resultSet = null;
		acquireSingleUserCaseWriteLock();
		try {
			// INSERT INTO tsk_objects (par_obj_id, type) VALUES (?, ?)
			PreparedStatement statement = connection.getPreparedStatement(PREPARED_STATEMENT.INSERT_OBJECT, Statement.RETURN_GENERATED_KEYS);
			statement.clearParameters();
			if (parentId != 0) {
				statement.setLong(1, parentId);
			} else {
				statement.setNull(1, java.sql.Types.BIGINT);
			}
			statement.setInt(2, objectType);
			connection.executeUpdate(statement);
			resultSet = statement.getGeneratedKeys();

			if (resultSet.next()) {
				if (parentId != 0) {
					setHasChildren(parentId);
				}
				return resultSet.getLong(1); //last_insert_rowid()
			} else {
				throw new SQLException("Error inserting object with parent " + parentId + " into tsk_objects");
			}
		} finally {
			closeResultSet(resultSet);
			releaseSingleUserCaseWriteLock();
		}
	}

	/**
	 * Adds a virtual directory to the database and returns a VirtualDirectory
	 * object representing it.
	 *
	 * Make sure the connection in transaction is used for all database
	 * interactions called by this method
	 *
	 * @param parentId      the ID of the parent, or 0 if NULL
	 * @param directoryName the name of the virtual directory to create
	 * @param transaction   the transaction in the scope of which the operation
	 *                      is to be performed, managed by the caller
	 *
	 * @return a VirtualDirectory object representing the one added to the
	 *         database.
	 *
	 * @throws TskCoreException
	 */
	public VirtualDirectory addVirtualDirectory(long parentId, String directoryName, CaseDbTransaction transaction) throws TskCoreException {
		if (transaction == null) {
			throw new TskCoreException("Passed null CaseDbTransaction");
		}

		transaction.acquireSingleUserCaseWriteLock();
		ResultSet resultSet = null;
		try {
			// Get the parent path.
			CaseDbConnection connection = transaction.getConnection();

			String parentPath = getFileParentPath(parentId, connection);
			if (parentPath == null) {
				parentPath = "/"; //NON-NLS
			}
			String parentName = getFileName(parentId, connection);
			if (parentName != null && !parentName.isEmpty()) {
				parentPath = parentPath + parentName + "/"; //NON-NLS
			}

			// Insert a row for the virtual directory into the tsk_objects table.
			long newObjId = addObject(parentId, TskData.ObjectType.ABSTRACTFILE.getObjectType(), connection);

			// Insert a row for the virtual directory into the tsk_files table.
			// INSERT INTO tsk_files (obj_id, fs_obj_id, name, type, has_path, dir_type, meta_type,
			// dir_flags, meta_flags, size, ctime, crtime, atime, mtime, parent_path, data_source_obj_id,extension)
			// VALUES (?, ?, ?, ?, ?, ?, ?, ?, ?, ?, ?, ?, ?, ?, ?, ?,?)
			PreparedStatement statement = connection.getPreparedStatement(PREPARED_STATEMENT.INSERT_FILE);
			statement.clearParameters();
			statement.setLong(1, newObjId);

			// If the parent is part of a file system, grab its file system ID
			if (0 != parentId) {
				long parentFs = this.getFileSystemId(parentId, connection);
				if (parentFs != -1) {
					statement.setLong(2, parentFs);
				} else {
					statement.setNull(2, java.sql.Types.BIGINT);
				}
			} else {
				statement.setNull(2, java.sql.Types.BIGINT);
			}

			// name
			statement.setString(3, directoryName);

			//type
			statement.setShort(4, TskData.TSK_DB_FILES_TYPE_ENUM.VIRTUAL_DIR.getFileType());
			statement.setShort(5, (short) 1);

			//flags
			final TSK_FS_NAME_TYPE_ENUM dirType = TSK_FS_NAME_TYPE_ENUM.DIR;
			statement.setShort(6, dirType.getValue());
			final TSK_FS_META_TYPE_ENUM metaType = TSK_FS_META_TYPE_ENUM.TSK_FS_META_TYPE_DIR;
			statement.setShort(7, metaType.getValue());

			//allocated
			final TSK_FS_NAME_FLAG_ENUM dirFlag = TSK_FS_NAME_FLAG_ENUM.ALLOC;
			statement.setShort(8, dirFlag.getValue());
			final short metaFlags = (short) (TSK_FS_META_FLAG_ENUM.ALLOC.getValue()
					| TSK_FS_META_FLAG_ENUM.USED.getValue());
			statement.setShort(9, metaFlags);

			//size
			statement.setLong(10, 0);

			//  nulls for params 11-14
			statement.setNull(11, java.sql.Types.BIGINT);
			statement.setNull(12, java.sql.Types.BIGINT);
			statement.setNull(13, java.sql.Types.BIGINT);
			statement.setNull(14, java.sql.Types.BIGINT);

			// parent path
			statement.setString(15, parentPath);

			// data source object id (same as object id if this is a data source)
			long dataSourceObjectId;
			if (0 == parentId) {
				dataSourceObjectId = newObjId;
			} else {
				dataSourceObjectId = getDataSourceObjectId(connection, parentId);
			}
			statement.setLong(16, dataSourceObjectId);

			//extension, since this is not really file we just set it to null
			statement.setString(17, null);
			connection.executeUpdate(statement);

			return new VirtualDirectory(this, newObjId, dataSourceObjectId, directoryName, dirType,
					metaType, dirFlag, metaFlags, null, FileKnown.UNKNOWN,
					parentPath);
		} catch (SQLException e) {
			throw new TskCoreException("Error creating virtual directory '" + directoryName + "'", e);
		} finally {
			closeResultSet(resultSet);
			// NOTE: write lock will be released by transaction
		}
	}

	/**
	 * Adds a local directory to the database and returns a LocalDirectory
	 * object representing it.
	 *
	 * @param parentId      the ID of the parent, or 0 if NULL
	 * @param directoryName the name of the local directory to create
	 *
	 * @return a LocalDirectory object representing the one added to the
	 *         database.
	 *
	 * @throws TskCoreException
	 */
	public LocalDirectory addLocalDirectory(long parentId, String directoryName) throws TskCoreException {
		acquireSingleUserCaseWriteLock();
		CaseDbTransaction localTrans = beginTransaction();
		try {
			LocalDirectory newLD = addLocalDirectory(parentId, directoryName, localTrans);
			localTrans.commit();
			return newLD;
		} catch (TskCoreException ex) {
			try {
				localTrans.rollback();
			} catch (TskCoreException ex2) {
				logger.log(Level.SEVERE, String.format("Failed to rollback transaction after exception: %s", ex.getMessage()), ex2);
			}
			throw ex;
		} finally {
			releaseSingleUserCaseWriteLock();
		}
	}

	/**
	 * Adds a local directory to the database and returns a LocalDirectory
	 * object representing it.
	 *
	 * Make sure the connection in transaction is used for all database
	 * interactions called by this method
	 *
	 * @param parentId      the ID of the parent, or 0 if NULL
	 * @param directoryName the name of the local directory to create
	 * @param transaction   the transaction in the scope of which the operation
	 *                      is to be performed, managed by the caller
	 *
	 * @return a LocalDirectory object representing the one added to the
	 *         database.
	 *
	 * @throws TskCoreException
	 */
	public LocalDirectory addLocalDirectory(long parentId, String directoryName, CaseDbTransaction transaction) throws TskCoreException {
		if (transaction == null) {
			throw new TskCoreException("Passed null CaseDbTransaction");
		}

		transaction.acquireSingleUserCaseWriteLock();
		ResultSet resultSet = null;
		try {
			// Get the parent path.
			CaseDbConnection connection = transaction.getConnection();
			AbstractFile parent = getAbstractFileById(parentId, connection);
			String parentPath;
			if (parent.getParent() == null && parent.getType().equals(TskData.TSK_DB_FILES_TYPE_ENUM.VIRTUAL_DIR)) {
				parentPath = "/";
			} else {
				parentPath = parent.getParentPath() + parent.getName() + "/"; //NON-NLS
			}

			// Insert a row for the local directory into the tsk_objects table.
			long newObjId = addObject(parentId, TskData.ObjectType.ABSTRACTFILE.getObjectType(), connection);

			// Insert a row for the local directory into the tsk_files table.
			// INSERT INTO tsk_files (obj_id, fs_obj_id, name, type, has_path, dir_type, meta_type,
			// dir_flags, meta_flags, size, ctime, crtime, atime, mtime, parent_path, data_source_obj_id)
			// VALUES (?, ?, ?, ?, ?, ?, ?, ?, ?, ?, ?, ?, ?, ?, ?, ?)
			PreparedStatement statement = connection.getPreparedStatement(PREPARED_STATEMENT.INSERT_FILE);
			statement.clearParameters();
			statement.setLong(1, newObjId);

			// The parent of a local directory will never be a file system
			statement.setNull(2, java.sql.Types.BIGINT);

			// name
			statement.setString(3, directoryName);

			//type
			statement.setShort(4, TskData.TSK_DB_FILES_TYPE_ENUM.LOCAL_DIR.getFileType());
			statement.setShort(5, (short) 1);

			//flags
			final TSK_FS_NAME_TYPE_ENUM dirType = TSK_FS_NAME_TYPE_ENUM.DIR;
			statement.setShort(6, dirType.getValue());
			final TSK_FS_META_TYPE_ENUM metaType = TSK_FS_META_TYPE_ENUM.TSK_FS_META_TYPE_DIR;
			statement.setShort(7, metaType.getValue());

			//allocated
			final TSK_FS_NAME_FLAG_ENUM dirFlag = TSK_FS_NAME_FLAG_ENUM.ALLOC;
			statement.setShort(8, dirFlag.getValue());
			final short metaFlags = (short) (TSK_FS_META_FLAG_ENUM.ALLOC.getValue()
					| TSK_FS_META_FLAG_ENUM.USED.getValue());
			statement.setShort(9, metaFlags);

			//size
			statement.setLong(10, 0);

			//  nulls for params 11-14
			statement.setNull(11, java.sql.Types.BIGINT);
			statement.setNull(12, java.sql.Types.BIGINT);
			statement.setNull(13, java.sql.Types.BIGINT);
			statement.setNull(14, java.sql.Types.BIGINT);

			// parent path
			statement.setString(15, parentPath);

			// data source object id
			long dataSourceObjectId = getDataSourceObjectId(connection, parentId);
			statement.setLong(16, dataSourceObjectId);

			//extension, since this is a directory we just set it to null
			statement.setString(17, null);

			connection.executeUpdate(statement);

			return new LocalDirectory(this, newObjId, dataSourceObjectId, directoryName, dirType,
					metaType, dirFlag, metaFlags, null, FileKnown.UNKNOWN,
					parentPath);
		} catch (SQLException e) {
			throw new TskCoreException("Error creating local directory '" + directoryName + "'", e);
		} finally {
			closeResultSet(resultSet);
			// NOTE: write lock will be released by transaction
		}
	}

	/**
	 * Adds a local/logical files and/or directories data source.
	 *
	 * @param deviceId          An ASCII-printable identifier for the device
	 *                          associated with the data source that is intended
	 *                          to be unique across multiple cases (e.g., a
	 *                          UUID).
	 * @param rootDirectoryName The name for the root virtual directory for the
	 *                          data source.
	 * @param timeZone          The time zone used to process the data source,
	 *                          may be the empty string.
	 * @param transaction       A transaction in the scope of which the
	 *                          operation is to be performed, managed by the
	 *                          caller.
	 *
	 * @return The new local files data source.
	 *
	 * @throws TskCoreException if there is an error adding the data source.
	 */
	public LocalFilesDataSource addLocalFilesDataSource(String deviceId, String rootDirectoryName, String timeZone, CaseDbTransaction transaction) throws TskCoreException {
		acquireSingleUserCaseWriteLock();
		Statement statement = null;
		try {
			// Insert a row for the root virtual directory of the data source
			// into the tsk_objects table.
			CaseDbConnection connection = transaction.getConnection();
			long newObjId = addObject(0, TskData.ObjectType.ABSTRACTFILE.getObjectType(), connection);

			// Insert a row for the virtual directory of the data source into
			// the data_source_info table.
			statement = connection.createStatement();
			statement.executeUpdate("INSERT INTO data_source_info (obj_id, device_id, time_zone) "
					+ "VALUES(" + newObjId + ", '" + deviceId + "', '" + timeZone + "');");

			// Insert a row for the root virtual directory of the data source
			// into the tsk_files table. Note that its data source object id is
			// its own object id.
			// INSERT INTO tsk_files (obj_id, fs_obj_id, name, type, has_path,
			// dir_type, meta_type, dir_flags, meta_flags, size, ctime, crtime,
			// atime, mtime, parent_path, data_source_obj_id, extension)
			// VALUES (?, ?, ?, ?, ?, ?, ?, ?, ?, ?, ?, ?, ?, ?, ?, ?,?)
			PreparedStatement preparedStatement = connection.getPreparedStatement(PREPARED_STATEMENT.INSERT_FILE);
			preparedStatement.clearParameters();
			preparedStatement.setLong(1, newObjId);
			preparedStatement.setNull(2, java.sql.Types.BIGINT);
			preparedStatement.setString(3, rootDirectoryName);
			preparedStatement.setShort(4, TskData.TSK_DB_FILES_TYPE_ENUM.VIRTUAL_DIR.getFileType());
			preparedStatement.setShort(5, (short) 1);
			TSK_FS_NAME_TYPE_ENUM dirType = TSK_FS_NAME_TYPE_ENUM.DIR;
			preparedStatement.setShort(6, TSK_FS_NAME_TYPE_ENUM.DIR.getValue());
			TSK_FS_META_TYPE_ENUM metaType = TSK_FS_META_TYPE_ENUM.TSK_FS_META_TYPE_DIR;
			preparedStatement.setShort(7, metaType.getValue());
			TSK_FS_NAME_FLAG_ENUM dirFlag = TSK_FS_NAME_FLAG_ENUM.ALLOC;
			preparedStatement.setShort(8, dirFlag.getValue());
			final short metaFlags = (short) (TSK_FS_META_FLAG_ENUM.ALLOC.getValue()
					| TSK_FS_META_FLAG_ENUM.USED.getValue());
			preparedStatement.setShort(9, metaFlags);
			preparedStatement.setLong(10, 0);
			preparedStatement.setNull(11, java.sql.Types.BIGINT);
			preparedStatement.setNull(12, java.sql.Types.BIGINT);
			preparedStatement.setNull(13, java.sql.Types.BIGINT);
			preparedStatement.setNull(14, java.sql.Types.BIGINT);
			String parentPath = "/"; //NON-NLS
			preparedStatement.setString(15, parentPath);
			preparedStatement.setLong(16, newObjId);
			preparedStatement.setString(17, null); //extension, just set it to null
			connection.executeUpdate(preparedStatement);

			return new LocalFilesDataSource(this, newObjId, newObjId, deviceId, rootDirectoryName, dirType, metaType, dirFlag, metaFlags, timeZone, null, FileKnown.UNKNOWN, parentPath);

		} catch (SQLException ex) {
			throw new TskCoreException(String.format("Error creating local files data source with device id %s and directory name %s", deviceId, rootDirectoryName), ex);
		} finally {
			closeStatement(statement);
			releaseSingleUserCaseWriteLock();
		}
	}

	/**
	 * Get IDs of the virtual folder roots (at the same level as image), used
	 * for containers such as for local files.
	 *
	 * @return IDs of virtual directory root objects.
	 *
	 * @throws org.sleuthkit.datamodel.TskCoreException
	 */
	public List<VirtualDirectory> getVirtualDirectoryRoots() throws TskCoreException {
		CaseDbConnection connection = connections.getConnection();
		acquireSingleUserCaseReadLock();
		Statement s = null;
		ResultSet rs = null;
		try {
			s = connection.createStatement();
			rs = connection.executeQuery(s, "SELECT * FROM tsk_files WHERE" //NON-NLS
					+ " type = " + TskData.TSK_DB_FILES_TYPE_ENUM.VIRTUAL_DIR.getFileType()
					+ " AND obj_id = data_source_obj_id"
					+ " ORDER BY dir_type, LOWER(name)"); //NON-NLS
			List<VirtualDirectory> virtDirRootIds = new ArrayList<VirtualDirectory>();
			while (rs.next()) {
				virtDirRootIds.add(virtualDirectory(rs));
			}
			return virtDirRootIds;
		} catch (SQLException ex) {
			throw new TskCoreException("Error getting local files virtual folder id", ex);
		} finally {
			closeResultSet(rs);
			closeStatement(s);
			connection.close();
			releaseSingleUserCaseReadLock();
		}
	}

	/**
	 * Adds one or more layout files for a parent Content object to the case
	 * database.
	 *
	 * @param parent     The parent Content.
	 * @param fileRanges File range objects for the file(s).
	 *
	 * @return A list of LayoutFile objects.
	 *
	 * @throws TskCoreException If there is a problem completing a case database
	 *                          operation.
	 */
	public final List<LayoutFile> addLayoutFiles(Content parent, List<TskFileRange> fileRanges) throws TskCoreException {
		assert (null != fileRanges);
		if (null == fileRanges) {
			throw new TskCoreException("TskFileRange object is null");
		}

		assert (null != parent);
		if (null == parent) {
			throw new TskCoreException("Conent is null");
		}

		CaseDbTransaction transaction = null;
		Statement statement = null;
		ResultSet resultSet = null;

		try {
			transaction = beginTransaction();
			transaction.acquireSingleUserCaseWriteLock();
			CaseDbConnection connection = transaction.getConnection();

			List<LayoutFile> fileRangeLayoutFiles = new ArrayList<LayoutFile>();
			for (TskFileRange fileRange : fileRanges) {
				/*
				 * Insert a row for the Tsk file range into the tsk_objects
				 * table: INSERT INTO tsk_objects (par_obj_id, type) VALUES (?,
				 * ?)
				 */
				long fileRangeId = addObject(parent.getId(), TskData.ObjectType.ABSTRACTFILE.getObjectType(), connection);
				long end_byte_in_parent = fileRange.getByteStart() + fileRange.getByteLen() - 1;
				/*
				 * Insert a row for the Tsk file range into the tsk_files table:
				 * INSERT INTO tsk_files (obj_id, fs_obj_id, name, type,
				 * has_path, dir_type, meta_type, dir_flags, meta_flags, size,
				 * ctime, crtime, atime, mtime, parent_path,
				 * data_source_obj_id,extension) VALUES (?, ?, ?, ?, ?, ?, ?, ?,
				 * ?, ?, ?, ?, ?, ?, ?, ?,?)
				 */
				PreparedStatement prepStmt = connection.getPreparedStatement(PREPARED_STATEMENT.INSERT_FILE);
				prepStmt.clearParameters();
				prepStmt.setLong(1, fileRangeId); // obj_id	from tsk_objects			
				prepStmt.setNull(2, java.sql.Types.BIGINT); // fs_obj_id				
				prepStmt.setString(3, "Unalloc_" + parent.getId() + "_" + fileRange.getByteStart() + "_" + end_byte_in_parent); // name of form Unalloc_[image obj_id]_[start byte in parent]_[end byte in parent]
				prepStmt.setShort(4, TSK_DB_FILES_TYPE_ENUM.UNALLOC_BLOCKS.getFileType()); // type
				prepStmt.setNull(5, java.sql.Types.BIGINT); // has_path
				prepStmt.setShort(6, TSK_FS_NAME_TYPE_ENUM.REG.getValue()); // dir_type
				prepStmt.setShort(7, TSK_FS_META_TYPE_ENUM.TSK_FS_META_TYPE_REG.getValue()); // meta_type
				prepStmt.setShort(8, TSK_FS_NAME_FLAG_ENUM.UNALLOC.getValue()); // dir_flags
				prepStmt.setShort(9, TSK_FS_META_FLAG_ENUM.UNALLOC.getValue()); // nmeta_flags
				prepStmt.setLong(10, fileRange.getByteLen()); // size 
				prepStmt.setNull(11, java.sql.Types.BIGINT); // ctime
				prepStmt.setNull(12, java.sql.Types.BIGINT); // crtime
				prepStmt.setNull(13, java.sql.Types.BIGINT); // atime
				prepStmt.setNull(14, java.sql.Types.BIGINT); // mtime
				prepStmt.setNull(15, java.sql.Types.VARCHAR); // parent path
				prepStmt.setLong(16, parent.getId()); // data_source_obj_id

				//extension, since this is not a FS file we just set it to null
				prepStmt.setString(17, null);
				connection.executeUpdate(prepStmt);

				/*
				 * Insert a row in the tsk_layout_file table for each chunk of
				 * the carved file. INSERT INTO tsk_file_layout (obj_id,
				 * byte_start, byte_len, sequence) VALUES (?, ?, ?, ?)
				 */
				prepStmt = connection.getPreparedStatement(PREPARED_STATEMENT.INSERT_LAYOUT_FILE);
				prepStmt.clearParameters();
				prepStmt.setLong(1, fileRangeId); // obj_id
				prepStmt.setLong(2, fileRange.getByteStart()); // byte_start
				prepStmt.setLong(3, fileRange.getByteLen()); // byte_len
				prepStmt.setLong(4, fileRange.getSequence()); // sequence
				connection.executeUpdate(prepStmt);

				/*
				 * Create a layout file representation of the carved file.
				 */
				fileRangeLayoutFiles.add(new LayoutFile(this,
						fileRangeId,
						parent.getId(),
						Long.toString(fileRange.getSequence()),
						TSK_DB_FILES_TYPE_ENUM.UNALLOC_BLOCKS,
						TSK_FS_NAME_TYPE_ENUM.REG,
						TSK_FS_META_TYPE_ENUM.TSK_FS_META_TYPE_REG,
						TSK_FS_NAME_FLAG_ENUM.UNALLOC,
						TSK_FS_META_FLAG_ENUM.UNALLOC.getValue(),
						fileRange.getByteLen(),
						null,
						FileKnown.UNKNOWN,
						parent.getUniquePath(),
						null));
			}

			transaction.commit();
			transaction = null;
			return fileRangeLayoutFiles;

		} catch (SQLException ex) {
			throw new TskCoreException("Failed to add layout files to case database", ex);
		} finally {
			closeResultSet(resultSet);
			closeStatement(statement);
			
			// NOTE: write lock will be released by transaction
			if (null != transaction) {
				try {
					transaction.rollback();
				} catch (TskCoreException ex2) {
					logger.log(Level.SEVERE, "Failed to rollback transaction after exception", ex2);
				}
			}
		}
	}

	/**
	 * Adds a carving result to the case database.
	 *
	 * @param carvingResult The carving result (a set of carved files and their
	 *                      parent) to be added.
	 *
	 * @return A list of LayoutFile representations of the carved files.
	 *
	 * @throws TskCoreException If there is a problem completing a case database
	 *                          operation.
	 */
	public final List<LayoutFile> addCarvedFiles(CarvingResult carvingResult) throws TskCoreException {
		assert (null != carvingResult);
		if (null == carvingResult) {
			throw new TskCoreException("Carving is null");
		}
		assert (null != carvingResult.getParent());
		if (null == carvingResult.getParent()) {
			throw new TskCoreException("Carving result has null parent");
		}
		assert (null != carvingResult.getCarvedFiles());
		if (null == carvingResult.getCarvedFiles()) {
			throw new TskCoreException("Carving result has null carved files");
		}
		CaseDbTransaction transaction = null;
		Statement statement = null;
		ResultSet resultSet = null;
		long newCacheKey = 0; // Used to roll back cache if transaction is rolled back.
		try {
			transaction = beginTransaction();
			transaction.acquireSingleUserCaseWriteLock();
			CaseDbConnection connection = transaction.getConnection();

			/*
			 * Carved files are "re-parented" as children of the $CarvedFiles
			 * virtual directory of the root file system, volume, or image
			 * ancestor of the carved files parent, but if no such ancestor is
			 * found, then the parent specified in the carving result is used.
			 */
			Content root = carvingResult.getParent();
			while (null != root) {
				if (root instanceof FileSystem || root instanceof Volume || root instanceof Image) {
					break;
				}
				root = root.getParent();
			}
			if (null == root) {
				root = carvingResult.getParent();
			}

			/*
			 * Get or create the $CarvedFiles virtual directory for the root
			 * ancestor.
			 */
			VirtualDirectory carvedFilesDir = rootIdsToCarvedFileDirs.get(root.getId());
			if (null == carvedFilesDir) {
				List<Content> rootChildren;
				if (root instanceof FileSystem) {
					rootChildren = ((FileSystem) root).getRootDirectory().getChildren();
				} else {
					rootChildren = root.getChildren();
				}
				for (Content child : rootChildren) {
					if (child instanceof VirtualDirectory && child.getName().equals(VirtualDirectory.NAME_CARVED)) {
						carvedFilesDir = (VirtualDirectory) child;
						break;
					}
				}
				if (null == carvedFilesDir) {
					long parId = root.getId();
					// $CarvedFiles should be a child of the root directory, not the file system
					if (root instanceof FileSystem) {
						Content rootDir = ((FileSystem) root).getRootDirectory();
						parId = rootDir.getId();
					}
					carvedFilesDir = addVirtualDirectory(parId, VirtualDirectory.NAME_CARVED, transaction);
				}
				newCacheKey = root.getId();
				rootIdsToCarvedFileDirs.put(newCacheKey, carvedFilesDir);
			}

			/*
			 * Add the carved files to the database as children of the
			 * $CarvedFile directory of the root ancestor.
			 */
			String parentPath = getFileParentPath(carvedFilesDir.getId(), connection) + carvedFilesDir.getName() + "/";
			List<LayoutFile> carvedFiles = new ArrayList<LayoutFile>();
			for (CarvingResult.CarvedFile carvedFile : carvingResult.getCarvedFiles()) {
				/*
				 * Insert a row for the carved file into the tsk_objects table:
				 * INSERT INTO tsk_objects (par_obj_id, type) VALUES (?, ?)
				 */
				long carvedFileId = addObject(carvedFilesDir.getId(), TskData.ObjectType.ABSTRACTFILE.getObjectType(), connection);

				/*
				 * Insert a row for the carved file into the tsk_files table:
				 * INSERT INTO tsk_files (obj_id, fs_obj_id, name, type,
				 * has_path, dir_type, meta_type, dir_flags, meta_flags, size,
				 * ctime, crtime, atime, mtime, parent_path,
				 * data_source_obj_id,extenion) VALUES (?, ?, ?, ?, ?, ?, ?, ?,
				 * ?, ?, ?, ?, ?, ?, ?, ?,?)
				 */
				PreparedStatement prepStmt = connection.getPreparedStatement(PREPARED_STATEMENT.INSERT_FILE);
				prepStmt.clearParameters();
				prepStmt.setLong(1, carvedFileId); // obj_id
				if (root instanceof FileSystem) {
					prepStmt.setLong(2, root.getId()); // fs_obj_id
				} else {
					prepStmt.setNull(2, java.sql.Types.BIGINT); // fs_obj_id
				}
				prepStmt.setString(3, carvedFile.getName()); // name
				prepStmt.setShort(4, TSK_DB_FILES_TYPE_ENUM.CARVED.getFileType()); // type
				prepStmt.setShort(5, (short) 1); // has_path
				prepStmt.setShort(6, TSK_FS_NAME_TYPE_ENUM.REG.getValue()); // dir_type
				prepStmt.setShort(7, TSK_FS_META_TYPE_ENUM.TSK_FS_META_TYPE_REG.getValue()); // meta_type
				prepStmt.setShort(8, TSK_FS_NAME_FLAG_ENUM.UNALLOC.getValue()); // dir_flags
				prepStmt.setShort(9, TSK_FS_META_FLAG_ENUM.UNALLOC.getValue()); // nmeta_flags
				prepStmt.setLong(10, carvedFile.getSizeInBytes()); // size
				prepStmt.setNull(11, java.sql.Types.BIGINT); // ctime
				prepStmt.setNull(12, java.sql.Types.BIGINT); // crtime
				prepStmt.setNull(13, java.sql.Types.BIGINT); // atime
				prepStmt.setNull(14, java.sql.Types.BIGINT); // mtime
				prepStmt.setString(15, parentPath); // parent path
				prepStmt.setLong(16, carvedFilesDir.getDataSourceObjectId()); // data_source_obj_id

				prepStmt.setString(17, extractExtension(carvedFile.getName())); 				//extension
				connection.executeUpdate(prepStmt);

				/*
				 * Insert a row in the tsk_layout_file table for each chunk of
				 * the carved file. INSERT INTO tsk_file_layout (obj_id,
				 * byte_start, byte_len, sequence) VALUES (?, ?, ?, ?)
				 */
				prepStmt = connection.getPreparedStatement(PREPARED_STATEMENT.INSERT_LAYOUT_FILE);
				for (TskFileRange tskFileRange : carvedFile.getLayoutInParent()) {
					prepStmt.clearParameters();
					prepStmt.setLong(1, carvedFileId); // obj_id
					prepStmt.setLong(2, tskFileRange.getByteStart()); // byte_start
					prepStmt.setLong(3, tskFileRange.getByteLen()); // byte_len
					prepStmt.setLong(4, tskFileRange.getSequence()); // sequence
					connection.executeUpdate(prepStmt);
				}

				/*
				 * Create a layout file representation of the carved file.
				 */
				carvedFiles.add(new LayoutFile(this,
						carvedFileId,
						carvedFilesDir.getDataSourceObjectId(),
						carvedFile.getName(),
						TSK_DB_FILES_TYPE_ENUM.CARVED,
						TSK_FS_NAME_TYPE_ENUM.REG,
						TSK_FS_META_TYPE_ENUM.TSK_FS_META_TYPE_REG,
						TSK_FS_NAME_FLAG_ENUM.UNALLOC,
						TSK_FS_META_FLAG_ENUM.UNALLOC.getValue(),
						carvedFile.getSizeInBytes(),
						null,
						FileKnown.UNKNOWN,
						parentPath,
						null));
			}

			transaction.commit();
			transaction = null;
			return carvedFiles;

		} catch (SQLException ex) {
			throw new TskCoreException("Failed to add carved files to case database", ex);
		} finally {
			closeResultSet(resultSet);
			closeStatement(statement);
			
			// NOTE: write lock will be released by transaction
			if (null != transaction) {
				try {
					transaction.rollback();
				} catch (TskCoreException ex2) {
					logger.log(Level.SEVERE, "Failed to rollback transaction after exception", ex2);
				}
				if (0 != newCacheKey) {
					rootIdsToCarvedFileDirs.remove(newCacheKey);
				}
			}
		}
	}

	/**
	 * Creates a new derived file object, adds it to database and returns it.
	 *
	 * TODO add support for adding derived method
	 *
	 * @param fileName        file name the derived file
	 * @param localPath       local path of the derived file, including the file
	 *                        name. The path is relative to the database path.
	 * @param size            size of the derived file in bytes
	 * @param ctime
	 * @param crtime
	 * @param atime
	 * @param mtime
	 * @param isFile          whether a file or directory, true if a file
	 * @param parentObj		     parent content object
	 * @param rederiveDetails details needed to re-derive file (will be specific
	 *                        to the derivation method), currently unused
	 * @param toolName        name of derivation method/tool, currently unused
	 * @param toolVersion     version of derivation method/tool, currently
	 *                        unused
	 * @param otherDetails    details of derivation method/tool, currently
	 *                        unused
	 * @param encodingType    Type of encoding used on the file (or NONE if no
	 *                        encoding)
	 *
	 * @return newly created derived file object
	 *
	 * @throws TskCoreException exception thrown if the object creation failed
	 *                          due to a critical system error
	 */
	public DerivedFile addDerivedFile(String fileName, String localPath,
			long size, long ctime, long crtime, long atime, long mtime,
			boolean isFile, Content parentObj,
			String rederiveDetails, String toolName, String toolVersion,
			String otherDetails, TskData.EncodingType encodingType) throws TskCoreException {

		acquireSingleUserCaseWriteLock();
		TimelineManager timelineManager = getTimelineManager();

		CaseDbTransaction transaction = beginTransaction();
		CaseDbConnection connection = transaction.getConnection();
		try {
			final long parentId = parentObj.getId();
			String parentPath = "";
			if (parentObj instanceof BlackboardArtifact) {
				parentPath = parentObj.getUniquePath() + '/' + parentObj.getName() + '/';
			} else if (parentObj instanceof AbstractFile) {
				parentPath = ((AbstractFile) parentObj).getParentPath() + parentObj.getName() + '/'; //NON-NLS
			}

			// Insert a row for the derived file into the tsk_objects table.
			// INSERT INTO tsk_objects (par_obj_id, type) VALUES (?, ?)
			long newObjId = addObject(parentId, TskData.ObjectType.ABSTRACTFILE.getObjectType(), connection);

			// Insert a row for the virtual directory into the tsk_files table.
			// INSERT INTO tsk_files (obj_id, fs_obj_id, name, type, has_path, dir_type, meta_type,
			// dir_flags, meta_flags, size, ctime, crtime, atime, mtime, parent_path, data_source_obj_id, extension)
			// VALUES (?, ?, ?, ?, ?, ?, ?, ?, ?, ?, ?, ?, ?, ?, ?, ?,?)
			PreparedStatement statement = connection.getPreparedStatement(PREPARED_STATEMENT.INSERT_FILE);
			statement.clearParameters();
			statement.setLong(1, newObjId);

			// If the parentFile is part of a file system, use its file system object ID.
			long fsObjId = this.getFileSystemId(parentId, connection);
			if (fsObjId != -1) {
				statement.setLong(2, fsObjId);
			} else {
				statement.setNull(2, java.sql.Types.BIGINT);
			}
			statement.setString(3, fileName);

			//type, has_path
			statement.setShort(4, TskData.TSK_DB_FILES_TYPE_ENUM.DERIVED.getFileType());
			statement.setShort(5, (short) 1);

			//flags
			final TSK_FS_NAME_TYPE_ENUM dirType = isFile ? TSK_FS_NAME_TYPE_ENUM.REG : TSK_FS_NAME_TYPE_ENUM.DIR;
			statement.setShort(6, dirType.getValue());
			final TSK_FS_META_TYPE_ENUM metaType = isFile ? TSK_FS_META_TYPE_ENUM.TSK_FS_META_TYPE_REG : TSK_FS_META_TYPE_ENUM.TSK_FS_META_TYPE_DIR;
			statement.setShort(7, metaType.getValue());

			//note: using alloc under assumption that derived files derive from alloc files
			final TSK_FS_NAME_FLAG_ENUM dirFlag = TSK_FS_NAME_FLAG_ENUM.ALLOC;
			statement.setShort(8, dirFlag.getValue());
			final short metaFlags = (short) (TSK_FS_META_FLAG_ENUM.ALLOC.getValue()
					| TSK_FS_META_FLAG_ENUM.USED.getValue());
			statement.setShort(9, metaFlags);

			//size
			statement.setLong(10, size);

			//mactimes
			//long ctime, long crtime, long atime, long mtime,
			statement.setLong(11, ctime);
			statement.setLong(12, crtime);
			statement.setLong(13, atime);
			statement.setLong(14, mtime);

			//parent path
			statement.setString(15, parentPath);

			// root data source object id
			long dataSourceObjId = getDataSourceObjectId(connection, parentId);
			statement.setLong(16, dataSourceObjId);
			final String extension = extractExtension(fileName);
			//extension
			statement.setString(17, extension);

			connection.executeUpdate(statement);

			//add localPath
			addFilePath(connection, newObjId, localPath, encodingType);

			DerivedFile derivedFile = new DerivedFile(this, newObjId, dataSourceObjId, fileName, dirType, metaType, dirFlag, metaFlags,
					size, ctime, crtime, atime, mtime, null, null, parentPath, localPath, parentId, null, encodingType, extension);

			timelineManager.addAbstractFileEvents(derivedFile, connection);
			transaction.commit();
			//TODO add derived method to tsk_files_derived and tsk_files_derived_method
			return derivedFile;
		} catch (SQLException ex) {
			connection.rollbackTransaction();
			throw new TskCoreException("Failed to add derived file to case database", ex);
		} finally {
			connection.close();
			releaseSingleUserCaseWriteLock();
		}
	}

	/**
	 * Updates an existing derived file in the database and returns a new
	 * derived file object with the updated contents
	 *
	 * @param derivedFile	    The derived file you wish to update
	 * @param localPath       local path of the derived file, including the file
	 *                        name. The path is relative to the database path.
	 * @param size            size of the derived file in bytes
	 * @param ctime
	 * @param crtime
	 * @param mimeType		      The MIME type the updated file should have, null
	 *                        to unset it
	 * @param atime
	 * @param mtime
	 * @param isFile          whether a file or directory, true if a file
	 * @param rederiveDetails details needed to re-derive file (will be specific
	 *                        to the derivation method), currently unused
	 * @param toolName        name of derivation method/tool, currently unused
	 * @param toolVersion     version of derivation method/tool, currently
	 *                        unused
	 * @param otherDetails    details of derivation method/tool, currently
	 *                        unused
	 * @param encodingType    Type of encoding used on the file (or NONE if no
	 *                        encoding)
	 *
	 * @return newly created derived file object which contains the updated data
	 *
	 * @throws TskCoreException exception thrown if the object creation failed
	 *                          due to a critical system error
	 */
	public DerivedFile updateDerivedFile(DerivedFile derivedFile, String localPath,
			long size, long ctime, long crtime, long atime, long mtime,
			boolean isFile, String mimeType,
			String rederiveDetails, String toolName, String toolVersion,
			String otherDetails, TskData.EncodingType encodingType) throws TskCoreException {
		CaseDbConnection connection = connections.getConnection();
		acquireSingleUserCaseWriteLock();
		ResultSet rs = null;
		try {
			Content parentObj = derivedFile.getParent();
			connection.beginTransaction();
			final long parentId = parentObj.getId();
			String parentPath = "";
			if (parentObj instanceof BlackboardArtifact) {
				parentPath = parentObj.getUniquePath() + '/' + parentObj.getName() + '/';
			} else if (parentObj instanceof AbstractFile) {
				parentPath = ((AbstractFile) parentObj).getParentPath() + parentObj.getName() + '/'; //NON-NLS
			}
			// UPDATE tsk_files SET type = ?, dir_type = ?, meta_type = ?, dir_flags = ?,  meta_flags = ?, "
			// + "size= ?, ctime= ?, crtime= ?, atime= ?, mtime= ?, mime_type = ? WHERE obj_id = ?"), //NON-NLS
			PreparedStatement statement = connection.getPreparedStatement(PREPARED_STATEMENT.UPDATE_DERIVED_FILE);
			statement.clearParameters();

			//type
			statement.setShort(1, TskData.TSK_DB_FILES_TYPE_ENUM.DERIVED.getFileType());

			//flags
			final TSK_FS_NAME_TYPE_ENUM dirType = isFile ? TSK_FS_NAME_TYPE_ENUM.REG : TSK_FS_NAME_TYPE_ENUM.DIR;
			statement.setShort(2, dirType.getValue());
			final TSK_FS_META_TYPE_ENUM metaType = isFile ? TSK_FS_META_TYPE_ENUM.TSK_FS_META_TYPE_REG : TSK_FS_META_TYPE_ENUM.TSK_FS_META_TYPE_DIR;
			statement.setShort(3, metaType.getValue());

			//note: using alloc under assumption that derived files derive from alloc files
			final TSK_FS_NAME_FLAG_ENUM dirFlag = TSK_FS_NAME_FLAG_ENUM.ALLOC;
			statement.setShort(4, dirFlag.getValue());
			final short metaFlags = (short) (TSK_FS_META_FLAG_ENUM.ALLOC.getValue()
					| TSK_FS_META_FLAG_ENUM.USED.getValue());
			statement.setShort(5, metaFlags);

			//size
			statement.setLong(6, size);

			//mactimes
			//long ctime, long crtime, long atime, long mtime,
			statement.setLong(7, ctime);
			statement.setLong(8, crtime);
			statement.setLong(9, atime);
			statement.setLong(10, mtime);
			statement.setString(11, mimeType);
			statement.setString(12, String.valueOf(derivedFile.getId()));
			connection.executeUpdate(statement);

			//add localPath
			updateFilePath(connection, derivedFile.getId(), localPath, encodingType);

			connection.commitTransaction();

			long dataSourceObjId = getDataSourceObjectId(connection, parentId);
			final String extension = extractExtension(derivedFile.getName());
			return new DerivedFile(this, derivedFile.getId(), dataSourceObjId, derivedFile.getName(), dirType, metaType, dirFlag, metaFlags,
					size, ctime, crtime, atime, mtime, null, null, parentPath, localPath, parentId, null, encodingType, extension);
		} catch (SQLException ex) {
			connection.rollbackTransaction();
			throw new TskCoreException("Failed to add derived file to case database", ex);
		} finally {
			closeResultSet(rs);
			connection.close();
			releaseSingleUserCaseWriteLock();
		}
	}

	/**
	 * Wraps the version of addLocalFile that takes a Transaction in a
	 * transaction local to this method.
	 *
	 * @param fileName
	 * @param localPath
	 * @param size
	 * @param ctime
	 * @param crtime
	 * @param atime
	 * @param mtime
	 * @param isFile
	 * @param encodingType
	 * @param parent
	 *
	 * @return
	 *
	 * @throws TskCoreException
	 */
	public LocalFile addLocalFile(String fileName, String localPath,
			long size, long ctime, long crtime, long atime, long mtime,
			boolean isFile, TskData.EncodingType encodingType,
			AbstractFile parent) throws TskCoreException {

		CaseDbTransaction localTrans = beginTransaction();
		try {
			LocalFile created = addLocalFile(fileName, localPath, size, ctime, crtime, atime, mtime, isFile, encodingType, parent, localTrans);
			localTrans.commit();
			localTrans = null;
			return created;
		} finally {
			if (null != localTrans) {
				try {
					localTrans.rollback();
				} catch (TskCoreException ex2) {
					logger.log(Level.SEVERE, "Failed to rollback transaction after exception", ex2);
				}
			}
		}
	}

	/**
	 * Adds a local/logical file to the case database. The database operations
	 * are done within a caller-managed transaction; the caller is responsible
	 * for committing or rolling back the transaction.
	 *
	 * @param fileName     The name of the file.
	 * @param localPath    The absolute path (including the file name) of the
	 *                     local/logical in secondary storage.
	 * @param size         The size of the file in bytes.
	 * @param ctime        The changed time of the file.
	 * @param crtime       The creation time of the file.
	 * @param atime        The accessed time of the file
	 * @param mtime        The modified time of the file.
	 * @param isFile       True, unless the file is a directory.
	 * @param encodingType Type of encoding used on the file
	 * @param parent       The parent of the file (e.g., a virtual directory)
	 * @param transaction  A caller-managed transaction within which the add
	 *                     file operations are performed.
	 *
	 * @return An object representing the local/logical file.
	 *
	 * @throws TskCoreException if there is an error completing a case database
	 *                          operation.
	 */
	public LocalFile addLocalFile(String fileName, String localPath,
			long size, long ctime, long crtime, long atime, long mtime,
			boolean isFile, TskData.EncodingType encodingType,
			AbstractFile parent, CaseDbTransaction transaction) throws TskCoreException {

		CaseDbConnection connection = transaction.getConnection();
		transaction.acquireSingleUserCaseWriteLock();
		Statement queryStatement = null;
		try {

			// Insert a row for the local/logical file into the tsk_objects table.
			// INSERT INTO tsk_objects (par_obj_id, type) VALUES (?, ?)
			long objectId = addObject(parent.getId(), TskData.ObjectType.ABSTRACTFILE.getObjectType(), connection);

			// Insert a row for the local/logical file into the tsk_files table.
			// INSERT INTO tsk_files (obj_id, fs_obj_id, name, type, has_path, dir_type, meta_type,
			// dir_flags, meta_flags, size, ctime, crtime, atime, mtime, parent_path, data_source_obj_id,extension)
			// VALUES (?, ?, ?, ?, ?, ?, ?, ?, ?, ?, ?, ?, ?, ?, ?, ?,?)
			PreparedStatement statement = connection.getPreparedStatement(PREPARED_STATEMENT.INSERT_FILE);
			statement.clearParameters();
			statement.setLong(1, objectId);
			statement.setNull(2, java.sql.Types.BIGINT); // Not part of a file system
			statement.setString(3, fileName);
			statement.setShort(4, TskData.TSK_DB_FILES_TYPE_ENUM.LOCAL.getFileType());
			statement.setShort(5, (short) 1);
			TSK_FS_NAME_TYPE_ENUM dirType = isFile ? TSK_FS_NAME_TYPE_ENUM.REG : TSK_FS_NAME_TYPE_ENUM.DIR;
			statement.setShort(6, dirType.getValue());
			TSK_FS_META_TYPE_ENUM metaType = isFile ? TSK_FS_META_TYPE_ENUM.TSK_FS_META_TYPE_REG : TSK_FS_META_TYPE_ENUM.TSK_FS_META_TYPE_DIR;
			statement.setShort(7, metaType.getValue());
			TSK_FS_NAME_FLAG_ENUM dirFlag = TSK_FS_NAME_FLAG_ENUM.ALLOC;
			statement.setShort(8, dirFlag.getValue());
			short metaFlags = (short) (TSK_FS_META_FLAG_ENUM.ALLOC.getValue() | TSK_FS_META_FLAG_ENUM.USED.getValue());
			statement.setShort(9, metaFlags);
			statement.setLong(10, size);
			statement.setLong(11, ctime);
			statement.setLong(12, crtime);
			statement.setLong(13, atime);
			statement.setLong(14, mtime);
			String parentPath;

			if (parent.getParent() == null && parent.getType().equals(TskData.TSK_DB_FILES_TYPE_ENUM.VIRTUAL_DIR)) {
				parentPath = "/";
			} else {
				parentPath = parent.getParentPath() + parent.getName() + "/"; //NON-NLS
			}
			statement.setString(15, parentPath);
			long dataSourceObjId = getDataSourceObjectId(connection, parent.getId());
			statement.setLong(16, dataSourceObjId);
			final String extension = extractExtension(fileName);
			statement.setString(17, extension);

			connection.executeUpdate(statement);
			addFilePath(connection, objectId, localPath, encodingType);
			LocalFile localFile = new LocalFile(this,
					objectId,
					fileName,
					TSK_DB_FILES_TYPE_ENUM.LOCAL,
					dirType,
					metaType,
					dirFlag,
					metaFlags,
					size,
					ctime, crtime, atime, mtime,
					null, null, null,
					parent.getId(), parentPath,
					dataSourceObjId,
					localPath,
					encodingType, extension);
			getTimelineManager().addAbstractFileEvents(localFile, connection);
			return localFile;

		} catch (SQLException ex) {
			throw new TskCoreException(String.format("Failed to INSERT local file %s (%s) with parent id %d in tsk_files table", fileName, localPath, parent.getId()), ex);
		} finally {
			closeStatement(queryStatement);
			// NOTE: write lock will be released by transaction
		}
	}

	/**
	 * Given an object id, works up the tree of ancestors to the data source for
	 * the object and gets the object id of the data source. The trivial case
	 * where the input object id is for a source is handled.
	 *
	 * @param connection A case database connection.
	 * @param objectId   An object id.
	 *
	 * @return A data source object id.
	 *
	 * @throws TskCoreException if there is an error querying the case database.
	 */
	private long getDataSourceObjectId(CaseDbConnection connection, long objectId) throws TskCoreException {
		acquireSingleUserCaseReadLock();
		Statement statement = null;
		ResultSet resultSet = null;
		try {
			statement = connection.createStatement();
			long dataSourceObjId;
			long ancestorId = objectId;
			do {
				dataSourceObjId = ancestorId;
				String query = String.format("SELECT par_obj_id FROM tsk_objects WHERE obj_id = %s;", ancestorId);
				resultSet = statement.executeQuery(query);
				if (resultSet.next()) {
					ancestorId = resultSet.getLong("par_obj_id");
				} else {
					throw new TskCoreException(String.format("tsk_objects table is corrupt, SQL query returned no result: %s", query));
				}
				resultSet.close();
				resultSet = null;
			} while (0 != ancestorId); // Not NULL
			return dataSourceObjId;
		} catch (SQLException ex) {
			throw new TskCoreException(String.format("Error finding root data source for object (obj_id = %d)", objectId), ex);
		} finally {
			closeResultSet(resultSet);
			closeStatement(statement);
			releaseSingleUserCaseReadLock();
		}
	}

	/**
	 * Add a path (such as a local path) for a content object to tsk_file_paths
	 *
	 * @param connection A case database connection.
	 * @param objId      The object id of the file for which to add the path.
	 * @param path       The path to add.
	 * @param type       The TSK encoding type of the file.
	 *
	 * @throws SQLException Thrown if database error occurred and path was not
	 *                      added.
	 */
	private void addFilePath(CaseDbConnection connection, long objId, String path, TskData.EncodingType type) throws SQLException {
		PreparedStatement statement = connection.getPreparedStatement(PREPARED_STATEMENT.INSERT_LOCAL_PATH);
		statement.clearParameters();
		statement.setLong(1, objId);
		statement.setString(2, path);
		statement.setInt(3, type.getType());
		connection.executeUpdate(statement);
	}

	/**
	 * Update the path for a content object in the tsk_file_paths table
	 *
	 * @param connection A case database connection.
	 * @param objId      The object id of the file for which to update the path.
	 * @param path       The path to update.
	 * @param type       The TSK encoding type of the file.
	 *
	 * @throws SQLException Thrown if database error occurred and path was not
	 *                      updated.
	 */
	private void updateFilePath(CaseDbConnection connection, long objId, String path, TskData.EncodingType type) throws SQLException {
		PreparedStatement statement = connection.getPreparedStatement(PREPARED_STATEMENT.UPDATE_LOCAL_PATH);
		statement.clearParameters();
		statement.setString(1, path);
		statement.setInt(2, type.getType());
		statement.setLong(3, objId);
		connection.executeUpdate(statement);
	}

	/**
	 * Find all files in the data source, by name and parent
	 *
	 * @param dataSource the dataSource (Image, parent-less VirtualDirectory) to
	 *                   search for the given file name
	 * @param fileName   Pattern of the name of the file or directory to match
	 *                   (case insensitive, used in LIKE SQL statement).
	 * @param parentFile Object for parent file/directory to find children in
	 *
	 * @return a list of AbstractFile for files/directories whose name matches
	 *         fileName and that were inside a directory described by
	 *         parentFile.
	 *
	 * @throws org.sleuthkit.datamodel.TskCoreException
	 */
	public List<AbstractFile> findFiles(Content dataSource, String fileName, AbstractFile parentFile) throws TskCoreException {
		return findFiles(dataSource, fileName, parentFile.getName());
	}

	/**
	 * Count files matching the specific Where clause
	 *
	 * @param sqlWhereClause a SQL where clause appropriate for the desired
	 *                       files (do not begin the WHERE clause with the word
	 *                       WHERE!)
	 *
	 * @return count of files each of which satisfy the given WHERE clause
	 *
	 * @throws TskCoreException \ref query_database_page
	 */
	public long countFilesWhere(String sqlWhereClause) throws TskCoreException {
		CaseDbConnection connection = connections.getConnection();
		acquireSingleUserCaseReadLock();
		Statement s = null;
		ResultSet rs = null;
		try {
			s = connection.createStatement();
			rs = connection.executeQuery(s, "SELECT COUNT(*) AS count FROM tsk_files WHERE " + sqlWhereClause); //NON-NLS
			rs.next();
			return rs.getLong("count");
		} catch (SQLException e) {
			throw new TskCoreException("SQLException thrown when calling 'SleuthkitCase.countFilesWhere().", e);
		} finally {
			closeResultSet(rs);
			closeStatement(s);
			connection.close();
			releaseSingleUserCaseReadLock();
		}
	}

	/**
	 * Find and return list of all (abstract) files matching the specific Where
	 * clause. You need to know the database schema to use this, which is
	 * outlined on the
	 * <a href="http://wiki.sleuthkit.org/index.php?title=SQLite_Database_v3_Schema">wiki</a>.
	 * You should use enums from org.sleuthkit.datamodel.TskData to make the
	 * queries easier to maintain and understand.
	 *
	 * @param sqlWhereClause a SQL where clause appropriate for the desired
	 *                       files (do not begin the WHERE clause with the word
	 *                       WHERE!)
	 *
	 * @return a list of AbstractFile each of which satisfy the given WHERE
	 *         clause
	 *
	 * @throws TskCoreException \ref query_database_page
	 */
	public List<AbstractFile> findAllFilesWhere(String sqlWhereClause) throws TskCoreException {
		CaseDbConnection connection = connections.getConnection();
		acquireSingleUserCaseReadLock();
		Statement s = null;
		ResultSet rs = null;
		try {
			s = connection.createStatement();
			rs = connection.executeQuery(s, "SELECT * FROM tsk_files WHERE " + sqlWhereClause); //NON-NLS
			return resultSetToAbstractFiles(rs, connection);
		} catch (SQLException e) {
			throw new TskCoreException("SQLException thrown when calling 'SleuthkitCase.findAllFilesWhere(): " + sqlWhereClause, e);
		} finally {
			closeResultSet(rs);
			closeStatement(s);
			connection.close();
			releaseSingleUserCaseReadLock();
		}
	}

	/**
	 * Find and return list of all (abstract) ids of files matching the specific
	 * Where clause
	 *
	 * @param sqlWhereClause a SQL where clause appropriate for the desired
	 *                       files (do not begin the WHERE clause with the word
	 *                       WHERE!)
	 *
	 * @return a list of file ids each of which satisfy the given WHERE clause
	 *
	 * @throws TskCoreException \ref query_database_page
	 */
	public List<Long> findAllFileIdsWhere(String sqlWhereClause) throws TskCoreException {
		CaseDbConnection connection = connections.getConnection();
		acquireSingleUserCaseReadLock();
		Statement s = null;
		ResultSet rs = null;
		try {
			s = connection.createStatement();
			rs = connection.executeQuery(s, "SELECT obj_id FROM tsk_files WHERE " + sqlWhereClause); //NON-NLS
			List<Long> ret = new ArrayList<Long>();
			while (rs.next()) {
				ret.add(rs.getLong("obj_id"));
			}
			return ret;
		} catch (SQLException e) {
			throw new TskCoreException("SQLException thrown when calling 'SleuthkitCase.findAllFileIdsWhere(): " + sqlWhereClause, e);
		} finally {
			closeResultSet(rs);
			closeStatement(s);
			connection.close();
			releaseSingleUserCaseReadLock();
		}
	}

	/**
	 * @param dataSource the data source (Image, VirtualDirectory for file-sets,
	 *                   etc) to search for the given file name
	 * @param filePath   The full path to the file(s) of interest. This can
	 *                   optionally include the image and volume names. Treated
	 *                   in a case- insensitive manner.
	 *
	 * @return a list of AbstractFile that have the given file path.
	 *
	 * @throws org.sleuthkit.datamodel.TskCoreException
	 */
	public List<AbstractFile> openFiles(Content dataSource, String filePath) throws TskCoreException {

		// get the non-unique path (strip of image and volume path segments, if
		// the exist.
		String path = AbstractFile.createNonUniquePath(filePath).toLowerCase();

		// split the file name from the parent path
		int lastSlash = path.lastIndexOf('/'); //NON-NLS

		// if the last slash is at the end, strip it off
		if (lastSlash == path.length()) {
			path = path.substring(0, lastSlash - 1);
			lastSlash = path.lastIndexOf('/'); //NON-NLS
		}

		String parentPath = path.substring(0, lastSlash);
		String fileName = path.substring(lastSlash);

		return findFiles(dataSource, fileName, parentPath);
	}

	/**
	 * Get file layout ranges from tsk_file_layout, for a file with specified id
	 *
	 * @param id of the file to get file layout ranges for
	 *
	 * @return list of populated file ranges
	 *
	 * @throws TskCoreException thrown if a critical error occurred within tsk
	 *                          core
	 */
	public List<TskFileRange> getFileRanges(long id) throws TskCoreException {
		CaseDbConnection connection = connections.getConnection();
		acquireSingleUserCaseReadLock();
		Statement s = null;
		ResultSet rs = null;
		try {
			s = connection.createStatement();
			rs = connection.executeQuery(s, "SELECT * FROM tsk_file_layout WHERE obj_id = " + id + " ORDER BY sequence");
			List<TskFileRange> ranges = new ArrayList<TskFileRange>();
			while (rs.next()) {
				TskFileRange range = new TskFileRange(rs.getLong("byte_start"), //NON-NLS
						rs.getLong("byte_len"), rs.getLong("sequence")); //NON-NLS
				ranges.add(range);
			}
			return ranges;
		} catch (SQLException ex) {
			throw new TskCoreException("Error getting TskFileLayoutRanges by id, id = " + id, ex);
		} finally {
			closeResultSet(rs);
			closeStatement(s);
			connection.close();
			releaseSingleUserCaseReadLock();
		}
	}

	/**
	 * Get am image by the image object id
	 *
	 * @param id of the image object
	 *
	 * @return Image object populated
	 *
	 * @throws TskCoreException thrown if a critical error occurred within tsk
	 *                          core
	 */
	public Image getImageById(long id) throws TskCoreException {
		CaseDbConnection connection = connections.getConnection();
		acquireSingleUserCaseReadLock();
		Statement s1 = null;
		ResultSet rs1 = null;
		Statement s2 = null;
		ResultSet rs2 = null;
		try {
			s1 = connection.createStatement();
			rs1 = connection.executeQuery(s1, "SELECT tsk_image_info.type, tsk_image_info.ssize, tsk_image_info.tzone, tsk_image_info.size, tsk_image_info.md5, tsk_image_info.display_name, data_source_info.device_id "
					+ "FROM tsk_image_info "
					+ "INNER JOIN data_source_info ON tsk_image_info.obj_id = data_source_info.obj_id "
					+ "WHERE tsk_image_info.obj_id = " + id); //NON-NLS
			if (rs1.next()) {
				s2 = connection.createStatement();
				rs2 = connection.executeQuery(s2, "SELECT name FROM tsk_image_names WHERE tsk_image_names.obj_id = " + id); //NON-NLS
				List<String> imagePaths = new ArrayList<String>();
				while (rs2.next()) {
					imagePaths.add(rs2.getString("name"));
				}
				long type = rs1.getLong("type"); //NON-NLS
				long ssize = rs1.getLong("ssize"); //NON-NLS
				String tzone = rs1.getString("tzone"); //NON-NLS
				long size = rs1.getLong("size"); //NON-NLS
				String md5 = rs1.getString("md5"); //NON-NLS
				String name = rs1.getString("display_name");
				if (name == null) {
					if (imagePaths.size() > 0) {
						String path = imagePaths.get(0);
						name = (new java.io.File(path)).getName();
					} else {
						name = "";
					}
				}
				String device_id = rs1.getString("device_id");

				return new Image(this, id, type, device_id, ssize, name,
						imagePaths.toArray(new String[imagePaths.size()]), tzone, md5, size);
			} else {
				throw new TskCoreException("No image found for id: " + id);
			}
		} catch (SQLException ex) {
			throw new TskCoreException("Error getting Image by id, id = " + id, ex);
		} finally {
			closeResultSet(rs2);
			closeStatement(s2);
			closeResultSet(rs1);
			closeStatement(s1);
			connection.close();
			releaseSingleUserCaseReadLock();
		}
	}

	/**
	 * Get a volume system by the volume system object id
	 *
	 * @param id     id of the volume system
	 * @param parent image containing the volume system
	 *
	 * @return populated VolumeSystem object
	 *
	 * @throws TskCoreException thrown if a critical error occurred within tsk
	 *                          core
	 */
	VolumeSystem getVolumeSystemById(long id, Image parent) throws TskCoreException {
		CaseDbConnection connection = connections.getConnection();
		acquireSingleUserCaseReadLock();
		Statement s = null;
		ResultSet rs = null;
		try {
			s = connection.createStatement();
			rs = connection.executeQuery(s, "SELECT * FROM tsk_vs_info " //NON-NLS
					+ "where obj_id = " + id); //NON-NLS
			if (rs.next()) {
				long type = rs.getLong("vs_type"); //NON-NLS
				long imgOffset = rs.getLong("img_offset"); //NON-NLS
				long blockSize = rs.getLong("block_size"); //NON-NLS
				VolumeSystem vs = new VolumeSystem(this, id, "", type, imgOffset, blockSize);
				vs.setParent(parent);
				return vs;
			} else {
				throw new TskCoreException("No volume system found for id:" + id);
			}
		} catch (SQLException ex) {
			throw new TskCoreException("Error getting Volume System by ID.", ex);
		} finally {
			closeResultSet(rs);
			closeStatement(s);
			connection.close();
			releaseSingleUserCaseReadLock();
		}
	}

	/**
	 * @param id       ID of the desired VolumeSystem
	 * @param parentId ID of the VolumeSystem's parent
	 *
	 * @return the VolumeSystem with the given ID
	 *
	 * @throws TskCoreException
	 */
	VolumeSystem getVolumeSystemById(long id, long parentId) throws TskCoreException {
		VolumeSystem vs = getVolumeSystemById(id, null);
		vs.setParentId(parentId);
		return vs;
	}

	/**
	 * Get a file system by the object id
	 *
	 * @param id     of the filesystem
	 * @param parent parent Image of the file system
	 *
	 * @return populated FileSystem object
	 *
	 * @throws TskCoreException thrown if a critical error occurred within tsk
	 *                          core
	 */
	FileSystem getFileSystemById(long id, Image parent) throws TskCoreException {
		return getFileSystemByIdHelper(id, parent);
	}

	/**
	 * @param id       ID of the desired FileSystem
	 * @param parentId ID of the FileSystem's parent
	 *
	 * @return the desired FileSystem
	 *
	 * @throws TskCoreException
	 */
	FileSystem getFileSystemById(long id, long parentId) throws TskCoreException {
		Volume vol = null;
		FileSystem fs = getFileSystemById(id, vol);
		fs.setParentId(parentId);
		return fs;
	}

	/**
	 * Get a file system by the object id
	 *
	 * @param id     of the filesystem
	 * @param parent parent Volume of the file system
	 *
	 * @return populated FileSystem object
	 *
	 * @throws TskCoreException thrown if a critical error occurred within tsk
	 *                          core
	 */
	FileSystem getFileSystemById(long id, Volume parent) throws TskCoreException {
		return getFileSystemByIdHelper(id, parent);
	}

	/**
	 * Get file system by id and Content parent
	 *
	 * @param id     of the filesystem to get
	 * @param parent a direct parent Content object
	 *
	 * @return populated FileSystem object
	 *
	 * @throws TskCoreException thrown if a critical error occurred within tsk
	 *                          core
	 */
	private FileSystem getFileSystemByIdHelper(long id, Content parent) throws TskCoreException {
		// see if we already have it
		// @@@ NOTE: this is currently kind of bad in that we are ignoring the parent value,
		// but it should be the same...
		synchronized (fileSystemIdMap) {
			if (fileSystemIdMap.containsKey(id)) {
				return fileSystemIdMap.get(id);
			}
		}
		CaseDbConnection connection = connections.getConnection();
		acquireSingleUserCaseReadLock();
		Statement s = null;
		ResultSet rs = null;
		try {
			s = connection.createStatement();
			rs = connection.executeQuery(s, "SELECT * FROM tsk_fs_info " //NON-NLS
					+ "where obj_id = " + id); //NON-NLS
			if (rs.next()) {
				TskData.TSK_FS_TYPE_ENUM fsType = TskData.TSK_FS_TYPE_ENUM.valueOf(rs.getInt("fs_type")); //NON-NLS
				FileSystem fs = new FileSystem(this, rs.getLong("obj_id"), "", rs.getLong("img_offset"), //NON-NLS
						fsType, rs.getLong("block_size"), rs.getLong("block_count"), //NON-NLS
						rs.getLong("root_inum"), rs.getLong("first_inum"), rs.getLong("last_inum")); //NON-NLS
				fs.setParent(parent);
				// save it for the next call
				synchronized (fileSystemIdMap) {
					fileSystemIdMap.put(id, fs);
				}
				return fs;
			} else {
				throw new TskCoreException("No file system found for id:" + id);
			}
		} catch (SQLException ex) {
			throw new TskCoreException("Error getting File System by ID", ex);
		} finally {
			closeResultSet(rs);
			closeStatement(s);
			connection.close();
			releaseSingleUserCaseReadLock();
		}
	}

	/**
	 * Get volume by id
	 *
	 * @param id
	 * @param parent volume system
	 *
	 * @return populated Volume object
	 *
	 * @throws TskCoreException thrown if a critical error occurred within tsk
	 *                          core
	 */
	Volume getVolumeById(long id, VolumeSystem parent) throws TskCoreException {
		CaseDbConnection connection = connections.getConnection();
		acquireSingleUserCaseReadLock();
		Statement s = null;
		ResultSet rs = null;
		try {
			s = connection.createStatement();
			rs = connection.executeQuery(s, "SELECT * FROM tsk_vs_parts " //NON-NLS
					+ "where obj_id = " + id); //NON-NLS
			if (rs.next()) {
				/**
				 * TODO!! LANDMINE!! This allows the two types of databases to
				 * have slightly different schemas. SQLite uses desc as the
				 * column name in tsk_vs_parts and Postgres uses descr, as desc
				 * is a reserved keyword in Postgres. When we have to make a
				 * schema change, be sure to change this over to just one name.
				 */
				String description;
				try {
					description = rs.getString("desc");
				} catch (Exception ex) {
					description = rs.getString("descr");
				}
				Volume vol = new Volume(this, rs.getLong("obj_id"), rs.getLong("addr"), //NON-NLS
						rs.getLong("start"), rs.getLong("length"), rs.getLong("flags"), //NON-NLS
						description);
				vol.setParent(parent);
				return vol;
			} else {
				throw new TskCoreException("No volume found for id:" + id);
			}
		} catch (SQLException ex) {
			throw new TskCoreException("Error getting Volume by ID", ex);
		} finally {
			closeResultSet(rs);
			closeStatement(s);
			connection.close();
			releaseSingleUserCaseReadLock();
		}
	}

	/**
	 * @param id       ID of the desired Volume
	 * @param parentId ID of the Volume's parent
	 *
	 * @return the desired Volume
	 *
	 * @throws TskCoreException
	 */
	Volume getVolumeById(long id, long parentId) throws TskCoreException {
		Volume vol = getVolumeById(id, null);
		vol.setParentId(parentId);
		return vol;
	}

	/**
	 * Get a directory by id
	 *
	 * @param id       of the directory object
	 * @param parentFs parent file system
	 *
	 * @return populated Directory object
	 *
	 * @throws TskCoreException thrown if a critical error occurred within tsk
	 *                          core
	 */
	Directory getDirectoryById(long id, FileSystem parentFs) throws TskCoreException {
		CaseDbConnection connection = connections.getConnection();
		acquireSingleUserCaseReadLock();
		Statement s = null;
		ResultSet rs = null;
		try {
			s = connection.createStatement();
			rs = connection.executeQuery(s, "SELECT * FROM tsk_files " //NON-NLS
					+ "WHERE obj_id = " + id);
			Directory temp = null; //NON-NLS
			if (rs.next()) {
				final short type = rs.getShort("type"); //NON-NLS
				if (type == TSK_DB_FILES_TYPE_ENUM.FS.getFileType()) {
					if (rs.getShort("meta_type") == TSK_FS_META_TYPE_ENUM.TSK_FS_META_TYPE_DIR.getValue()
							|| rs.getShort("meta_type") == TSK_FS_META_TYPE_ENUM.TSK_FS_META_TYPE_VIRT_DIR.getValue()) { //NON-NLS
						temp = directory(rs, parentFs);
					}
				} else if (type == TSK_DB_FILES_TYPE_ENUM.VIRTUAL_DIR.getFileType()) {
					throw new TskCoreException("Expecting an FS-type directory, got virtual, id: " + id);
				}
			} else {
				throw new TskCoreException("No Directory found for id:" + id);
			}
			return temp;
		} catch (SQLException ex) {
			throw new TskCoreException("Error getting Directory by ID", ex);
		} finally {
			closeResultSet(rs);
			closeStatement(s);
			connection.close();
			releaseSingleUserCaseReadLock();
		}
	}

	/**
	 * Helper to return FileSystems in an Image
	 *
	 * @param image Image to lookup FileSystem for
	 *
	 * @return Collection of FileSystems in the image
	 */
	public Collection<FileSystem> getFileSystems(Image image) {
		List<FileSystem> fileSystems = new ArrayList<FileSystem>();
		CaseDbConnection connection;
		try {
			connection = connections.getConnection();
		} catch (TskCoreException ex) {
			logger.log(Level.SEVERE, "Error getting file systems for image " + image.getId(), ex); //NON-NLS
			return fileSystems;
		}
		acquireSingleUserCaseReadLock();
		Statement s = null;
		ResultSet rs = null;
		try {
			s = connection.createStatement();

			// Get all the file systems.
			List<FileSystem> allFileSystems = new ArrayList<FileSystem>();
			try {
				rs = connection.executeQuery(s, "SELECT * FROM tsk_fs_info"); //NON-NLS
				while (rs.next()) {
					TskData.TSK_FS_TYPE_ENUM fsType = TskData.TSK_FS_TYPE_ENUM.valueOf(rs.getInt("fs_type")); //NON-NLS
					FileSystem fs = new FileSystem(this, rs.getLong("obj_id"), "", rs.getLong("img_offset"), //NON-NLS
							fsType, rs.getLong("block_size"), rs.getLong("block_count"), //NON-NLS
							rs.getLong("root_inum"), rs.getLong("first_inum"), rs.getLong("last_inum")); //NON-NLS
					fs.setParent(null);
					allFileSystems.add(fs);
				}
			} catch (SQLException ex) {
				logger.log(Level.SEVERE, "There was a problem while trying to obtain all file systems", ex); //NON-NLS
			} finally {
				closeResultSet(rs);
				rs = null;
			}

			// For each file system, find the image to which it belongs by iteratively
			// climbing the tsk_ojbects hierarchy only taking those file systems
			// that belong to this image.
			for (FileSystem fs : allFileSystems) {
				Long imageID = null;
				Long currentObjID = fs.getId();
				while (imageID == null) {
					try {
						rs = connection.executeQuery(s, "SELECT * FROM tsk_objects WHERE tsk_objects.obj_id = " + currentObjID); //NON-NLS
						rs.next();
						currentObjID = rs.getLong("par_obj_id"); //NON-NLS
						if (rs.getInt("type") == TskData.ObjectType.IMG.getObjectType()) { //NON-NLS
							imageID = rs.getLong("obj_id"); //NON-NLS
						}
					} catch (SQLException ex) {
						logger.log(Level.SEVERE, "There was a problem while trying to obtain this image's file systems", ex); //NON-NLS
					} finally {
						closeResultSet(rs);
						rs = null;
					}
				}

				// see if imageID is this image's ID
				if (imageID == image.getId()) {
					fileSystems.add(fs);
				}
			}
		} catch (SQLException ex) {
			logger.log(Level.SEVERE, "Error getting case database connection", ex); //NON-NLS
		} finally {
			closeResultSet(rs);
			closeStatement(s);
			connection.close();
			releaseSingleUserCaseReadLock();
		}
		return fileSystems;
	}

	/**
	 * Returns the list of direct children for a given Image
	 *
	 * @param img image to get children for
	 *
	 * @return list of Contents (direct image children)
	 *
	 * @throws TskCoreException thrown if a critical error occurred within tsk
	 *                          core
	 */
	List<Content> getImageChildren(Image img) throws TskCoreException {
		Collection<ObjectInfo> childInfos = getChildrenInfo(img);
		List<Content> children = new ArrayList<Content>();
		for (ObjectInfo info : childInfos) {
			if (null != info.type) {
				switch (info.type) {
					case VS:
						children.add(getVolumeSystemById(info.id, img));
						break;
					case FS:
						children.add(getFileSystemById(info.id, img));
						break;
					case ABSTRACTFILE:
						AbstractFile f = getAbstractFileById(info.id);
						if (f != null) {
							children.add(f);
						}
						break;
					case ARTIFACT:
						BlackboardArtifact art = getArtifactById(info.id);
						if (art != null) {
							children.add(art);
						}
						break;
					case REPORT:
						// Do nothing for now - see JIRA-3673
						break;
					default:
						throw new TskCoreException("Image has child of invalid type: " + info.type);
				}
			}
		}
		return children;
	}

	/**
	 * Returns the list of direct children IDs for a given Image
	 *
	 * @param img image to get children for
	 *
	 * @return list of IDs (direct image children)
	 *
	 * @throws TskCoreException thrown if a critical error occurred within tsk
	 *                          core
	 */
	List<Long> getImageChildrenIds(Image img) throws TskCoreException {
		Collection<ObjectInfo> childInfos = getChildrenInfo(img);
		List<Long> children = new ArrayList<Long>();
		for (ObjectInfo info : childInfos) {
			if (info.type == ObjectType.VS
					|| info.type == ObjectType.FS
					|| info.type == ObjectType.ABSTRACTFILE
					|| info.type == ObjectType.ARTIFACT) {
				children.add(info.id);
			} else if (info.type == ObjectType.REPORT) {
				// Do nothing for now - see JIRA-3673
			} else {
				throw new TskCoreException("Image has child of invalid type: " + info.type);
			}
		}
		return children;
	}

	/**
	 * Returns the list of direct children for a given VolumeSystem
	 *
	 * @param vs volume system to get children for
	 *
	 * @return list of volume system children objects
	 *
	 * @throws TskCoreException thrown if a critical error occurred within tsk
	 *                          core
	 */
	List<Content> getVolumeSystemChildren(VolumeSystem vs) throws TskCoreException {
		Collection<ObjectInfo> childInfos = getChildrenInfo(vs);
		List<Content> children = new ArrayList<Content>();
		for (ObjectInfo info : childInfos) {
			if (null != info.type) {
				switch (info.type) {
					case VOL:
						children.add(getVolumeById(info.id, vs));
						break;
					case ABSTRACTFILE:
						AbstractFile f = getAbstractFileById(info.id);
						if (f != null) {
							children.add(f);
						}
						break;
					case ARTIFACT:
						BlackboardArtifact art = getArtifactById(info.id);
						if (art != null) {
							children.add(art);
						}
						break;
					default:
						throw new TskCoreException("VolumeSystem has child of invalid type: " + info.type);
				}
			}
		}
		return children;
	}

	/**
	 * Returns the list of direct children IDs for a given VolumeSystem
	 *
	 * @param vs volume system to get children for
	 *
	 * @return list of volume system children IDs
	 *
	 * @throws TskCoreException thrown if a critical error occurred within tsk
	 *                          core
	 */
	List<Long> getVolumeSystemChildrenIds(VolumeSystem vs) throws TskCoreException {
		Collection<ObjectInfo> childInfos = getChildrenInfo(vs);
		List<Long> children = new ArrayList<Long>();
		for (ObjectInfo info : childInfos) {
			if (info.type == ObjectType.VOL || info.type == ObjectType.ABSTRACTFILE || info.type == ObjectType.ARTIFACT) {
				children.add(info.id);
			} else {
				throw new TskCoreException("VolumeSystem has child of invalid type: " + info.type);
			}
		}
		return children;
	}

	/**
	 * Returns a list of direct children for a given Volume
	 *
	 * @param vol volume to get children of
	 *
	 * @return list of Volume children
	 *
	 * @throws TskCoreException thrown if a critical error occurred within tsk
	 *                          core
	 */
	List<Content> getVolumeChildren(Volume vol) throws TskCoreException {
		Collection<ObjectInfo> childInfos = getChildrenInfo(vol);
		List<Content> children = new ArrayList<Content>();
		for (ObjectInfo info : childInfos) {
			if (null != info.type) {
				switch (info.type) {
					case FS:
						children.add(getFileSystemById(info.id, vol));
						break;
					case ABSTRACTFILE:
						AbstractFile f = getAbstractFileById(info.id);
						if (f != null) {
							children.add(f);
						}
						break;
					case ARTIFACT:
						BlackboardArtifact art = getArtifactById(info.id);
						if (art != null) {
							children.add(art);
						}
						break;
					default:
						throw new TskCoreException("Volume has child of invalid type: " + info.type);
				}
			}
		}
		return children;
	}

	/**
	 * Returns a list of direct children IDs for a given Volume
	 *
	 * @param vol volume to get children of
	 *
	 * @return list of Volume children IDs
	 *
	 * @throws TskCoreException thrown if a critical error occurred within tsk
	 *                          core
	 */
	List<Long> getVolumeChildrenIds(Volume vol) throws TskCoreException {
		final Collection<ObjectInfo> childInfos = getChildrenInfo(vol);
		final List<Long> children = new ArrayList<Long>();
		for (ObjectInfo info : childInfos) {
			if (info.type == ObjectType.FS || info.type == ObjectType.ABSTRACTFILE || info.type == ObjectType.ARTIFACT) {
				children.add(info.id);
			} else {
				throw new TskCoreException("Volume has child of invalid type: " + info.type);
			}
		}
		return children;
	}

	/**
	 * Adds an image to the case database.
	 *
	 * @param deviceObjId    The object id of the device associated with the
	 *                       image.
	 * @param imageFilePaths The image file paths.
	 * @param timeZone       The time zone for the image.
	 *
	 * @return An Image object.
	 *
	 * @throws TskCoreException if there is an error adding the image to case
	 *                          database.
	 */
	public Image addImageInfo(long deviceObjId, List<String> imageFilePaths, String timeZone) throws TskCoreException {
		long imageId = this.caseHandle.addImageInfo(deviceObjId, imageFilePaths, timeZone, this);
		return getImageById(imageId);
	}

	/**
	 * Returns a map of image object IDs to a list of fully qualified file paths
	 * for that image
	 *
	 * @return map of image object IDs to file paths
	 *
	 * @throws TskCoreException thrown if a critical error occurred within tsk
	 *                          core
	 */
	public Map<Long, List<String>> getImagePaths() throws TskCoreException {
		CaseDbConnection connection = connections.getConnection();
		acquireSingleUserCaseReadLock();
		Statement s1 = null;
		Statement s2 = null;
		ResultSet rs1 = null;
		ResultSet rs2 = null;
		try {
			s1 = connection.createStatement();
			rs1 = connection.executeQuery(s1, "SELECT obj_id FROM tsk_image_info"); //NON-NLS
			s2 = connection.createStatement();
			Map<Long, List<String>> imgPaths = new LinkedHashMap<Long, List<String>>();
			while (rs1.next()) {
				long obj_id = rs1.getLong("obj_id"); //NON-NLS
				rs2 = connection.executeQuery(s2, "SELECT * FROM tsk_image_names WHERE obj_id = " + obj_id); //NON-NLS
				List<String> paths = new ArrayList<String>();
				while (rs2.next()) {
					paths.add(rs2.getString("name"));
				}
				rs2.close();
				rs2 = null;
				imgPaths.put(obj_id, paths);
			}
			return imgPaths;
		} catch (SQLException ex) {
			throw new TskCoreException("Error getting image paths.", ex);
		} finally {
			closeResultSet(rs2);
			closeStatement(s2);
			closeResultSet(rs1);
			closeStatement(s1);
			connection.close();
			releaseSingleUserCaseReadLock();
		}
	}

	/**
	 * Returns a list of fully qualified file paths based on an image object ID.
	 *
	 * @param objectId The object id of the data source.
	 *
	 * @return List of file paths.
	 *
	 * @throws TskCoreException Thrown if a critical error occurred within tsk
	 *                          core
	 */
	private List<String> getImagePathsById(long objectId) throws TskCoreException {
		List<String> imagePaths = new ArrayList<String>();
		CaseDbConnection connection = connections.getConnection();
		acquireSingleUserCaseReadLock();
		Statement statement = null;
		ResultSet resultSet = null;
		try {
			statement = connection.createStatement();
			resultSet = connection.executeQuery(statement, "SELECT name FROM tsk_image_names WHERE tsk_image_names.obj_id = " + objectId); //NON-NLS
			while (resultSet.next()) {
				imagePaths.add(resultSet.getString("name"));
			}
		} catch (SQLException ex) {
			throw new TskCoreException(String.format("Error getting image names with obj_id = %d", objectId), ex);
		} finally {
			closeResultSet(resultSet);
			closeStatement(statement);
			connection.close();
			releaseSingleUserCaseReadLock();
		}

		return imagePaths;
	}

	/**
	 * @return a collection of Images associated with this instance of
	 *         SleuthkitCase
	 *
	 * @throws TskCoreException
	 */
	public List<Image> getImages() throws TskCoreException {
		CaseDbConnection connection = connections.getConnection();
		acquireSingleUserCaseReadLock();
		Statement s = null;
		ResultSet rs = null;
		try {
			s = connection.createStatement();
			rs = connection.executeQuery(s, "SELECT obj_id FROM tsk_image_info"); //NON-NLS
			Collection<Long> imageIDs = new ArrayList<Long>();
			while (rs.next()) {
				imageIDs.add(rs.getLong("obj_id")); //NON-NLS
			}
			List<Image> images = new ArrayList<Image>();
			for (long id : imageIDs) {
				images.add(getImageById(id));
			}
			return images;
		} catch (SQLException ex) {
			throw new TskCoreException("Error retrieving images.", ex);
		} finally {
			closeResultSet(rs);
			closeStatement(s);
			connection.close();
			releaseSingleUserCaseReadLock();
		}
	}

	/**
	 * Set the file paths for the image given by obj_id
	 *
	 * @param obj_id the ID of the image to update
	 * @param paths  the fully qualified path to the files that make up the
	 *               image
	 *
	 * @throws TskCoreException exception thrown when critical error occurs
	 *                          within tsk core and the update fails
	 */
	public void setImagePaths(long obj_id, List<String> paths) throws TskCoreException {
		CaseDbConnection connection = connections.getConnection();
		acquireSingleUserCaseWriteLock();
		Statement statement = null;
		try {
			connection.beginTransaction();
			statement = connection.createStatement();
			connection.executeUpdate(statement, "DELETE FROM tsk_image_names WHERE obj_id = " + obj_id); //NON-NLS
			for (int i = 0; i < paths.size(); i++) {
				connection.executeUpdate(statement, "INSERT INTO tsk_image_names VALUES (" + obj_id + ", '" + paths.get(i) + "', " + i + ")"); //NON-NLS
			}
			connection.commitTransaction();
		} catch (SQLException ex) {
			connection.rollbackTransaction();
			throw new TskCoreException("Error updating image paths.", ex);
		} finally {
			closeStatement(statement);
			connection.close();
			releaseSingleUserCaseWriteLock();
		}
	}

	/**
	 * Creates file object from a SQL query result set of rows from the
	 * tsk_files table. Assumes that the query was of the form "SELECT * FROM
	 * tsk_files WHERE XYZ".
	 *
	 * @param rs ResultSet to get content from. Caller is responsible for
	 *           closing it.
	 *
	 * @return list of file objects from tsk_files table containing the files
	 *
	 * @throws SQLException if the query fails
	 */
	/**
	 * Creates AbstractFile objects for the result set of a tsk_files table
	 * query of the form "SELECT * FROM tsk_files WHERE XYZ".
	 *
	 * @param rs         A result set from a query of the tsk_files table of the
	 *                   form "SELECT * FROM tsk_files WHERE XYZ".
	 * @param connection A case database connection.
	 *
	 * @return A list of AbstractFile objects.
	 *
	 * @throws SQLException Thrown if there is a problem iterating through the
	 *                      record set.
	 */
	private List<AbstractFile> resultSetToAbstractFiles(ResultSet rs, CaseDbConnection connection) throws SQLException {
		ArrayList<AbstractFile> results = new ArrayList<AbstractFile>();
		try {
			while (rs.next()) {
				final short type = rs.getShort("type"); //NON-NLS
				if (type == TSK_DB_FILES_TYPE_ENUM.FS.getFileType()
						&& (rs.getShort("meta_type") != TSK_FS_META_TYPE_ENUM.TSK_FS_META_TYPE_VIRT_DIR.getValue())) {
					FsContent result;
					if (rs.getShort("meta_type") == TSK_FS_META_TYPE_ENUM.TSK_FS_META_TYPE_DIR.getValue()) { //NON-NLS
						result = directory(rs, null);
					} else {
						result = file(rs, null);
					}
					results.add(result);
				} else if (type == TSK_DB_FILES_TYPE_ENUM.VIRTUAL_DIR.getFileType()
						|| (rs.getShort("meta_type") == TSK_FS_META_TYPE_ENUM.TSK_FS_META_TYPE_VIRT_DIR.getValue())) { //NON-NLS
					final VirtualDirectory virtDir = virtualDirectory(rs);
					results.add(virtDir);
				} else if (type == TSK_DB_FILES_TYPE_ENUM.LOCAL_DIR.getFileType()) {
					final LocalDirectory localDir = localDirectory(rs);
					results.add(localDir);
				} else if (type == TSK_DB_FILES_TYPE_ENUM.UNALLOC_BLOCKS.getFileType()
						|| type == TSK_DB_FILES_TYPE_ENUM.UNUSED_BLOCKS.getFileType()
						|| type == TSK_DB_FILES_TYPE_ENUM.CARVED.getFileType()) {
					TSK_DB_FILES_TYPE_ENUM atype = TSK_DB_FILES_TYPE_ENUM.valueOf(type);
					String parentPath = rs.getString("parent_path"); //NON-NLS
					if (parentPath == null) {
						parentPath = "/"; //NON-NLS
					}
					LayoutFile lf = new LayoutFile(this,
							rs.getLong("obj_id"), //NON-NLS
							rs.getLong("data_source_obj_id"),
							rs.getString("name"), //NON-NLS
							atype,
							TSK_FS_NAME_TYPE_ENUM.valueOf(rs.getShort("dir_type")), TSK_FS_META_TYPE_ENUM.valueOf(rs.getShort("meta_type")), //NON-NLS
							TSK_FS_NAME_FLAG_ENUM.valueOf(rs.getShort("dir_flags")), rs.getShort("meta_flags"), //NON-NLS
							rs.getLong("size"), //NON-NLS
							rs.getString("md5"), FileKnown.valueOf(rs.getByte("known")), parentPath, rs.getString("mime_type")); //NON-NLS
					results.add(lf);
				} else if (type == TSK_DB_FILES_TYPE_ENUM.DERIVED.getFileType()) {
					final DerivedFile df;
					df = derivedFile(rs, connection, AbstractContent.UNKNOWN_ID);
					results.add(df);
				} else if (type == TSK_DB_FILES_TYPE_ENUM.LOCAL.getFileType()) {
					final LocalFile lf;
					lf = localFile(rs, connection, AbstractContent.UNKNOWN_ID);
					results.add(lf);
				} else if (type == TSK_DB_FILES_TYPE_ENUM.SLACK.getFileType()) {
					final SlackFile sf = slackFile(rs, null);
					results.add(sf);
				}
			} //end for each resultSet
		} catch (SQLException e) {
			logger.log(Level.SEVERE, "Error getting abstract files from result set", e); //NON-NLS
		}

		return results;
	}

	// This following methods generate AbstractFile objects from a ResultSet
	/**
	 * Create a File object from the result set containing query results on
	 * tsk_files table
	 *
	 * @param rs the result set
	 * @param fs parent file system
	 *
	 * @return a newly create File
	 *
	 * @throws SQLException
	 */
	org.sleuthkit.datamodel.File file(ResultSet rs, FileSystem fs) throws SQLException {
		org.sleuthkit.datamodel.File f = new org.sleuthkit.datamodel.File(this, rs.getLong("obj_id"), //NON-NLS
				rs.getLong("data_source_obj_id"), rs.getLong("fs_obj_id"), //NON-NLS
				TskData.TSK_FS_ATTR_TYPE_ENUM.valueOf(rs.getShort("attr_type")), //NON-NLS
				rs.getInt("attr_id"), rs.getString("name"), rs.getLong("meta_addr"), rs.getInt("meta_seq"), //NON-NLS
				TSK_FS_NAME_TYPE_ENUM.valueOf(rs.getShort("dir_type")), //NON-NLS
				TSK_FS_META_TYPE_ENUM.valueOf(rs.getShort("meta_type")), //NON-NLS
				TSK_FS_NAME_FLAG_ENUM.valueOf(rs.getShort("dir_flags")), //NON-NLS
				rs.getShort("meta_flags"), rs.getLong("size"), //NON-NLS
				rs.getLong("ctime"), rs.getLong("crtime"), rs.getLong("atime"), rs.getLong("mtime"), //NON-NLS
				(short) rs.getInt("mode"), rs.getInt("uid"), rs.getInt("gid"), //NON-NLS
				rs.getString("md5"), FileKnown.valueOf(rs.getByte("known")), //NON-NLS
				rs.getString("parent_path"), rs.getString("mime_type"), rs.getString("extension")); //NON-NLS
		f.setFileSystem(fs);
		return f;
	}

	/**
	 * Create a Directory object from the result set containing query results on
	 * tsk_files table
	 *
	 * @param rs the result set
	 * @param fs parent file system
	 *
	 * @return a newly created Directory object
	 *
	 * @throws SQLException thrown if SQL error occurred
	 */
	Directory directory(ResultSet rs, FileSystem fs) throws SQLException {
		Directory dir = new Directory(this, rs.getLong("obj_id"), rs.getLong("data_source_obj_id"), rs.getLong("fs_obj_id"), //NON-NLS
				TskData.TSK_FS_ATTR_TYPE_ENUM.valueOf(rs.getShort("attr_type")), //NON-NLS
				rs.getInt("attr_id"), rs.getString("name"), rs.getLong("meta_addr"), rs.getInt("meta_seq"), //NON-NLS
				TSK_FS_NAME_TYPE_ENUM.valueOf(rs.getShort("dir_type")), //NON-NLS
				TSK_FS_META_TYPE_ENUM.valueOf(rs.getShort("meta_type")), //NON-NLS
				TSK_FS_NAME_FLAG_ENUM.valueOf(rs.getShort("dir_flags")), //NON-NLS
				rs.getShort("meta_flags"), rs.getLong("size"), //NON-NLS
				rs.getLong("ctime"), rs.getLong("crtime"), rs.getLong("atime"), rs.getLong("mtime"), //NON-NLS
				rs.getShort("mode"), rs.getInt("uid"), rs.getInt("gid"), //NON-NLS
				rs.getString("md5"), FileKnown.valueOf(rs.getByte("known")), //NON-NLS
				rs.getString("parent_path")); //NON-NLS
		dir.setFileSystem(fs);
		return dir;
	}

	/**
	 * Create a virtual directory object from a result set
	 *
	 * @param rs the result set
	 *
	 * @return newly created VirtualDirectory object
	 *
	 * @throws SQLException
	 */
	VirtualDirectory virtualDirectory(ResultSet rs) throws SQLException {
		String parentPath = rs.getString("parent_path"); //NON-NLS
		if (parentPath == null) {
			parentPath = "";
		}
		final VirtualDirectory vd = new VirtualDirectory(this, rs.getLong("obj_id"), //NON-NLS
				rs.getLong("data_source_obj_id"), rs.getString("name"), //NON-NLS
				TSK_FS_NAME_TYPE_ENUM.valueOf(rs.getShort("dir_type")), //NON-NLS
				TSK_FS_META_TYPE_ENUM.valueOf(rs.getShort("meta_type")), //NON-NLS
				TSK_FS_NAME_FLAG_ENUM.valueOf(rs.getShort("dir_flags")), //NON-NLS
				rs.getShort("meta_flags"), rs.getString("md5"), //NON-NLS
				FileKnown.valueOf(rs.getByte("known")), parentPath); //NON-NLS
		return vd;
	}

	/**
	 * Create a virtual directory object from a result set
	 *
	 * @param rs the result set
	 *
	 * @return newly created VirtualDirectory object
	 *
	 * @throws SQLException
	 */
	LocalDirectory localDirectory(ResultSet rs) throws SQLException {
		String parentPath = rs.getString("parent_path"); //NON-NLS
		if (parentPath == null) {
			parentPath = "";
		}
		final LocalDirectory ld = new LocalDirectory(this, rs.getLong("obj_id"), //NON-NLS
				rs.getLong("data_source_obj_id"), rs.getString("name"), //NON-NLS
				TSK_FS_NAME_TYPE_ENUM.valueOf(rs.getShort("dir_type")), //NON-NLS
				TSK_FS_META_TYPE_ENUM.valueOf(rs.getShort("meta_type")), //NON-NLS
				TSK_FS_NAME_FLAG_ENUM.valueOf(rs.getShort("dir_flags")), //NON-NLS
				rs.getShort("meta_flags"), rs.getString("md5"), //NON-NLS
				FileKnown.valueOf(rs.getByte("known")), parentPath); //NON-NLS
		return ld;
	}

	/**
	 * Creates a DerivedFile object using the values of a given result set.
	 *
	 * @param rs         The result set.
	 * @param connection The case database connection.
	 * @param parentId   The parent id for the derived file or
	 *                   AbstractContent.UNKNOWN_ID.
	 *
	 * @return The DerivedFile object.
	 *
	 * @throws SQLException if there is an error reading from the result set or
	 *                      doing additional queries.
	 */
	private DerivedFile derivedFile(ResultSet rs, CaseDbConnection connection, long parentId) throws SQLException {
		boolean hasLocalPath = rs.getBoolean("has_path"); //NON-NLS
		long objId = rs.getLong("obj_id"); //NON-NLS
		String localPath = null;
		TskData.EncodingType encodingType = TskData.EncodingType.NONE;
		if (hasLocalPath) {
			ResultSet rsFilePath = null;
			acquireSingleUserCaseReadLock();
			try {
				PreparedStatement statement = connection.getPreparedStatement(PREPARED_STATEMENT.SELECT_LOCAL_PATH_AND_ENCODING_FOR_FILE);
				statement.clearParameters();
				statement.setLong(1, objId);
				rsFilePath = connection.executeQuery(statement);
				if (rsFilePath.next()) {
					localPath = rsFilePath.getString("path");
					encodingType = TskData.EncodingType.valueOf(rsFilePath.getInt("encoding_type"));
				}
			} catch (SQLException ex) {
				logger.log(Level.SEVERE, "Error getting encoding type for file " + objId, ex); //NON-NLS
			} finally {
				closeResultSet(rsFilePath);
				releaseSingleUserCaseReadLock();
			}
		}
		String parentPath = rs.getString("parent_path"); //NON-NLS
		if (parentPath == null) {
			parentPath = "";
		}
		final DerivedFile df = new DerivedFile(this, objId, rs.getLong("data_source_obj_id"),
				rs.getString("name"), //NON-NLS
				TSK_FS_NAME_TYPE_ENUM.valueOf(rs.getShort("dir_type")), //NON-NLS
				TSK_FS_META_TYPE_ENUM.valueOf(rs.getShort("meta_type")), //NON-NLS
				TSK_FS_NAME_FLAG_ENUM.valueOf(rs.getShort("dir_flags")), rs.getShort("meta_flags"), //NON-NLS
				rs.getLong("size"), //NON-NLS
				rs.getLong("ctime"), rs.getLong("crtime"), rs.getLong("atime"), rs.getLong("mtime"), //NON-NLS
				rs.getString("md5"), FileKnown.valueOf(rs.getByte("known")), //NON-NLS
				parentPath, localPath, parentId, rs.getString("mime_type"),
				encodingType, rs.getString("extension"));
		return df;
	}

	/**
	 * Creates a LocalFile object using the data from a given result set.
	 *
	 * @param rs         The result set.
	 * @param connection The case database connection.
	 * @param parentId   The parent id for the derived file or
	 *                   AbstractContent.UNKNOWN_ID.
	 *
	 * @return The LocalFile object.
	 *
	 * @throws SQLException if there is an error reading from the result set or
	 *                      doing additional queries.
	 */
	private LocalFile localFile(ResultSet rs, CaseDbConnection connection, long parentId) throws SQLException {
		long objId = rs.getLong("obj_id"); //NON-NLS
		String localPath = null;
		TskData.EncodingType encodingType = TskData.EncodingType.NONE;
		if (rs.getBoolean("has_path")) {
			ResultSet rsFilePath = null;
			acquireSingleUserCaseReadLock();
			try {
				PreparedStatement statement = connection.getPreparedStatement(PREPARED_STATEMENT.SELECT_LOCAL_PATH_AND_ENCODING_FOR_FILE);
				statement.clearParameters();
				statement.setLong(1, objId);
				rsFilePath = connection.executeQuery(statement);
				if (rsFilePath.next()) {
					localPath = rsFilePath.getString("path");
					encodingType = TskData.EncodingType.valueOf(rsFilePath.getInt("encoding_type"));
				}
			} catch (SQLException ex) {
				logger.log(Level.SEVERE, "Error getting encoding type for file " + objId, ex); //NON-NLS
			} finally {
				closeResultSet(rsFilePath);
				releaseSingleUserCaseReadLock();
			}
		}
		String parentPath = rs.getString("parent_path"); //NON-NLS
		if (null == parentPath) {
			parentPath = "";
		}
		LocalFile file = new LocalFile(this, objId, rs.getString("name"), //NON-NLS
				TSK_DB_FILES_TYPE_ENUM.valueOf(rs.getShort("type")), //NON-NLS
				TSK_FS_NAME_TYPE_ENUM.valueOf(rs.getShort("dir_type")), //NON-NLS
				TSK_FS_META_TYPE_ENUM.valueOf(rs.getShort("meta_type")), //NON-NLS
				TSK_FS_NAME_FLAG_ENUM.valueOf(rs.getShort("dir_flags")), rs.getShort("meta_flags"), //NON-NLS
				rs.getLong("size"), //NON-NLS
				rs.getLong("ctime"), rs.getLong("crtime"), rs.getLong("atime"), rs.getLong("mtime"), //NON-NLS
				rs.getString("mime_type"), rs.getString("md5"), FileKnown.valueOf(rs.getByte("known")), //NON-NLS
				parentId, parentPath, rs.getLong("data_source_obj_id"),
				localPath, encodingType, rs.getString("extension"));
		return file;
	}

	/**
	 * Create a Slack File object from the result set containing query results
	 * on tsk_files table
	 *
	 * @param rs the result set
	 * @param fs parent file system
	 *
	 * @return a newly created Slack File
	 *
	 * @throws SQLException
	 */
	org.sleuthkit.datamodel.SlackFile slackFile(ResultSet rs, FileSystem fs) throws SQLException {
		org.sleuthkit.datamodel.SlackFile f = new org.sleuthkit.datamodel.SlackFile(this, rs.getLong("obj_id"), //NON-NLS
				rs.getLong("data_source_obj_id"), rs.getLong("fs_obj_id"), //NON-NLS
				TskData.TSK_FS_ATTR_TYPE_ENUM.valueOf(rs.getShort("attr_type")), //NON-NLS
				rs.getInt("attr_id"), rs.getString("name"), rs.getLong("meta_addr"), rs.getInt("meta_seq"), //NON-NLS
				TSK_FS_NAME_TYPE_ENUM.valueOf(rs.getShort("dir_type")), //NON-NLS
				TSK_FS_META_TYPE_ENUM.valueOf(rs.getShort("meta_type")), //NON-NLS
				TSK_FS_NAME_FLAG_ENUM.valueOf(rs.getShort("dir_flags")), //NON-NLS
				rs.getShort("meta_flags"), rs.getLong("size"), //NON-NLS
				rs.getLong("ctime"), rs.getLong("crtime"), rs.getLong("atime"), rs.getLong("mtime"), //NON-NLS
				(short) rs.getInt("mode"), rs.getInt("uid"), rs.getInt("gid"), //NON-NLS
				rs.getString("md5"), FileKnown.valueOf(rs.getByte("known")), //NON-NLS
				rs.getString("parent_path"), rs.getString("mime_type"), rs.getString("extension")); //NON-NLS
		f.setFileSystem(fs);
		return f;
	}

	/**
	 * Returns the list of abstractFile objects from a result of selecting many
	 * files that meet a certain criteria.
	 *
	 * @param rs
	 * @param parentId
	 *
	 * @return
	 *
	 * @throws SQLException
	 */
	List<Content> fileChildren(ResultSet rs, CaseDbConnection connection, long parentId) throws SQLException {
		List<Content> children = new ArrayList<Content>();

		while (rs.next()) {
			TskData.TSK_DB_FILES_TYPE_ENUM type = TskData.TSK_DB_FILES_TYPE_ENUM.valueOf(rs.getShort("type"));

			if (null != type) {
				switch (type) {
					case FS:
						if (rs.getShort("meta_type") != TSK_FS_META_TYPE_ENUM.TSK_FS_META_TYPE_VIRT_DIR.getValue()) {
							FsContent result;
							if (rs.getShort("meta_type") == TSK_FS_META_TYPE_ENUM.TSK_FS_META_TYPE_DIR.getValue()) {
								result = directory(rs, null);
							} else {
								result = file(rs, null);
							}
							children.add(result);
						} else {
							VirtualDirectory virtDir = virtualDirectory(rs);
							children.add(virtDir);
						}
						break;
					case VIRTUAL_DIR:
						VirtualDirectory virtDir = virtualDirectory(rs);
						children.add(virtDir);
						break;
					case LOCAL_DIR:
						LocalDirectory localDir = localDirectory(rs);
						children.add(localDir);
						break;
					case UNALLOC_BLOCKS:
					case UNUSED_BLOCKS:
					case CARVED: {
						String parentPath = rs.getString("parent_path");
						if (parentPath == null) {
							parentPath = "";
						}
						final LayoutFile lf = new LayoutFile(this, rs.getLong("obj_id"),
								rs.getLong("data_source_obj_id"), rs.getString("name"), type,
								TSK_FS_NAME_TYPE_ENUM.valueOf(rs.getShort("dir_type")),
								TSK_FS_META_TYPE_ENUM.valueOf(rs.getShort("meta_type")),
								TSK_FS_NAME_FLAG_ENUM.valueOf(rs.getShort("dir_flags")), rs.getShort("meta_flags"),
								rs.getLong("size"), rs.getString("md5"),
								FileKnown.valueOf(rs.getByte("known")), parentPath, rs.getString("mime_type"));
						children.add(lf);
						break;
					}
					case DERIVED:
						final DerivedFile df = derivedFile(rs, connection, parentId);
						children.add(df);
						break;
					case LOCAL: {
						final LocalFile lf = localFile(rs, connection, parentId);
						children.add(lf);
						break;
					}
					case SLACK: {
						final SlackFile sf = slackFile(rs, null);
						children.add(sf);
						break;
					}
					default:
						break;
				}
			}
		}
		return children;
	}

	/**
	 * Creates BlackboardArtifact objects for the result set of a
	 * blackboard_artifacts table query of the form "SELECT * FROM
	 * blackboard_artifacts WHERE XYZ".
	 *
	 * @param rs A result set from a query of the blackboard_artifacts table of
	 *           the form "SELECT * FROM blackboard_artifacts WHERE XYZ".
	 *
	 * @return A list of BlackboardArtifact objects.
	 *
	 * @throws SQLException     Thrown if there is a problem iterating through
	 *                          the result set.
	 * @throws TskCoreException Thrown if there is an error looking up the
	 *                          artifact type id
	 */
	private List<BlackboardArtifact> resultSetToArtifacts(ResultSet rs) throws SQLException, TskCoreException {
		ArrayList<BlackboardArtifact> artifacts = new ArrayList<BlackboardArtifact>();
		try {
			while (rs.next()) {
				BlackboardArtifact.Type artifactType = getArtifactType(rs.getInt("artifact_type_id"));
				if (artifactType != null) {
					artifacts.add(new BlackboardArtifact(this, rs.getLong("artifact_id"), rs.getLong("obj_id"), rs.getLong("artifact_obj_id"), rs.getLong("data_source_obj_id"),
							rs.getInt("artifact_type_id"), artifactType.getTypeName(), artifactType.getDisplayName(),
							BlackboardArtifact.ReviewStatus.withID(rs.getInt("review_status_id"))));
				} else {
					throw new TskCoreException("Error looking up artifact type ID " + rs.getInt("artifact_type_id") + " from artifact " + rs.getLong("artifact_id"));
				}
			} //end for each resultSet
		} catch (SQLException e) {
			logger.log(Level.SEVERE, "Error getting artifacts from result set", e); //NON-NLS
		}

		return artifacts;
	}

	/**
	 * This method allows developers to run arbitrary SQL "SELECT" queries. The
	 * CaseDbQuery object will take care of acquiring the necessary database
	 * lock and when used in a try-with-resources block will automatically take
	 * care of releasing the lock. If you do not use a try-with-resources block
	 * you must call CaseDbQuery.close() once you are done processing the files
	 * of the query.
	 *
	 * Also note that if you use it within a transaction to insert something
	 * into the database, and then within that same transaction query the
	 * inserted item from the database, you will likely not see your inserted
	 * item, as the method uses new connections for each execution. With this
	 * method, you must close your transaction before successfully querying for
	 * newly-inserted items.
	 *
	 * @param query The query string to execute.
	 *
	 * @return A CaseDbQuery instance.
	 *
	 * @throws TskCoreException
	 */
	public CaseDbQuery executeQuery(String query) throws TskCoreException {
		return new CaseDbQuery(query);
	}

	/**
	 * This method allows developers to run arbitrary SQL queries, including
	 * INSERT and UPDATE. The CaseDbQuery object will take care of acquiring the
	 * necessary database lock and when used in a try-with-resources block will
	 * automatically take care of releasing the lock. If you do not use a
	 * try-with-resources block you must call CaseDbQuery.close() once you are
	 * done processing the files of the query.
	 *
	 * Also note that if you use it within a transaction to insert something
	 * into the database, and then within that same transaction query the
	 * inserted item from the database, you will likely not see your inserted
	 * item, as the method uses new connections for each execution. With this
	 * method, you must close your transaction before successfully querying for
	 * newly-inserted items.
	 *
	 * @param query The query string to execute.
	 *
	 * @return A CaseDbQuery instance.
	 *
	 * @throws TskCoreException
	 */
	public CaseDbQuery executeInsertOrUpdate(String query) throws TskCoreException {
		return new CaseDbQuery(query, true);
	}

	/**
	 * Get a case database connection.
	 *
	 * @return The case database connection.
	 *
	 * @throws TskCoreException
	 */
	CaseDbConnection getConnection() throws TskCoreException {
		return connections.getConnection();
	}

	@Override
	protected void finalize() throws Throwable {
		try {
			close();
		} finally {
			super.finalize();
		}
	}

	/**
	 * Call to free resources when done with instance.
	 */
	public synchronized void close() {
		acquireSingleUserCaseWriteLock();

		try {
			connections.close();
		} catch (TskCoreException ex) {
			logger.log(Level.SEVERE, "Error closing database connection pool.", ex); //NON-NLS
		}

		fileSystemIdMap.clear();
		synchronized (blackboardInstanceLock) {
			if (blackboardInstance != null) {
				blackboardInstance = null;
			}
		}

		try {
			if (this.caseHandle != null) {
				this.caseHandle.free();
				this.caseHandle = null;
			}
		} catch (TskCoreException ex) {
			logger.log(Level.SEVERE, "Error freeing case handle.", ex); //NON-NLS
		} finally {
			releaseSingleUserCaseWriteLock();
		}
	}

	/**
	 * Store the known status for the FsContent in the database Note: will not
	 * update status if content is already 'Known Bad'
	 *
	 * @param	file      The AbstractFile object
	 * @param	fileKnown The object's known status
	 *
	 * @return	true if the known status was updated, false otherwise
	 *
	 * @throws TskCoreException thrown if a critical error occurred within tsk
	 *                          core
	 */
	public boolean setKnown(AbstractFile file, FileKnown fileKnown) throws TskCoreException {
		long id = file.getId();
		FileKnown currentKnown = file.getKnown();
		if (currentKnown.compareTo(fileKnown) > 0) {
			return false;
		}
		CaseDbConnection connection = connections.getConnection();
		acquireSingleUserCaseWriteLock();
		Statement statement = null;
		try {
			statement = connection.createStatement();
			connection.executeUpdate(statement, "UPDATE tsk_files " //NON-NLS
					+ "SET known='" + fileKnown.getFileKnownValue() + "' " //NON-NLS
					+ "WHERE obj_id=" + id); //NON-NLS

			file.setKnown(fileKnown);
		} catch (SQLException ex) {
			throw new TskCoreException("Error setting Known status.", ex);
		} finally {
			closeStatement(statement);
			connection.close();
			releaseSingleUserCaseWriteLock();
		}
		return true;
	}
	
	/**
	 * Set the name of an object in the tsk_files table.
	 * 
	 * @param name  The new name for the object
	 * @param objId The object ID
	 * 
	 * @throws TskCoreException If there is an error updating the case database.
	 */
	void setFileName (String name, long objId) throws TskCoreException {

		CaseDbConnection connection = connections.getConnection();
		acquireSingleUserCaseWriteLock();
		try {
			PreparedStatement preparedStatement = connection.getPreparedStatement(SleuthkitCase.PREPARED_STATEMENT.UPDATE_FILE_NAME);
			preparedStatement.clearParameters();
			preparedStatement.setString(1, name);
			preparedStatement.setLong(2, objId);
			connection.executeUpdate(preparedStatement);
		} catch (SQLException ex) {
			throw new TskCoreException(String.format("Error updating while the name for object ID %d to %s", objId, name), ex);
		} finally {
			connection.close();
			releaseSingleUserCaseWriteLock();
		}	
	}
	
	/**
	 * Set the display name of an image in the tsk_image_info table.
	 * 
	 * @param name  The new name for the image
	 * @param objId The object ID
	 * 
	 * @throws TskCoreException If there is an error updating the case database.
	 */
	void setImageName (String name, long objId) throws TskCoreException {

		CaseDbConnection connection = connections.getConnection();
		acquireSingleUserCaseWriteLock();
		try {
			PreparedStatement preparedStatement = connection.getPreparedStatement(SleuthkitCase.PREPARED_STATEMENT.UPDATE_IMAGE_NAME);
			preparedStatement.clearParameters();
			preparedStatement.setString(1, name);
			preparedStatement.setLong(2, objId);
			connection.executeUpdate(preparedStatement);
		} catch (SQLException ex) {
			throw new TskCoreException(String.format("Error updating while the name for object ID %d to %s", objId, name), ex);
		} finally {
			connection.close();
			releaseSingleUserCaseWriteLock();
		}	
	}

	/**
	 * Stores the MIME type of a file in the case database and updates the MIME
	 * type of the given file object.
	 *
	 * @param file     A file.
	 * @param mimeType The MIME type.
	 *
	 * @throws TskCoreException If there is an error updating the case database.
	 */
	public void setFileMIMEType(AbstractFile file, String mimeType) throws TskCoreException {
		CaseDbConnection connection = connections.getConnection();
		Statement statement = null;
		ResultSet rs = null;
		acquireSingleUserCaseWriteLock();
		try {
			statement = connection.createStatement();
			connection.executeUpdate(statement, String.format("UPDATE tsk_files SET mime_type = '%s' WHERE obj_id = %d", mimeType, file.getId()));
			file.setMIMEType(mimeType);
		} catch (SQLException ex) {
			throw new TskCoreException(String.format("Error setting MIME type for file (obj_id = %s)", file.getId()), ex);
		} finally {
			closeResultSet(rs);
			closeStatement(statement);
			connection.close();
			releaseSingleUserCaseWriteLock();
		}
	}

	/**
	 * Store the md5Hash for the file in the database
	 *
	 * @param	file    The file object
	 * @param	md5Hash The object's md5Hash
	 *
	 * @throws TskCoreException thrown if a critical error occurred within tsk
	 *                          core
	 */
	void setMd5Hash(AbstractFile file, String md5Hash) throws TskCoreException {
		if (md5Hash == null) {
			return;
		}
		long id = file.getId();
		CaseDbConnection connection = connections.getConnection();
		acquireSingleUserCaseWriteLock();
		try {
			PreparedStatement statement = connection.getPreparedStatement(PREPARED_STATEMENT.UPDATE_FILE_MD5);
			statement.clearParameters();
			statement.setString(1, md5Hash.toLowerCase());
			statement.setLong(2, id);
			connection.executeUpdate(statement);
			file.setMd5Hash(md5Hash.toLowerCase());
		} catch (SQLException ex) {
			throw new TskCoreException("Error setting MD5 hash", ex);
		} finally {
			connection.close();
			releaseSingleUserCaseWriteLock();
		}
	}

	/**
	 * Set the review status of the given artifact to newStatus
	 *
	 * @param artifact  The artifact whose review status is being set.
	 * @param newStatus The new review status for the given artifact. Must not
	 *                  be null.
	 *
	 * @throws TskCoreException thrown if a critical error occurred within tsk
	 *                          core
	 */
	public void setReviewStatus(BlackboardArtifact artifact, BlackboardArtifact.ReviewStatus newStatus) throws TskCoreException {
		if (newStatus == null) {
			return;
		}
		CaseDbConnection connection = connections.getConnection();
		acquireSingleUserCaseWriteLock();
		Statement statement = null;
		try {
			statement = connection.createStatement();
			connection.executeUpdate(statement, "UPDATE blackboard_artifacts "
					+ " SET review_status_id=" + newStatus.getID()
					+ " WHERE blackboard_artifacts.artifact_id = " + artifact.getArtifactID());
		} catch (SQLException ex) {
			throw new TskCoreException("Error setting review status", ex);
		} finally {
			closeStatement(statement);
			connection.close();
			releaseSingleUserCaseWriteLock();
		}
	}

	/**
	 * Return the number of objects in the database of a given file type.
	 *
	 * @param contentType Type of file to count
	 *
	 * @return Number of objects with that type.
	 *
	 * @throws TskCoreException thrown if a critical error occurred within tsk
	 *                          core
	 */
	public int countFsContentType(TskData.TSK_FS_META_TYPE_ENUM contentType) throws TskCoreException {
		CaseDbConnection connection = connections.getConnection();
		acquireSingleUserCaseReadLock();
		Statement s = null;
		ResultSet rs = null;
		try {
			s = connection.createStatement();
			Short contentShort = contentType.getValue();
			rs = connection.executeQuery(s, "SELECT COUNT(*) AS count FROM tsk_files WHERE meta_type = '" + contentShort.toString() + "'"); //NON-NLS
			int count = 0;
			if (rs.next()) {
				count = rs.getInt("count");
			}
			return count;
		} catch (SQLException ex) {
			throw new TskCoreException("Error getting number of objects.", ex);
		} finally {
			closeResultSet(rs);
			closeStatement(s);
			connection.close();
			releaseSingleUserCaseReadLock();
		}
	}

	/**
	 * Escape the single quotes in the given string so they can be added to the
	 * SQL caseDbConnection
	 *
	 * @param text
	 *
	 * @return text the escaped version
	 */
	public static String escapeSingleQuotes(String text) {
		String escapedText = null;
		if (text != null) {
			escapedText = text.replaceAll("'", "''");
		}
		return escapedText;
	}

	/**
	 * Find all the files with the given MD5 hash.
	 *
	 * @param md5Hash hash value to match files with
	 *
	 * @return List of AbstractFile with the given hash
	 */
	public List<AbstractFile> findFilesByMd5(String md5Hash) {
		if (md5Hash == null) {
			return Collections.<AbstractFile>emptyList();
		}
		CaseDbConnection connection;
		try {
			connection = connections.getConnection();
		} catch (TskCoreException ex) {
			logger.log(Level.SEVERE, "Error finding files by md5 hash " + md5Hash, ex); //NON-NLS
			return Collections.<AbstractFile>emptyList();
		}
		acquireSingleUserCaseReadLock();
		Statement s = null;
		ResultSet rs = null;
		try {
			s = connection.createStatement();
			rs = connection.executeQuery(s, "SELECT * FROM tsk_files WHERE " //NON-NLS
					+ " md5 = '" + md5Hash.toLowerCase() + "' " //NON-NLS
					+ "AND size > 0"); //NON-NLS
			return resultSetToAbstractFiles(rs, connection);
		} catch (SQLException ex) {
			logger.log(Level.WARNING, "Error querying database.", ex); //NON-NLS
			return Collections.<AbstractFile>emptyList();
		} finally {
			closeResultSet(rs);
			closeStatement(s);
			connection.close();
			releaseSingleUserCaseReadLock();
		}
	}

	/**
	 * Query all the files to verify if they have an MD5 hash associated with
	 * them.
	 *
	 * @return true if all files have an MD5 hash
	 */
	public boolean allFilesMd5Hashed() {
		CaseDbConnection connection;
		try {
			connection = connections.getConnection();
		} catch (TskCoreException ex) {
			logger.log(Level.SEVERE, "Error checking md5 hashing status", ex); //NON-NLS
			return false;
		}
		boolean allFilesAreHashed = false;
		acquireSingleUserCaseReadLock();
		Statement s = null;
		ResultSet rs = null;
		try {
			s = connection.createStatement();
			rs = connection.executeQuery(s, "SELECT COUNT(*) AS count FROM tsk_files " //NON-NLS
					+ "WHERE dir_type = '" + TskData.TSK_FS_NAME_TYPE_ENUM.REG.getValue() + "' " //NON-NLS
					+ "AND md5 IS NULL " //NON-NLS
					+ "AND size > '0'"); //NON-NLS
			if (rs.next() && rs.getInt("count") == 0) {
				allFilesAreHashed = true;
			}
		} catch (SQLException ex) {
			logger.log(Level.WARNING, "Failed to query whether all files have MD5 hashes", ex); //NON-NLS
		} finally {
			closeResultSet(rs);
			closeStatement(s);
			connection.close();
			releaseSingleUserCaseReadLock();
		}
		return allFilesAreHashed;
	}

	/**
	 * Query all the files and counts how many have an MD5 hash.
	 *
	 * @return the number of files with an MD5 hash
	 */
	public int countFilesMd5Hashed() {
		CaseDbConnection connection;
		try {
			connection = connections.getConnection();
		} catch (TskCoreException ex) {
			logger.log(Level.SEVERE, "Error getting database connection for hashed files count", ex); //NON-NLS
			return 0;
		}
		int count = 0;
		acquireSingleUserCaseReadLock();
		Statement s = null;
		ResultSet rs = null;
		try {
			s = connection.createStatement();
			rs = connection.executeQuery(s, "SELECT COUNT(*) AS count FROM tsk_files " //NON-NLS
					+ "WHERE md5 IS NOT NULL " //NON-NLS
					+ "AND size > '0'"); //NON-NLS
			if (rs.next()) {
				count = rs.getInt("count");
			}
		} catch (SQLException ex) {
			logger.log(Level.WARNING, "Failed to query for all the files.", ex); //NON-NLS
		} finally {
			closeResultSet(rs);
			closeStatement(s);
			connection.close();
			releaseSingleUserCaseReadLock();
		}
		return count;

	}

	/**
	 * Selects all of the rows from the tag_names table in the case database.
	 *
	 * @return A list, possibly empty, of TagName data transfer objects (DTOs)
	 *         for the rows.
	 *
	 * @throws TskCoreException
	 */
	public List<TagName> getAllTagNames() throws TskCoreException {
		CaseDbConnection connection = connections.getConnection();
		acquireSingleUserCaseReadLock();
		ResultSet resultSet = null;
		try {
			// SELECT * FROM tag_names
			PreparedStatement statement = connection.getPreparedStatement(PREPARED_STATEMENT.SELECT_TAG_NAMES);
			resultSet = connection.executeQuery(statement);
			ArrayList<TagName> tagNames = new ArrayList<TagName>();
			while (resultSet.next()) {
				tagNames.add(new TagName(resultSet.getLong("tag_name_id"), resultSet.getString("display_name"),
						resultSet.getString("description"), TagName.HTML_COLOR.getColorByName(resultSet.getString("color")),
						TskData.FileKnown.valueOf(resultSet.getByte("knownStatus")))); //NON-NLS
			}
			return tagNames;
		} catch (SQLException ex) {
			throw new TskCoreException("Error selecting rows from tag_names table", ex);
		} finally {
			closeResultSet(resultSet);
			connection.close();
			releaseSingleUserCaseReadLock();
		}
	}

	/**
	 * Selects all of the rows from the tag_names table in the case database for
	 * which there is at least one matching row in the content_tags or
	 * blackboard_artifact_tags tables.
	 *
	 * @return A list, possibly empty, of TagName data transfer objects (DTOs)
	 *         for the rows.
	 *
	 * @throws TskCoreException
	 */
	public List<TagName> getTagNamesInUse() throws TskCoreException {
		CaseDbConnection connection = connections.getConnection();
		acquireSingleUserCaseReadLock();
		ResultSet resultSet = null;
		try {
			// SELECT * FROM tag_names WHERE tag_name_id IN (SELECT tag_name_id from content_tags UNION SELECT tag_name_id FROM blackboard_artifact_tags)
			PreparedStatement statement = connection.getPreparedStatement(PREPARED_STATEMENT.SELECT_TAG_NAMES_IN_USE);
			resultSet = connection.executeQuery(statement);
			ArrayList<TagName> tagNames = new ArrayList<TagName>();
			while (resultSet.next()) {
				tagNames.add(new TagName(resultSet.getLong("tag_name_id"), resultSet.getString("display_name"),
						resultSet.getString("description"), TagName.HTML_COLOR.getColorByName(resultSet.getString("color")),
						TskData.FileKnown.valueOf(resultSet.getByte("knownStatus")))); //NON-NLS
			}
			return tagNames;
		} catch (SQLException ex) {
			throw new TskCoreException("Error selecting rows from tag_names table", ex);
		} finally {
			closeResultSet(resultSet);
			connection.close();
			releaseSingleUserCaseReadLock();
		}
	}

	/**
	 * Selects all of the rows from the tag_names table in the case database for
	 * which there is at least one matching row in the content_tags or
	 * blackboard_artifact_tags tables, for the given data source object id.
	 *
	 * @param dsObjId data source object id
	 *
	 * @return A list, possibly empty, of TagName data transfer objects (DTOs)
	 *         for the rows.
	 *
	 * @throws TskCoreException
	 */
	public List<TagName> getTagNamesInUse(long dsObjId) throws TskCoreException {

		ArrayList<TagName> tagNames = new ArrayList<TagName>();
		//	SELECT * FROM tag_names WHERE tag_name_id IN 
		//	 ( SELECT content_tags.tag_name_id as tag_name_id FROM content_tags as content_tags, tsk_files as tsk_files WHERE content_tags.obj_id = tsk_files.obj_id AND tsk_files.data_source_obj_id =  ? "
		//     UNION 
		//     SELECT artifact_tags.tag_name_id as tag_name_id FROM blackboard_artifact_tags as artifact_tags, blackboard_artifacts AS arts WHERE artifact_tags.artifact_id = arts.artifact_id AND arts.data_source_obj_id = ? )
		//   )
		CaseDbConnection connection = connections.getConnection();
		acquireSingleUserCaseReadLock();
		ResultSet resultSet = null;

		try {
			PreparedStatement statement = connection.getPreparedStatement(PREPARED_STATEMENT.SELECT_TAG_NAMES_IN_USE_BY_DATASOURCE);
			statement.setLong(1, dsObjId);
			statement.setLong(2, dsObjId);
			resultSet = connection.executeQuery(statement); //NON-NLS
			while (resultSet.next()) {
				tagNames.add(new TagName(resultSet.getLong("tag_name_id"), resultSet.getString("display_name"),
						resultSet.getString("description"), TagName.HTML_COLOR.getColorByName(resultSet.getString("color")),
						TskData.FileKnown.valueOf(resultSet.getByte("knownStatus")))); //NON-NLS
			}
			return tagNames;
		} catch (SQLException ex) {
			throw new TskCoreException("Failed to get tag names in use for data source objID : " + dsObjId, ex);
		} finally {
			closeResultSet(resultSet);
			connection.close();
			releaseSingleUserCaseReadLock();
		}
	}

	/**
	 * Inserts row into the tags_names table in the case database.
	 *
	 * @param displayName The display name for the new tag name.
	 * @param description The description for the new tag name.
	 * @param color       The HTML color to associate with the new tag name.
	 *
	 * @return A TagName data transfer object (DTO) for the new row.
	 *
	 * @throws TskCoreException
	 * @deprecated addOrUpdateTagName should be used this method calls
	 * addOrUpdateTagName with a default knownStatus value
	 */
	@Deprecated
	public TagName addTagName(String displayName, String description, TagName.HTML_COLOR color) throws TskCoreException {
		return addOrUpdateTagName(displayName, description, color, TskData.FileKnown.UNKNOWN);
	}

	/**
	 * Inserts row into the tags_names table, or updates the existing row if the
	 * displayName already exists in the tag_names table in the case database.
	 *
	 * @param displayName The display name for the new tag name.
	 * @param description The description for the new tag name.
	 * @param color       The HTML color to associate with the new tag name.
	 * @param knownStatus The TskData.FileKnown value to associate with the new
	 *                    tag name.
	 *
	 * @return A TagName data transfer object (DTO) for the new row.
	 *
	 * @throws TskCoreException
	 */
	public TagName addOrUpdateTagName(String displayName, String description, TagName.HTML_COLOR color, TskData.FileKnown knownStatus) throws TskCoreException {
		CaseDbConnection connection = connections.getConnection();
		acquireSingleUserCaseWriteLock();
		ResultSet resultSet = null;
		try {
			PreparedStatement statement;
			if (dbType == DbType.POSTGRESQL) {
				// INSERT INTO tag_names (display_name, description, color, knownStatus) VALUES (?, ?, ?, ?) ON CONFLICT (display_name) DO UPDATE SET description = ?, color = ?, knownStatus = ?
				statement = connection.getPreparedStatement(PREPARED_STATEMENT.INSERT_OR_UPDATE_TAG_NAME_POSTGRES, Statement.RETURN_GENERATED_KEYS);
				statement.clearParameters();
				statement.setString(5, description);
				statement.setString(6, color.getName());
				statement.setByte(7, knownStatus.getFileKnownValue());
			} else {
				// WITH new (display_name, description, color, knownStatus) 
				// AS ( VALUES(?, ?, ?, ?)) INSERT OR REPLACE INTO tag_names 
				// (tag_name_id, display_name, description, color, knownStatus) 
				// SELECT old.tag_name_id, new.display_name, new.description, new.color, new.knownStatus 
				// FROM new LEFT JOIN tag_names AS old ON new.display_name = old.display_name
				statement = connection.getPreparedStatement(PREPARED_STATEMENT.INSERT_OR_UPDATE_TAG_NAME_SQLITE, Statement.RETURN_GENERATED_KEYS);
				statement.clearParameters();
			}
			statement.setString(1, displayName);
			statement.setString(2, description);
			statement.setString(3, color.getName());
			statement.setByte(4, knownStatus.getFileKnownValue());
			connection.executeUpdate(statement);
			resultSet = statement.getGeneratedKeys();
			resultSet.next();
			return new TagName(resultSet.getLong(1), //last_insert_rowid()
					displayName, description, color, knownStatus);
		} catch (SQLException ex) {
			throw new TskCoreException("Error adding row for " + displayName + " tag name to tag_names table", ex);
		} finally {
			closeResultSet(resultSet);
			connection.close();
			releaseSingleUserCaseWriteLock();
		}
	}

	/**
	 * Inserts a row into the content_tags table in the case database.
	 *
	 * @param content         The content to tag.
	 * @param tagName         The name to use for the tag.
	 * @param comment         A comment to store with the tag.
	 * @param beginByteOffset Designates the beginning of a tagged section.
	 * @param endByteOffset   Designates the end of a tagged section.
	 *
	 * @return A ContentTag data transfer object (DTO) for the new row.
	 *
	 * @throws TskCoreException
	 */
	public ContentTag addContentTag(Content content, TagName tagName, String comment, long beginByteOffset, long endByteOffset) throws TskCoreException {
		CaseDbConnection connection = connections.getConnection();
		acquireSingleUserCaseWriteLock();
		ResultSet resultSet = null;
		try {
			Examiner currentExaminer = getCurrentExaminer();
			// INSERT INTO content_tags (obj_id, tag_name_id, comment, begin_byte_offset, end_byte_offset, examiner_id) VALUES (?, ?, ?, ?, ?, ?)
			PreparedStatement statement = connection.getPreparedStatement(PREPARED_STATEMENT.INSERT_CONTENT_TAG, Statement.RETURN_GENERATED_KEYS);
			statement.clearParameters();
			statement.setLong(1, content.getId());
			statement.setLong(2, tagName.getId());
			statement.setString(3, comment);
			statement.setLong(4, beginByteOffset);
			statement.setLong(5, endByteOffset);
			statement.setLong(6, currentExaminer.getId());
			connection.executeUpdate(statement);
			resultSet = statement.getGeneratedKeys();
			resultSet.next();
			return new ContentTag(resultSet.getLong(1), //last_insert_rowid()
					content, tagName, comment, beginByteOffset, endByteOffset, currentExaminer.getLoginName());
		} catch (SQLException ex) {
			throw new TskCoreException("Error adding row to content_tags table (obj_id = " + content.getId() + ", tag_name_id = " + tagName.getId() + ")", ex);
		} finally {
			closeResultSet(resultSet);
			connection.close();
			releaseSingleUserCaseWriteLock();
		}
	}

	/*
	 * Deletes a row from the content_tags table in the case database. @param
	 * tag A ContentTag data transfer object (DTO) for the row to delete.
	 * @throws TskCoreException
	 */
	public void deleteContentTag(ContentTag tag) throws TskCoreException {
		CaseDbConnection connection = connections.getConnection();
		acquireSingleUserCaseWriteLock();
		try {
			// DELETE FROM content_tags WHERE tag_id = ?
			PreparedStatement statement = connection.getPreparedStatement(PREPARED_STATEMENT.DELETE_CONTENT_TAG);
			statement.clearParameters();
			statement.setLong(1, tag.getId());
			connection.executeUpdate(statement);
		} catch (SQLException ex) {
			throw new TskCoreException("Error deleting row from content_tags table (id = " + tag.getId() + ")", ex);
		} finally {
			connection.close();
			releaseSingleUserCaseWriteLock();
		}
	}

	/**
	 * Selects all of the rows from the content_tags table in the case database.
	 *
	 * @return A list, possibly empty, of ContentTag data transfer objects
	 *         (DTOs) for the rows.
	 *
	 * @throws TskCoreException
	 */
	public List<ContentTag> getAllContentTags() throws TskCoreException {
		CaseDbConnection connection = connections.getConnection();
		acquireSingleUserCaseReadLock();
		ResultSet resultSet = null;
		try {
			// SELECT content_tags.tag_id, content_tags.obj_id, content_tags.tag_name_id, content_tags.comment, content_tags.begin_byte_offset, content_tags.end_byte_offset, tag_names.display_name, tag_names.description, tag_names.color, tag_names.knownStatus, tsk_examiners.login_name 
			//	FROM content_tags 
			//	INNER JOIN tag_names ON content_tags.tag_name_id = tag_names.tag_name_id 
			//	LEFT OUTER JOIN tsk_examiners ON content_tags.examiner_id = tsk_examiners.examiner_id
			PreparedStatement statement = connection.getPreparedStatement(PREPARED_STATEMENT.SELECT_CONTENT_TAGS);
			resultSet = connection.executeQuery(statement);
			ArrayList<ContentTag> tags = new ArrayList<ContentTag>();
			while (resultSet.next()) {
				TagName tagName = new TagName(resultSet.getLong("tag_name_id"), resultSet.getString("display_name"),
						resultSet.getString("description"), TagName.HTML_COLOR.getColorByName(resultSet.getString("color")),
						TskData.FileKnown.valueOf(resultSet.getByte("knownStatus")));  //NON-NLS
				Content content = getContentById(resultSet.getLong("obj_id")); //NON-NLS
				tags.add(new ContentTag(resultSet.getLong("tag_id"), content, tagName, resultSet.getString("comment"),
						resultSet.getLong("begin_byte_offset"), resultSet.getLong("end_byte_offset"), resultSet.getString("login_name")));  //NON-NLS
			}
			return tags;
		} catch (SQLException ex) {
			throw new TskCoreException("Error selecting rows from content_tags table", ex);
		} finally {
			closeResultSet(resultSet);
			connection.close();
			releaseSingleUserCaseReadLock();
		}
	}

	/**
	 * Gets a count of the rows in the content_tags table in the case database
	 * with a specified foreign key into the tag_names table.
	 *
	 * @param tagName A data transfer object (DTO) for the tag name to match.
	 *
	 * @return The count, possibly zero.
	 *
	 * @throws TskCoreException
	 */
	public long getContentTagsCountByTagName(TagName tagName) throws TskCoreException {
		if (tagName.getId() == Tag.ID_NOT_SET) {
			throw new TskCoreException("TagName object is invalid, id not set");
		}
		CaseDbConnection connection = connections.getConnection();
		acquireSingleUserCaseReadLock();
		ResultSet resultSet = null;
		try {
			// SELECT COUNT(*) AS count FROM content_tags WHERE tag_name_id = ?
			PreparedStatement statement = connection.getPreparedStatement(PREPARED_STATEMENT.COUNT_CONTENT_TAGS_BY_TAG_NAME);
			statement.clearParameters();
			statement.setLong(1, tagName.getId());
			resultSet = connection.executeQuery(statement);
			if (resultSet.next()) {
				return resultSet.getLong("count");
			} else {
				throw new TskCoreException("Error getting content_tags row count for tag name (tag_name_id = " + tagName.getId() + ")");
			}
		} catch (SQLException ex) {
			throw new TskCoreException("Error getting content_tags row count for tag name (tag_name_id = " + tagName.getId() + ")", ex);
		} finally {
			closeResultSet(resultSet);
			connection.close();
			releaseSingleUserCaseReadLock();
		}
	}

	/**
	 * Gets content tags count by tag name, for the given data source
	 *
	 * @param tagName The representation of the desired tag type in the case
	 *                database, which can be obtained by calling getTagNames
	 *                and/or addTagName.
	 *
	 * @param dsObjId data source object id
	 *
	 * @return A count of the content tags with the specified tag name, and for
	 *         the given data source
	 *
	 * @throws TskCoreException If there is an error getting the tags count from
	 *                          the case database.
	 */
	public long getContentTagsCountByTagName(TagName tagName, long dsObjId) throws TskCoreException {

		if (tagName.getId() == Tag.ID_NOT_SET) {
			throw new TskCoreException("TagName object is invalid, id not set");
		}

		CaseDbConnection connection = connections.getConnection();
		acquireSingleUserCaseReadLock();
		ResultSet resultSet = null;
		try {
			// "SELECT COUNT(*) AS count FROM content_tags as content_tags, tsk_files as tsk_files WHERE content_tags.obj_id = tsk_files.obj_id"
			//		+ " AND content_tags.tag_name_id = ? "
			//		+ " AND tsk_files.data_source_obj_id = ? "
			PreparedStatement statement = connection.getPreparedStatement(PREPARED_STATEMENT.COUNT_CONTENT_TAGS_BY_TAG_NAME_BY_DATASOURCE);
			statement.clearParameters();
			statement.setLong(1, tagName.getId());
			statement.setLong(2, dsObjId);

			resultSet = connection.executeQuery(statement);
			if (resultSet.next()) {
				return resultSet.getLong("count");
			} else {
				throw new TskCoreException("Error getting content_tags row count for tag name (tag_name_id = " + tagName.getId() + ")" + " for dsObjId = " + dsObjId);
			}
		} catch (SQLException ex) {
			throw new TskCoreException("Failed to get content_tags row count for  tag_name_id = " + tagName.getId() + "data source objID : " + dsObjId, ex);
		} finally {
			closeResultSet(resultSet);
			connection.close();
			releaseSingleUserCaseReadLock();
		}
	}

	/**
	 * Selects the rows in the content_tags table in the case database with a
	 * specified tag id.
	 *
	 * @param contentTagID the tag id of the ContentTag to retrieve.
	 *
	 * @return The content tag.
	 *
	 * @throws TskCoreException
	 */
	public ContentTag getContentTagByID(long contentTagID) throws TskCoreException {

		CaseDbConnection connection = connections.getConnection();
		acquireSingleUserCaseReadLock();
		ResultSet resultSet = null;
		ContentTag tag = null;
		try {
			// SELECT content_tags.tag_id, content_tags.obj_id, content_tags.tag_name_id, content_tags.comment, content_tags.begin_byte_offset, content_tags.end_byte_offset, tag_names.display_name, tag_names.description, tag_names.color, tag_names.knownStatus, tsk_examiners.login_name 
			//	FROM content_tags 
			//	INNER JOIN tag_names ON content_tags.tag_name_id = tag_names.tag_name_id 
			//	UTER LEFT JOIN tsk_examiners ON content_tags.examiner_id = tsk_examiners.examiner_id 
			//	WHERE tag_id = ?
			PreparedStatement statement = connection.getPreparedStatement(PREPARED_STATEMENT.SELECT_CONTENT_TAG_BY_ID);
			statement.clearParameters();
			statement.setLong(1, contentTagID);
			resultSet = connection.executeQuery(statement);

			while (resultSet.next()) {
				TagName tagName = new TagName(resultSet.getLong("tag_name_id"), resultSet.getString("display_name"),
						resultSet.getString("description"), TagName.HTML_COLOR.getColorByName(resultSet.getString("color")),
						TskData.FileKnown.valueOf(resultSet.getByte("knownStatus")));
				tag = new ContentTag(resultSet.getLong("tag_id"), getContentById(resultSet.getLong("obj_id")), tagName,
						resultSet.getString("comment"), resultSet.getLong("begin_byte_offset"), resultSet.getLong("end_byte_offset"), resultSet.getString("login_name"));
			}
			resultSet.close();

		} catch (SQLException ex) {
			throw new TskCoreException("Error getting content tag with id = " + contentTagID, ex);
		} finally {
			closeResultSet(resultSet);
			connection.close();
			releaseSingleUserCaseReadLock();
		}
		return tag;
	}

	/**
	 * Selects the rows in the content_tags table in the case database with a
	 * specified foreign key into the tag_names table.
	 *
	 * @param tagName A data transfer object (DTO) for the tag name to match.
	 *
	 * @return A list, possibly empty, of ContentTag data transfer objects
	 *         (DTOs) for the rows.
	 *
	 * @throws TskCoreException
	 */
	public List<ContentTag> getContentTagsByTagName(TagName tagName) throws TskCoreException {
		if (tagName.getId() == Tag.ID_NOT_SET) {
			throw new TskCoreException("TagName object is invalid, id not set");
		}
		CaseDbConnection connection = connections.getConnection();
		acquireSingleUserCaseReadLock();
		ResultSet resultSet = null;
		try {
			// SELECT content_tags.tag_id, content_tags.obj_id, content_tags.tag_name_id, content_tags.comment, content_tags.begin_byte_offset, content_tags.end_byte_offset, tsk_examiners.login_name 
			//	FROM content_tags 
			//  LEFT OUTER JOIN tsk_examiners ON content_tags.examiner_id = tsk_examiners.examiner_id 
			//	WHERE tag_name_id = ?
			PreparedStatement statement = connection.getPreparedStatement(PREPARED_STATEMENT.SELECT_CONTENT_TAGS_BY_TAG_NAME);
			statement.clearParameters();
			statement.setLong(1, tagName.getId());
			resultSet = connection.executeQuery(statement);
			ArrayList<ContentTag> tags = new ArrayList<ContentTag>();
			while (resultSet.next()) {
				ContentTag tag = new ContentTag(resultSet.getLong("tag_id"), getContentById(resultSet.getLong("obj_id")),
						tagName, resultSet.getString("comment"), resultSet.getLong("begin_byte_offset"), resultSet.getLong("end_byte_offset"), resultSet.getString("login_name"));  //NON-NLS
				tags.add(tag);
			}
			resultSet.close();
			return tags;
		} catch (SQLException ex) {
			throw new TskCoreException("Error getting content_tags rows (tag_name_id = " + tagName.getId() + ")", ex);
		} finally {
			closeResultSet(resultSet);
			connection.close();
			releaseSingleUserCaseReadLock();
		}
	}

	/**
	 * Gets content tags by tag name, for the given data source.
	 *
	 * @param tagName The tag name of interest.
	 * @param dsObjId data source object id
	 *
	 * @return A list, possibly empty, of the content tags with the specified
	 *         tag name, and for the given data source.
	 *
	 * @throws TskCoreException If there is an error getting the tags from the
	 *                          case database.
	 */
	public List<ContentTag> getContentTagsByTagName(TagName tagName, long dsObjId) throws TskCoreException {

		CaseDbConnection connection = connections.getConnection();
		acquireSingleUserCaseReadLock();
		ResultSet resultSet = null;
		try {

			//	SELECT content_tags.tag_id, content_tags.obj_id, content_tags.tag_name_id, content_tags.comment, content_tags.begin_byte_offset, content_tags.end_byte_offset, tag_names.display_name, tag_names.description, tag_names.color, tag_names.knownStatus, tsk_examiners.login_name 
			//	 FROM content_tags as content_tags, tsk_files as tsk_files 
			//	 LEFT OUTER JOIN tsk_examiners ON content_tags.examiner_id = tsk_examiners.examiner_id 
			//	 WHERE content_tags.obj_id = tsk_files.obj_id
			//	 AND content_tags.tag_name_id = ?
			//	 AND tsk_files.data_source_obj_id = ? 
			PreparedStatement statement = connection.getPreparedStatement(PREPARED_STATEMENT.SELECT_CONTENT_TAGS_BY_TAG_NAME_BY_DATASOURCE);
			statement.clearParameters();
			statement.setLong(1, tagName.getId());
			statement.setLong(2, dsObjId);
			resultSet = connection.executeQuery(statement);
			ArrayList<ContentTag> tags = new ArrayList<ContentTag>();
			while (resultSet.next()) {
				ContentTag tag = new ContentTag(resultSet.getLong("tag_id"), getContentById(resultSet.getLong("obj_id")),
						tagName, resultSet.getString("comment"), resultSet.getLong("begin_byte_offset"), resultSet.getLong("end_byte_offset"), resultSet.getString("login_name"));  //NON-NLS
				tags.add(tag);
			}
			resultSet.close();
			return tags;
		} catch (SQLException ex) {
			throw new TskCoreException("Failed to get content_tags row count for  tag_name_id = " + tagName.getId() + " data source objID : " + dsObjId, ex);
		} finally {
			closeResultSet(resultSet);
			connection.close();
			releaseSingleUserCaseReadLock();
		}
	}

	/**
	 * Selects the rows in the content_tags table in the case database with a
	 * specified foreign key into the tsk_objects table.
	 *
	 * @param content A data transfer object (DTO) for the content to match.
	 *
	 * @return A list, possibly empty, of ContentTag data transfer objects
	 *         (DTOs) for the rows.
	 *
	 * @throws TskCoreException
	 */
	public List<ContentTag> getContentTagsByContent(Content content) throws TskCoreException {
		CaseDbConnection connection = connections.getConnection();
		acquireSingleUserCaseReadLock();
		ResultSet resultSet = null;
		try {
			// SELECT content_tags.tag_id, content_tags.obj_id, content_tags.tag_name_id, content_tags.comment, content_tags.begin_byte_offset, content_tags.end_byte_offset, tag_names.display_name, tag_names.description, tag_names.color, tag_names.knownStatus, tsk_examiners.login_name 
			//	FROM content_tags 
			//	INNER JOIN tag_names ON content_tags.tag_name_id = tag_names.tag_name_id 
			//	LEFT OUTER JOIN tsk_examiners ON content_tags.examiner_id = tsk_examiners.examiner_id 
			//	WHERE content_tags.obj_id = ?
			PreparedStatement statement = connection.getPreparedStatement(PREPARED_STATEMENT.SELECT_CONTENT_TAGS_BY_CONTENT);
			statement.clearParameters();
			statement.setLong(1, content.getId());
			resultSet = connection.executeQuery(statement);
			ArrayList<ContentTag> tags = new ArrayList<ContentTag>();
			while (resultSet.next()) {
				TagName tagName = new TagName(resultSet.getLong("tag_name_id"), resultSet.getString("display_name"),
						resultSet.getString("description"), TagName.HTML_COLOR.getColorByName(resultSet.getString("color")),
						TskData.FileKnown.valueOf(resultSet.getByte("knownStatus")));  //NON-NLS
				ContentTag tag = new ContentTag(resultSet.getLong("tag_id"), content, tagName,
						resultSet.getString("comment"), resultSet.getLong("begin_byte_offset"), resultSet.getLong("end_byte_offset"), resultSet.getString("login_name"));  //NON-NLS
				tags.add(tag);
			}
			return tags;
		} catch (SQLException ex) {
			throw new TskCoreException("Error getting content tags data for content (obj_id = " + content.getId() + ")", ex);
		} finally {
			closeResultSet(resultSet);
			connection.close();
			releaseSingleUserCaseReadLock();
		}
	}

	/**
	 * Inserts a row into the blackboard_artifact_tags table in the case
	 * database.
	 *
	 * @param artifact The blackboard artifact to tag.
	 * @param tagName  The name to use for the tag.
	 * @param comment  A comment to store with the tag.
	 *
	 * @return A BlackboardArtifactTag data transfer object (DTO) for the new
	 *         row.
	 *
	 * @throws TskCoreException
	 */
	public BlackboardArtifactTag addBlackboardArtifactTag(BlackboardArtifact artifact, TagName tagName, String comment) throws TskCoreException {
		CaseDbConnection connection = connections.getConnection();
		acquireSingleUserCaseWriteLock();
		ResultSet resultSet = null;
		try {
			Examiner currentExaminer = getCurrentExaminer();
			// "INSERT INTO blackboard_artifact_tags (artifact_id, tag_name_id, comment, examiner_id) VALUES (?, ?, ?, ?)"), //NON-NLS
			PreparedStatement statement = connection.getPreparedStatement(PREPARED_STATEMENT.INSERT_ARTIFACT_TAG, Statement.RETURN_GENERATED_KEYS);
			statement.clearParameters();
			statement.setLong(1, artifact.getArtifactID());
			statement.setLong(2, tagName.getId());
			statement.setString(3, comment);
			statement.setLong(4, currentExaminer.getId());
			connection.executeUpdate(statement);
			resultSet = statement.getGeneratedKeys();
			resultSet.next();
			return new BlackboardArtifactTag(resultSet.getLong(1), //last_insert_rowid()
					artifact, getContentById(artifact.getObjectID()), tagName, comment, currentExaminer.getLoginName());
		} catch (SQLException ex) {
			throw new TskCoreException("Error adding row to blackboard_artifact_tags table (obj_id = " + artifact.getArtifactID() + ", tag_name_id = " + tagName.getId() + ")", ex);
		} finally {
			closeResultSet(resultSet);
			connection.close();
			releaseSingleUserCaseWriteLock();
		}
	}

	/*
	 * Deletes a row from the blackboard_artifact_tags table in the case
	 * database. @param tag A BlackboardArtifactTag data transfer object (DTO)
	 * representing the row to delete. @throws TskCoreException
	 */
	public void deleteBlackboardArtifactTag(BlackboardArtifactTag tag) throws TskCoreException {
		CaseDbConnection connection = connections.getConnection();
		acquireSingleUserCaseWriteLock();
		try {
			// DELETE FROM blackboard_artifact_tags WHERE tag_id = ?
			PreparedStatement statement = connection.getPreparedStatement(PREPARED_STATEMENT.DELETE_ARTIFACT_TAG);
			statement.clearParameters();
			statement.setLong(1, tag.getId());
			connection.executeUpdate(statement);
		} catch (SQLException ex) {
			throw new TskCoreException("Error deleting row from blackboard_artifact_tags table (id = " + tag.getId() + ")", ex);
		} finally {
			connection.close();
			releaseSingleUserCaseWriteLock();
		}
	}

	/**
	 * Selects all of the rows from the blackboard_artifacts_tags table in the
	 * case database.
	 *
	 * @return A list, possibly empty, of BlackboardArtifactTag data transfer
	 *         objects (DTOs) for the rows.
	 *
	 * @throws TskCoreException
	 */
	public List<BlackboardArtifactTag> getAllBlackboardArtifactTags() throws TskCoreException {
		CaseDbConnection connection = connections.getConnection();
		acquireSingleUserCaseReadLock();
		ResultSet resultSet = null;
		try {
			// SELECT blackboard_artifact_tags.tag_id, blackboard_artifact_tags.artifact_id, blackboard_artifact_tags.tag_name_id, blackboard_artifact_tags.comment, tag_names.display_name, tag_names.description, tag_names.color, tag_names.knownStatus, tsk_examiners.login_name
			//	FROM blackboard_artifact_tags 
			//	INNER JOIN tag_names ON blackboard_artifact_tags.tag_name_id = tag_names.tag_name_id 
			//	LEFT OUTER JOIN tsk_examiners ON blackboard_artifact_tags.examiner_id = tsk_examiners.examiner_id
			PreparedStatement statement = connection.getPreparedStatement(PREPARED_STATEMENT.SELECT_ARTIFACT_TAGS);
			resultSet = connection.executeQuery(statement);
			ArrayList<BlackboardArtifactTag> tags = new ArrayList<BlackboardArtifactTag>();
			while (resultSet.next()) {
				TagName tagName = new TagName(resultSet.getLong("tag_name_id"), resultSet.getString("display_name"),
						resultSet.getString("description"), TagName.HTML_COLOR.getColorByName(resultSet.getString("color")),
						TskData.FileKnown.valueOf(resultSet.getByte("knownStatus")));  //NON-NLS
				BlackboardArtifact artifact = getBlackboardArtifact(resultSet.getLong("artifact_id")); //NON-NLS
				Content content = getContentById(artifact.getObjectID());
				BlackboardArtifactTag tag = new BlackboardArtifactTag(resultSet.getLong("tag_id"),
						artifact, content, tagName, resultSet.getString("comment"), resultSet.getString("login_name"));  //NON-NLS
				tags.add(tag);
			}
			return tags;
		} catch (SQLException ex) {
			throw new TskCoreException("Error selecting rows from blackboard_artifact_tags table", ex);
		} finally {
			closeResultSet(resultSet);
			connection.close();
			releaseSingleUserCaseReadLock();
		}
	}

	/**
	 * Gets a count of the rows in the blackboard_artifact_tags table in the
	 * case database with a specified foreign key into the tag_names table.
	 *
	 * @param tagName A data transfer object (DTO) for the tag name to match.
	 *
	 * @return The count, possibly zero.
	 *
	 * @throws TskCoreException
	 */
	public long getBlackboardArtifactTagsCountByTagName(TagName tagName) throws TskCoreException {
		if (tagName.getId() == Tag.ID_NOT_SET) {
			throw new TskCoreException("TagName object is invalid, id not set");
		}
		CaseDbConnection connection = connections.getConnection();
		acquireSingleUserCaseReadLock();
		ResultSet resultSet = null;
		try {
			// SELECT COUNT(*) AS count FROM blackboard_artifact_tags WHERE tag_name_id = ?
			PreparedStatement statement = connection.getPreparedStatement(PREPARED_STATEMENT.COUNT_ARTIFACTS_BY_TAG_NAME);
			statement.clearParameters();
			statement.setLong(1, tagName.getId());
			resultSet = connection.executeQuery(statement);
			if (resultSet.next()) {
				return resultSet.getLong("count");
			} else {
				throw new TskCoreException("Error getting blackboard_artifact_tags row count for tag name (tag_name_id = " + tagName.getId() + ")");
			}
		} catch (SQLException ex) {
			throw new TskCoreException("Error getting blackboard artifact_content_tags row count for tag name (tag_name_id = " + tagName.getId() + ")", ex);
		} finally {
			closeResultSet(resultSet);
			connection.close();
			releaseSingleUserCaseReadLock();
		}
	}

	/**
	 * Gets an artifact tags count by tag name, for the given data source.
	 *
	 * @param tagName The representation of the desired tag type in the case
	 *                database, which can be obtained by calling getTagNames
	 *                and/or addTagName.
	 * @param dsObjId data source object id
	 *
	 * @return A count of the artifact tags with the specified tag name, for the
	 *         given data source.
	 *
	 * @throws TskCoreException If there is an error getting the tags count from
	 *                          the case database.
	 */
	public long getBlackboardArtifactTagsCountByTagName(TagName tagName, long dsObjId) throws TskCoreException {

		if (tagName.getId() == Tag.ID_NOT_SET) {
			throw new TskCoreException("TagName object is invalid, id not set");
		}

		CaseDbConnection connection = connections.getConnection();
		acquireSingleUserCaseReadLock();
		ResultSet resultSet = null;
		try {
			// "SELECT COUNT(*) AS count FROM blackboard_artifact_tags as artifact_tags, blackboard_artifacts AS arts WHERE artifact_tags.artifact_id = arts.artifact_id"
			//    + " AND artifact_tags.tag_name_id = ?"
			//	 + " AND arts.data_source_obj_id =  ? "
			PreparedStatement statement = connection.getPreparedStatement(PREPARED_STATEMENT.COUNT_ARTIFACTS_BY_TAG_NAME_BY_DATASOURCE);
			statement.clearParameters();
			statement.setLong(1, tagName.getId());
			statement.setLong(2, dsObjId);
			resultSet = connection.executeQuery(statement);
			if (resultSet.next()) {
				return resultSet.getLong("count");
			} else {
				throw new TskCoreException("Error getting blackboard_artifact_tags row count for tag name (tag_name_id = " + tagName.getId() + ")" + " for dsObjId = " + dsObjId);
			}
		} catch (SQLException ex) {
			throw new TskCoreException("Failed to get blackboard_artifact_tags row count for  tag_name_id = " + tagName.getId() + "data source objID : " + dsObjId, ex);
		} finally {
			closeResultSet(resultSet);
			connection.close();
			releaseSingleUserCaseReadLock();
		}
	}

	/**
	 * Selects the rows in the blackboard_artifacts_tags table in the case
	 * database with a specified foreign key into the tag_names table.
	 *
	 * @param tagName A data transfer object (DTO) for the tag name to match.
	 *
	 * @return A list, possibly empty, of BlackboardArtifactTag data transfer
	 *         objects (DTOs) for the rows.
	 *
	 * @throws TskCoreException
	 */
	public List<BlackboardArtifactTag> getBlackboardArtifactTagsByTagName(TagName tagName) throws TskCoreException {
		if (tagName.getId() == Tag.ID_NOT_SET) {
			throw new TskCoreException("TagName object is invalid, id not set");
		}
		CaseDbConnection connection = connections.getConnection();
		acquireSingleUserCaseReadLock();
		ResultSet resultSet = null;
		try {
			// SELECT blackboard_artifact_tags.tag_id, blackboard_artifact_tags.artifact_id, blackboard_artifact_tags.tag_name_id, blackboard_artifact_tags.comment, tsk_examiners.login_name 
			//	FROM blackboard_artifact_tags 
			//	LEFT OUTER JOIN tsk_examiners ON blackboard_artifact_tags.examiner_id = tsk_examiners.examiner_id 
			//	WHERE tag_name_id = ?
			PreparedStatement statement = connection.getPreparedStatement(PREPARED_STATEMENT.SELECT_ARTIFACT_TAGS_BY_TAG_NAME);
			statement.clearParameters();
			statement.setLong(1, tagName.getId());
			resultSet = connection.executeQuery(statement);
			ArrayList<BlackboardArtifactTag> tags = new ArrayList<BlackboardArtifactTag>();
			while (resultSet.next()) {
				BlackboardArtifact artifact = getBlackboardArtifact(resultSet.getLong("artifact_id")); //NON-NLS
				Content content = getContentById(artifact.getObjectID());
				BlackboardArtifactTag tag = new BlackboardArtifactTag(resultSet.getLong("tag_id"),
						artifact, content, tagName, resultSet.getString("comment"), resultSet.getString("login_name"));  //NON-NLS
				tags.add(tag);
			}
			return tags;
		} catch (SQLException ex) {
			throw new TskCoreException("Error getting blackboard artifact tags data (tag_name_id = " + tagName.getId() + ")", ex);
		} finally {
			closeResultSet(resultSet);
			connection.close();
			releaseSingleUserCaseReadLock();
		}
	}

	/**
	 * Gets artifact tags by tag name, for specified data source.
	 *
	 * @param tagName The representation of the desired tag type in the case
	 *                database, which can be obtained by calling getTagNames
	 *                and/or addTagName.
	 * @param dsObjId data source object id
	 *
	 * @return A list, possibly empty, of the artifact tags with the specified
	 *         tag name, for the specified data source.
	 *
	 * @throws TskCoreException If there is an error getting the tags from the
	 *                          case database.
	 */
	public List<BlackboardArtifactTag> getBlackboardArtifactTagsByTagName(TagName tagName, long dsObjId) throws TskCoreException {

		if (tagName.getId() == Tag.ID_NOT_SET) {
			throw new TskCoreException("TagName object is invalid, id not set");
		}

		CaseDbConnection connection = connections.getConnection();
		acquireSingleUserCaseReadLock();
		ResultSet resultSet = null;
		try {
			// SELECT SELECT artifact_tags.tag_id, artifact_tags.artifact_id, artifact_tags.tag_name_id, artifact_tags.comment, arts.obj_id, arts.artifact_obj_id, arts.data_source_obj_id, arts.artifact_type_id, arts.review_status_id, tsk_examiners.login_name 
			//	 FROM blackboard_artifact_tags as artifact_tags, blackboard_artifacts AS arts 
			//	 LEFT OUTER JOIN tsk_examiners ON artifact_tags.examiner_id = tsk_examiners.examiner_id 
			//	 WHERE artifact_tags.artifact_id = arts.artifact_id
			//	 AND artifact_tags.tag_name_id = ? 
			//	 AND arts.data_source_obj_id =  ?             
			PreparedStatement statement = connection.getPreparedStatement(PREPARED_STATEMENT.SELECT_ARTIFACT_TAGS_BY_TAG_NAME_BY_DATASOURCE);
			statement.clearParameters();
			statement.setLong(1, tagName.getId());
			statement.setLong(2, dsObjId);
			resultSet = connection.executeQuery(statement);
			ArrayList<BlackboardArtifactTag> tags = new ArrayList<BlackboardArtifactTag>();
			while (resultSet.next()) {
				BlackboardArtifact artifact = getBlackboardArtifact(resultSet.getLong("artifact_id")); //NON-NLS
				Content content = getContentById(artifact.getObjectID());
				BlackboardArtifactTag tag = new BlackboardArtifactTag(resultSet.getLong("tag_id"),
						artifact, content, tagName, resultSet.getString("comment"), resultSet.getString("login_name"));  //NON-NLS
				tags.add(tag);
			}
			return tags;
		} catch (SQLException ex) {
			throw new TskCoreException("Failed to get blackboard_artifact_tags row count for  tag_name_id = " + tagName.getId() + "data source objID : " + dsObjId, ex);
		} finally {
			closeResultSet(resultSet);
			connection.close();
			releaseSingleUserCaseReadLock();
		}

	}

	/**
	 * Selects the row in the blackboard artifact tags table in the case
	 * database with a specified tag id.
	 *
	 * @param artifactTagID the tag id of the BlackboardArtifactTag to retrieve.
	 *
	 * @return the BlackBoardArtifact Tag with the given tag id, or null if no
	 *         such tag could be found
	 *
	 * @throws TskCoreException
	 */
	public BlackboardArtifactTag getBlackboardArtifactTagByID(long artifactTagID) throws TskCoreException {

		CaseDbConnection connection = connections.getConnection();
		acquireSingleUserCaseReadLock();
		ResultSet resultSet = null;
		BlackboardArtifactTag tag = null;
		try {
			//SELECT blackboard_artifact_tags.tag_id, blackboard_artifact_tags.artifact_id, blackboard_artifact_tags.tag_name_id, blackboard_artifact_tags.comment, tag_names.display_name, tag_names.description, tag_names.color, tag_names.knownStatus, tsk_examiners.login_name 
			//	FROM blackboard_artifact_tags 
			//	INNER JOIN tag_names ON blackboard_artifact_tags.tag_name_id = tag_names.tag_name_id  
			//	LEFT OUTER JOIN tsk_examiners ON blackboard_artifact_tags.examiner_id = tsk_examiners.examiner_id 
			//	WHERE blackboard_artifact_tags.tag_id = ?
			PreparedStatement statement = connection.getPreparedStatement(PREPARED_STATEMENT.SELECT_ARTIFACT_TAG_BY_ID);
			statement.clearParameters();
			statement.setLong(1, artifactTagID);
			resultSet = connection.executeQuery(statement);

			while (resultSet.next()) {
				TagName tagName = new TagName(resultSet.getLong("tag_name_id"), resultSet.getString("display_name"),
						resultSet.getString("description"), TagName.HTML_COLOR.getColorByName(resultSet.getString("color")),
						TskData.FileKnown.valueOf(resultSet.getByte("knownStatus")));
				BlackboardArtifact artifact = getBlackboardArtifact(resultSet.getLong("artifact_id")); //NON-NLS
				Content content = getContentById(artifact.getObjectID());
				tag = new BlackboardArtifactTag(resultSet.getLong("tag_id"),
						artifact, content, tagName, resultSet.getString("comment"), resultSet.getString("login_name"));
			}
			resultSet.close();

		} catch (SQLException ex) {
			throw new TskCoreException("Error getting blackboard artifact tag with id = " + artifactTagID, ex);
		} finally {
			closeResultSet(resultSet);
			connection.close();
			releaseSingleUserCaseReadLock();
		}
		return tag;
	}

	/**
	 * Selects the rows in the blackboard_artifacts_tags table in the case
	 * database with a specified foreign key into the blackboard_artifacts
	 * table.
	 *
	 * @param artifact A data transfer object (DTO) for the artifact to match.
	 *
	 * @return A list, possibly empty, of BlackboardArtifactTag data transfer
	 *         objects (DTOs) for the rows.
	 *
	 * @throws TskCoreException
	 */
	public List<BlackboardArtifactTag> getBlackboardArtifactTagsByArtifact(BlackboardArtifact artifact) throws TskCoreException {
		CaseDbConnection connection = connections.getConnection();
		acquireSingleUserCaseReadLock();
		ResultSet resultSet = null;
		try {
			//  SELECT blackboard_artifact_tags.tag_id, blackboard_artifact_tags.artifact_id, blackboard_artifact_tags.tag_name_id, blackboard_artifact_tags.comment, tag_names.display_name, tag_names.description, tag_names.color, tag_names.knownStatus, tsk_examiners.login_name 
			//	FROM blackboard_artifact_tags 
			//	INNER JOIN tag_names ON blackboard_artifact_tags.tag_name_id = tag_names.tag_name_id 
			//	LEFT OUTER JOIN tsk_examiners ON blackboard_artifact_tags.examiner_id = tsk_examiners.examiner_id 
			//	WHERE blackboard_artifact_tags.artifact_id = ?
			PreparedStatement statement = connection.getPreparedStatement(PREPARED_STATEMENT.SELECT_ARTIFACT_TAGS_BY_ARTIFACT);
			statement.clearParameters();
			statement.setLong(1, artifact.getArtifactID());
			resultSet = connection.executeQuery(statement);
			ArrayList<BlackboardArtifactTag> tags = new ArrayList<BlackboardArtifactTag>();
			while (resultSet.next()) {
				TagName tagName = new TagName(resultSet.getLong("tag_name_id"), resultSet.getString("display_name"),
						resultSet.getString("description"), TagName.HTML_COLOR.getColorByName(resultSet.getString("color")),
						TskData.FileKnown.valueOf(resultSet.getByte("knownStatus")));  //NON-NLS
				Content content = getContentById(artifact.getObjectID());
				BlackboardArtifactTag tag = new BlackboardArtifactTag(resultSet.getLong("tag_id"),
						artifact, content, tagName, resultSet.getString("comment"), resultSet.getString("login_name"));  //NON-NLS
				tags.add(tag);
			}
			return tags;
		} catch (SQLException ex) {
			throw new TskCoreException("Error getting blackboard artifact tags data (artifact_id = " + artifact.getArtifactID() + ")", ex);
		} finally {
			closeResultSet(resultSet);
			connection.close();
			releaseSingleUserCaseReadLock();
		}
	}

	/**
	 * Change the path for an image in the database.
	 *
	 * @param newPath  New path to the image
	 * @param objectId Data source ID of the image
	 *
	 * @throws TskCoreException
	 */
	public void updateImagePath(String newPath, long objectId) throws TskCoreException {
		CaseDbConnection connection = connections.getConnection();
		acquireSingleUserCaseWriteLock();
		try {
			// UPDATE tsk_image_names SET name = ? WHERE obj_id = ?
			PreparedStatement statement = connection.getPreparedStatement(PREPARED_STATEMENT.UPDATE_IMAGE_PATH);
			statement.clearParameters();
			statement.setString(1, newPath);
			statement.setLong(2, objectId);
			connection.executeUpdate(statement);
		} catch (SQLException ex) {
			throw new TskCoreException("Error updating image path in database for object " + objectId, ex);
		} finally {
			connection.close();
			releaseSingleUserCaseWriteLock();
		}
	}

	/**
	 * Inserts a row into the reports table in the case database.
	 *
	 * @param localPath        The path of the report file, must be in the
	 *                         database directory (case directory in Autopsy) or
	 *                         one of its subdirectories.
	 * @param sourceModuleName The name of the module that created the report.
	 * @param reportName       The report name.
	 *
	 * @return A Report object for the new row.
	 *
	 * @throws TskCoreException
	 */
	public Report addReport(String localPath, String sourceModuleName, String reportName) throws TskCoreException {
		return addReport(localPath, sourceModuleName, reportName, null);
	}

	/**
	 * Inserts a row into the reports table in the case database.
	 *
	 * @param localPath        The path of the report file, must be in the
	 *                         database directory (case directory in Autopsy) or
	 *                         one of its subdirectories.
	 * @param sourceModuleName The name of the module that created the report.
	 * @param reportName       The report name.
	 * @param parent           The Content from which the report was created, if
	 *                         available.
	 *
	 * @return A Report object for the new row.
	 *
	 * @throws TskCoreException
	 */
	public Report addReport(String localPath, String sourceModuleName, String reportName, Content parent) throws TskCoreException {
		// Make sure the local path of the report is in the database directory
		// or one of its subdirectories.
		String relativePath = ""; //NON-NLS
		long createTime = 0;
		String localPathLower = localPath.toLowerCase();

		if (localPathLower.startsWith("http")) {
			relativePath = localPathLower;
			createTime = System.currentTimeMillis() / 1000;
		} else {
			/*
			 * Note: The following call to .relativize() may be dangerous in
			 * case-sensitive operating systems and should be looked at. For
			 * now, we are simply relativizing the paths as all lower case, then
			 * using the length of the result to pull out the appropriate number
			 * of characters from the localPath String.
			 */
			try {
				String casePathLower = getDbDirPath().toLowerCase();
				int length = new File(casePathLower).toURI().relativize(new File(localPathLower).toURI()).getPath().length();
				relativePath = new File(localPath.substring(localPathLower.length() - length)).getPath();
			} catch (IllegalArgumentException ex) {
				String errorMessage = String.format("Local path %s not in the database directory or one of its subdirectories", localPath);
				throw new TskCoreException(errorMessage, ex);
			}
			try {
				// get its file time
				java.io.File tempFile = new java.io.File(localPath);
				// Convert to UNIX epoch (seconds, not milliseconds).
				createTime = tempFile.lastModified() / 1000;
			} catch (Exception ex) {
				throw new TskCoreException("Could not get create time for report at " + localPath, ex);
			}
		}

		// Write the report data to the database.
		CaseDbConnection connection = connections.getConnection();
		acquireSingleUserCaseWriteLock();
		ResultSet resultSet = null;
		try {
			// Insert a row for the report into the tsk_objects table.
			// INSERT INTO tsk_objects (par_obj_id, type) VALUES (?, ?)
			long parentObjId = 0;
			if (parent != null) {
				parentObjId = parent.getId();
			}
			long objectId = addObject(parentObjId, TskData.ObjectType.REPORT.getObjectType(), connection);

			// INSERT INTO reports (obj_id, path, crtime, src_module_name, display_name) VALUES (?, ?, ?, ?, ?)
			PreparedStatement statement = connection.getPreparedStatement(PREPARED_STATEMENT.INSERT_REPORT);
			statement.clearParameters();
			statement.setLong(1, objectId);
			statement.setString(2, relativePath);
			statement.setLong(3, createTime);
			statement.setString(4, sourceModuleName);
			statement.setString(5, reportName);
			connection.executeUpdate(statement);
			return new Report(this, objectId, localPath, createTime, sourceModuleName, reportName, parent);
		} catch (SQLException ex) {
			throw new TskCoreException("Error adding report " + localPath + " to reports table", ex);
		} finally {
			closeResultSet(resultSet);
			connection.close();
			releaseSingleUserCaseWriteLock();
		}
	}

	/**
	 * Selects all of the rows from the reports table in the case database.
	 *
	 * @return A list, possibly empty, of Report data transfer objects (DTOs)
	 *         for the rows.
	 *
	 * @throws TskCoreException
	 */
	public List<Report> getAllReports() throws TskCoreException {
		CaseDbConnection connection = connections.getConnection();
		acquireSingleUserCaseReadLock();
		ResultSet resultSet = null;
		try {
			// SELECT * FROM reports
			PreparedStatement statement = connection.getPreparedStatement(PREPARED_STATEMENT.SELECT_REPORTS);
			resultSet = connection.executeQuery(statement);
			ArrayList<Report> reports = new ArrayList<Report>();
			while (resultSet.next()) {
				String localpath = resultSet.getString("path");
				if (localpath.toLowerCase().startsWith("http") == false) {
					// make path absolute
					localpath = Paths.get(getDbDirPath(), localpath).normalize().toString(); //NON-NLS
				}
				reports.add(new Report(this, resultSet.getLong("obj_id"), //NON-NLS
						localpath, //NON-NLS
						resultSet.getLong("crtime"), //NON-NLS
						resultSet.getString("src_module_name"), //NON-NLS
						resultSet.getString("report_name"), null));  //NON-NLS
			}
			return reports;
		} catch (SQLException ex) {
			throw new TskCoreException("Error querying reports table", ex);
		} finally {
			closeResultSet(resultSet);
			connection.close();
			releaseSingleUserCaseReadLock();
		}
	}

	/**
	 * Get a Report object for the given id.
	 *
	 * @param id
	 *
	 * @return A new Report object for the given id.
	 *
	 * @throws TskCoreException
	 */
	public Report getReportById(long id) throws TskCoreException {
		CaseDbConnection connection = connections.getConnection();
		acquireSingleUserCaseReadLock();
		ResultSet resultSet = null;
		Report report = null;
		try {
			// SELECT * FROM reports WHERE obj_id = ?
			PreparedStatement statement = connection.getPreparedStatement(PREPARED_STATEMENT.SELECT_REPORT_BY_ID);
			statement.clearParameters();
			statement.setLong(1, id);
			resultSet = connection.executeQuery(statement);

			if (resultSet.next()) {
				report = new Report(this, resultSet.getLong("obj_id"), //NON-NLS
						Paths.get(getDbDirPath(), resultSet.getString("path")).normalize().toString(), //NON-NLS
						resultSet.getLong("crtime"), //NON-NLS
						resultSet.getString("src_module_name"), //NON-NLS
						resultSet.getString("report_name"), null);  //NON-NLS
			} else {
				throw new TskCoreException("No report found for id: " + id);
			}
		} catch (SQLException ex) {
			throw new TskCoreException("Error querying reports table for id: " + id, ex);
		} finally {
			closeResultSet(resultSet);
			connection.close();
			releaseSingleUserCaseReadLock();
		}

		return report;
	}

	/**
	 * Deletes a row from the reports table in the case database.
	 *
	 * @param report A Report data transfer object (DTO) for the row to delete.
	 *
	 * @throws TskCoreException
	 */
	public void deleteReport(Report report) throws TskCoreException {
		CaseDbConnection connection = connections.getConnection();
		acquireSingleUserCaseWriteLock();
		try {
			// DELETE FROM reports WHERE reports.obj_id = ?
			PreparedStatement statement = connection.getPreparedStatement(PREPARED_STATEMENT.DELETE_REPORT);
			statement.setLong(1, report.getId());
			connection.executeUpdate(statement);
		} catch (SQLException ex) {
			throw new TskCoreException("Error querying reports table", ex);
		} finally {
			releaseSingleUserCaseWriteLock();
		}
	}

	static void closeResultSet(ResultSet resultSet) {
		if (resultSet != null) {
			try {
				resultSet.close();
			} catch (SQLException ex) {
				logger.log(Level.SEVERE, "Error closing ResultSet", ex); //NON-NLS
			}
		}
	}

	static void closeStatement(Statement statement) {
		if (statement != null) {
			try {
				statement.close();
			} catch (SQLException ex) {
				logger.log(Level.SEVERE, "Error closing Statement", ex); //NON-NLS

			}
		}
	}

	/**
	 * Sets the end date for the given ingest job
	 *
	 * @param ingestJobId The ingest job to set the end date for
	 * @param endDateTime The end date
	 *
	 * @throws TskCoreException If inserting into the database fails
	 */
	void setIngestJobEndDateTime(long ingestJobId, long endDateTime) throws TskCoreException {
		CaseDbConnection connection = connections.getConnection();
		acquireSingleUserCaseWriteLock();
		try {
			Statement statement = connection.createStatement();
			statement.executeUpdate("UPDATE ingest_jobs SET end_date_time=" + endDateTime + " WHERE ingest_job_id=" + ingestJobId + ";");
		} catch (SQLException ex) {
			throw new TskCoreException("Error updating the end date (ingest_job_id = " + ingestJobId + ".", ex);
		} finally {
			connection.close();
			releaseSingleUserCaseWriteLock();
		}
	}

	void setIngestJobStatus(long ingestJobId, IngestJobStatusType status) throws TskCoreException {
		CaseDbConnection connection = connections.getConnection();
		acquireSingleUserCaseWriteLock();
		try {
			Statement statement = connection.createStatement();
			statement.executeUpdate("UPDATE ingest_jobs SET status_id=" + status.ordinal() + " WHERE ingest_job_id=" + ingestJobId + ";");
		} catch (SQLException ex) {
			throw new TskCoreException("Error ingest job status (ingest_job_id = " + ingestJobId + ".", ex);
		} finally {
			connection.close();
			releaseSingleUserCaseWriteLock();
		}
	}

	/**
	 *
	 * @param dataSource    The datasource the ingest job is being run on
	 * @param hostName      The name of the host
	 * @param ingestModules The ingest modules being run during the ingest job.
	 *                      Should be in pipeline order.
	 * @param jobStart      The time the job started
	 * @param jobEnd        The time the job ended
	 * @param status        The ingest job status
	 * @param settingsDir   The directory of the job's settings
	 *
	 * @return An information object representing the ingest job added to the
	 *         database.
	 *
	 * @throws TskCoreException If adding the job to the database fails.
	 */
	public final IngestJobInfo addIngestJob(Content dataSource, String hostName, List<IngestModuleInfo> ingestModules, Date jobStart, Date jobEnd, IngestJobStatusType status, String settingsDir) throws TskCoreException {
		CaseDbConnection connection = connections.getConnection();
		acquireSingleUserCaseWriteLock();
		ResultSet resultSet = null;
		Statement statement;
		try {
			connection.beginTransaction();
			statement = connection.createStatement();
			PreparedStatement insertStatement = connection.getPreparedStatement(PREPARED_STATEMENT.INSERT_INGEST_JOB, Statement.RETURN_GENERATED_KEYS);
			insertStatement.setLong(1, dataSource.getId());
			insertStatement.setString(2, hostName);
			insertStatement.setLong(3, jobStart.getTime());
			insertStatement.setLong(4, jobEnd.getTime());
			insertStatement.setInt(5, status.ordinal());
			insertStatement.setString(6, settingsDir);
			connection.executeUpdate(insertStatement);
			resultSet = insertStatement.getGeneratedKeys();
			resultSet.next();
			long id = resultSet.getLong(1); //last_insert_rowid()
			for (int i = 0; i < ingestModules.size(); i++) {
				IngestModuleInfo ingestModule = ingestModules.get(i);
				statement.executeUpdate("INSERT INTO ingest_job_modules (ingest_job_id, ingest_module_id, pipeline_position) "
						+ "VALUES (" + id + ", " + ingestModule.getIngestModuleId() + ", " + i + ");");
			}
			resultSet.close();
			resultSet = null;
			connection.commitTransaction();
			return new IngestJobInfo(id, dataSource.getId(), hostName, jobStart, "", ingestModules, this);
		} catch (SQLException ex) {
			connection.rollbackTransaction();
			throw new TskCoreException("Error adding the ingest job.", ex);
		} finally {
			closeResultSet(resultSet);
			connection.close();
			releaseSingleUserCaseWriteLock();
		}
	}

	/**
	 * Adds the given ingest module to the database.
	 *
	 * @param displayName      The display name of the module
	 * @param factoryClassName The factory class name of the module.
	 * @param type             The type of the module.
	 * @param version          The version of the module.
	 *
	 * @return An ingest module info object representing the module added to the
	 *         db.
	 *
	 * @throws TskCoreException When the ingest module cannot be added.
	 */
	public final IngestModuleInfo addIngestModule(String displayName, String factoryClassName, IngestModuleType type, String version) throws TskCoreException {
		CaseDbConnection connection = connections.getConnection();
		ResultSet resultSet = null;
		Statement statement = null;
		String uniqueName = factoryClassName + "-" + displayName + "-" + type.toString() + "-" + version;
		acquireSingleUserCaseWriteLock();
		try {
			statement = connection.createStatement();
			resultSet = statement.executeQuery("SELECT * FROM ingest_modules WHERE unique_name = '" + uniqueName + "'");
			if (!resultSet.next()) {
				resultSet.close();
				resultSet = null;
				PreparedStatement insertStatement = connection.getPreparedStatement(PREPARED_STATEMENT.INSERT_INGEST_MODULE, Statement.RETURN_GENERATED_KEYS);
				insertStatement.setString(1, displayName);
				insertStatement.setString(2, uniqueName);
				insertStatement.setInt(3, type.ordinal());
				insertStatement.setString(4, version);
				connection.executeUpdate(insertStatement);
				resultSet = statement.getGeneratedKeys();
				resultSet.next();
				long id = resultSet.getLong(1); //last_insert_rowid()
				resultSet.close();
				resultSet = null;
				return new IngestModuleInfo(id, displayName, uniqueName, type, version);
			} else {
				return new IngestModuleInfo(resultSet.getInt("ingest_module_id"), resultSet.getString("display_name"),
						resultSet.getString("unique_name"), IngestModuleType.fromID(resultSet.getInt("type_id")), resultSet.getString("version"));
			}
		} catch (SQLException ex) {
			try {
				closeStatement(statement);
				statement = connection.createStatement();
				resultSet = statement.executeQuery("SELECT * FROM ingest_modules WHERE unique_name = '" + uniqueName + "'");
				if (resultSet.next()) {
					return new IngestModuleInfo(resultSet.getInt("ingest_module_id"), resultSet.getString("display_name"),
							uniqueName, IngestModuleType.fromID(resultSet.getInt("type_id")), resultSet.getString("version"));
				} else {
					throw new TskCoreException("Couldn't add new module to database.", ex);
				}
			} catch (SQLException ex1) {
				throw new TskCoreException("Couldn't add new module to database.", ex1);
			}
		} finally {
			closeResultSet(resultSet);
			closeStatement(statement);
			connection.close();
			releaseSingleUserCaseWriteLock();
		}
	}

	/**
	 * Gets all of the ingest jobs that have been run.
	 *
	 * @return The information about the ingest jobs that have been run
	 *
	 * @throws TskCoreException If there is a problem getting the ingest jobs
	 */
	public final List<IngestJobInfo> getIngestJobs() throws TskCoreException {
		CaseDbConnection connection = connections.getConnection();
		ResultSet resultSet = null;
		Statement statement = null;
		List<IngestJobInfo> ingestJobs = new ArrayList<IngestJobInfo>();
		acquireSingleUserCaseReadLock();
		try {
			statement = connection.createStatement();
			resultSet = statement.executeQuery("SELECT * FROM ingest_jobs");
			while (resultSet.next()) {
				ingestJobs.add(new IngestJobInfo(resultSet.getInt("ingest_job_id"), resultSet.getLong("obj_id"),
						resultSet.getString("host_name"), new Date(resultSet.getLong("start_date_time")),
						new Date(resultSet.getLong("end_date_time")), IngestJobStatusType.fromID(resultSet.getInt("status_id")),
						resultSet.getString("settings_dir"), this.getIngestModules(resultSet.getInt("ingest_job_id"), connection), this));
			}
			return ingestJobs;
		} catch (SQLException ex) {
			throw new TskCoreException("Couldn't get the ingest jobs.", ex);
		} finally {
			closeResultSet(resultSet);
			closeStatement(statement);
			connection.close();
			releaseSingleUserCaseReadLock();
		}
	}

	/**
	 * Gets the ingest modules associated with the ingest job
	 *
	 * @param ingestJobId The id of the ingest job to get ingest modules for
	 * @param connection  The database connection
	 *
	 * @return The ingest modules of the job
	 *
	 * @throws SQLException If it fails to get the modules from the db.
	 */
	private List<IngestModuleInfo> getIngestModules(int ingestJobId, CaseDbConnection connection) throws SQLException {
		ResultSet resultSet = null;
		Statement statement = null;
		List<IngestModuleInfo> ingestModules = new ArrayList<IngestModuleInfo>();
		acquireSingleUserCaseReadLock();
		try {
			statement = connection.createStatement();
			resultSet = statement.executeQuery("SELECT ingest_job_modules.ingest_module_id AS ingest_module_id, "
					+ "ingest_job_modules.pipeline_position AS pipeline_position, "
					+ "ingest_modules.display_name AS display_name, ingest_modules.unique_name AS unique_name, "
					+ "ingest_modules.type_id AS type_id, ingest_modules.version AS version "
					+ "FROM ingest_job_modules, ingest_modules "
					+ "WHERE ingest_job_modules.ingest_job_id = " + ingestJobId + " "
					+ "AND ingest_modules.ingest_module_id = ingest_job_modules.ingest_module_id "
					+ "ORDER BY (ingest_job_modules.pipeline_position);");
			while (resultSet.next()) {
				ingestModules.add(new IngestModuleInfo(resultSet.getInt("ingest_module_id"), resultSet.getString("display_name"),
						resultSet.getString("unique_name"), IngestModuleType.fromID(resultSet.getInt("type_id")), resultSet.getString("version")));
			}
			return ingestModules;
		} finally {
			closeResultSet(resultSet);
			closeStatement(statement);
			releaseSingleUserCaseReadLock();

		}
	}

	/**
	 * Stores a pair of object ID and its type
	 */
	static class ObjectInfo {

		private long id;
		private TskData.ObjectType type;

		ObjectInfo(long id, ObjectType type) {
			this.id = id;
			this.type = type;
		}

		long getId() {
			return id;
		}

		TskData.ObjectType getType() {
			return type;
		}
	}

	private interface DbCommand {

		void execute() throws SQLException;
	}

	private enum PREPARED_STATEMENT {

		SELECT_ARTIFACTS_BY_TYPE("SELECT artifact_id, obj_id FROM blackboard_artifacts " //NON-NLS
				+ "WHERE artifact_type_id = ?"), //NON-NLS
		COUNT_ARTIFACTS_OF_TYPE("SELECT COUNT(*) AS count FROM blackboard_artifacts WHERE artifact_type_id = ? AND review_status_id != " + BlackboardArtifact.ReviewStatus.REJECTED.getID()), //NON-NLS
		COUNT_ARTIFACTS_FROM_SOURCE("SELECT COUNT(*) AS count FROM blackboard_artifacts WHERE obj_id = ? AND review_status_id != " + BlackboardArtifact.ReviewStatus.REJECTED.getID()), //NON-NLS
		COUNT_ARTIFACTS_BY_SOURCE_AND_TYPE("SELECT COUNT(*) AS count FROM blackboard_artifacts WHERE obj_id = ? AND artifact_type_id = ? AND review_status_id != " + BlackboardArtifact.ReviewStatus.REJECTED.getID()), //NON-NLS
		SELECT_FILES_BY_PARENT("SELECT tsk_files.* " //NON-NLS
				+ "FROM tsk_objects INNER JOIN tsk_files " //NON-NLS
				+ "ON tsk_objects.obj_id=tsk_files.obj_id " //NON-NLS
				+ "WHERE (tsk_objects.par_obj_id = ? ) " //NON-NLS
				+ "ORDER BY tsk_files.meta_type DESC, LOWER(tsk_files.name)"), //NON-NLS
		SELECT_FILES_BY_PARENT_AND_TYPE("SELECT tsk_files.* " //NON-NLS
				+ "FROM tsk_objects INNER JOIN tsk_files " //NON-NLS
				+ "ON tsk_objects.obj_id=tsk_files.obj_id " //NON-NLS
				+ "WHERE (tsk_objects.par_obj_id = ? AND tsk_files.type = ? ) " //NON-NLS
				+ "ORDER BY tsk_files.dir_type, LOWER(tsk_files.name)"), //NON-NLS
		SELECT_FILE_IDS_BY_PARENT("SELECT tsk_files.obj_id AS obj_id " //NON-NLS
				+ "FROM tsk_objects INNER JOIN tsk_files " //NON-NLS
				+ "ON tsk_objects.obj_id=tsk_files.obj_id " //NON-NLS
				+ "WHERE (tsk_objects.par_obj_id = ?)"), //NON-NLS
		SELECT_FILE_IDS_BY_PARENT_AND_TYPE("SELECT tsk_files.obj_id AS obj_id " //NON-NLS
				+ "FROM tsk_objects INNER JOIN tsk_files " //NON-NLS
				+ "ON tsk_objects.obj_id=tsk_files.obj_id " //NON-NLS
				+ "WHERE (tsk_objects.par_obj_id = ? " //NON-NLS
				+ "AND tsk_files.type = ? )"), //NON-NLS
		SELECT_FILE_BY_ID("SELECT * FROM tsk_files WHERE obj_id = ? LIMIT 1"), //NON-NLS
		SELECT_ARTIFACT_BY_ARTIFACT_OBJ_ID("SELECT * FROM blackboard_artifacts WHERE artifact_obj_id = ? LIMIT 1"),
		SELECT_ARTIFACT_BY_ARTIFACT_ID("SELECT * FROM blackboard_artifacts WHERE artifact_id = ? LIMIT 1"),
		INSERT_ARTIFACT("INSERT INTO blackboard_artifacts (artifact_id, obj_id, artifact_obj_id, data_source_obj_id, artifact_type_id, review_status_id) " //NON-NLS
				+ "VALUES (?, ?, ?, ?, ?," + BlackboardArtifact.ReviewStatus.UNDECIDED.getID() + ")"), //NON-NLS
		POSTGRESQL_INSERT_ARTIFACT("INSERT INTO blackboard_artifacts (artifact_id, obj_id, artifact_obj_id, data_source_obj_id, artifact_type_id, review_status_id) " //NON-NLS
				+ "VALUES (DEFAULT, ?, ?, ?, ?," + BlackboardArtifact.ReviewStatus.UNDECIDED.getID() + ")"), //NON-NLS
		INSERT_STRING_ATTRIBUTE("INSERT INTO blackboard_attributes (artifact_id, artifact_type_id, source, context, attribute_type_id, value_type, value_text) " //NON-NLS
				+ "VALUES (?,?,?,?,?,?,?)"), //NON-NLS
		INSERT_BYTE_ATTRIBUTE("INSERT INTO blackboard_attributes (artifact_id, artifact_type_id, source, context, attribute_type_id, value_type, value_byte) " //NON-NLS
				+ "VALUES (?,?,?,?,?,?,?)"), //NON-NLS
		INSERT_INT_ATTRIBUTE("INSERT INTO blackboard_attributes (artifact_id, artifact_type_id, source, context, attribute_type_id, value_type, value_int32) " //NON-NLS
				+ "VALUES (?,?,?,?,?,?,?)"), //NON-NLS
		INSERT_LONG_ATTRIBUTE("INSERT INTO blackboard_attributes (artifact_id, artifact_type_id, source, context, attribute_type_id, value_type, value_int64) " //NON-NLS
				+ "VALUES (?,?,?,?,?,?,?)"), //NON-NLS
		INSERT_DOUBLE_ATTRIBUTE("INSERT INTO blackboard_attributes (artifact_id, artifact_type_id, source, context, attribute_type_id, value_type, value_double) " //NON-NLS
				+ "VALUES (?,?,?,?,?,?,?)"), //NON-NLS
		SELECT_FILES_BY_DATA_SOURCE_AND_NAME("SELECT * FROM tsk_files WHERE LOWER(name) LIKE LOWER(?) AND LOWER(name) NOT LIKE LOWER('%journal%') AND data_source_obj_id = ?"), //NON-NLS
		SELECT_FILES_BY_DATA_SOURCE_AND_PARENT_PATH_AND_NAME("SELECT * FROM tsk_files WHERE LOWER(name) LIKE LOWER(?) AND LOWER(name) NOT LIKE LOWER('%journal%') AND LOWER(parent_path) LIKE LOWER(?) AND data_source_obj_id = ?"), //NON-NLS
		UPDATE_FILE_MD5("UPDATE tsk_files SET md5 = ? WHERE obj_id = ?"), //NON-NLS
		SELECT_LOCAL_PATH_FOR_FILE("SELECT path FROM tsk_files_path WHERE obj_id = ?"), //NON-NLS
		SELECT_ENCODING_FOR_FILE("SELECT encoding_type FROM tsk_files_path WHERE obj_id = ?"), // NON-NLS
		SELECT_LOCAL_PATH_AND_ENCODING_FOR_FILE("SELECT path, encoding_type FROM tsk_files_path WHERE obj_id = ?"), // NON_NLS
		SELECT_PATH_FOR_FILE("SELECT parent_path FROM tsk_files WHERE obj_id = ?"), //NON-NLS
		SELECT_FILE_NAME("SELECT name FROM tsk_files WHERE obj_id = ?"), //NON-NLS
		SELECT_DERIVED_FILE("SELECT derived_id, rederive FROM tsk_files_derived WHERE obj_id = ?"), //NON-NLS
		SELECT_FILE_DERIVATION_METHOD("SELECT tool_name, tool_version, other FROM tsk_files_derived_method WHERE derived_id = ?"), //NON-NLS
		SELECT_MAX_OBJECT_ID("SELECT MAX(obj_id) AS max_obj_id FROM tsk_objects"), //NON-NLS
		INSERT_OBJECT("INSERT INTO tsk_objects (par_obj_id, type) VALUES (?, ?)"), //NON-NLS
		INSERT_FILE("INSERT INTO tsk_files (obj_id, fs_obj_id, name, type, has_path, dir_type, meta_type, dir_flags, meta_flags, size, ctime, crtime, atime, mtime, parent_path, data_source_obj_id,extension) " //NON-NLS
				+ "VALUES (?, ?, ?, ?, ?, ?, ?, ?, ?, ?, ?, ?, ?, ?, ?, ?,?)"), //NON-NLS
		UPDATE_DERIVED_FILE("UPDATE tsk_files SET type = ?, dir_type = ?, meta_type = ?, dir_flags = ?,  meta_flags = ?, size= ?, ctime= ?, crtime= ?, atime= ?, mtime= ?, mime_type = ?  "
				+ "WHERE obj_id = ?"), //NON-NLS
		INSERT_LAYOUT_FILE("INSERT INTO tsk_file_layout (obj_id, byte_start, byte_len, sequence) " //NON-NLS
				+ "VALUES (?, ?, ?, ?)"), //NON-NLS
		INSERT_LOCAL_PATH("INSERT INTO tsk_files_path (obj_id, path, encoding_type) VALUES (?, ?, ?)"), //NON-NLS
		UPDATE_LOCAL_PATH("UPDATE tsk_files_path SET path = ?, encoding_type = ? WHERE obj_id = ?"), //NON-NLS
		COUNT_CHILD_OBJECTS_BY_PARENT("SELECT COUNT(obj_id) AS count FROM tsk_objects WHERE par_obj_id = ?"), //NON-NLS
		SELECT_FILE_SYSTEM_BY_OBJECT("SELECT fs_obj_id from tsk_files WHERE obj_id=?"), //NON-NLS
		SELECT_TAG_NAMES("SELECT * FROM tag_names"), //NON-NLS
		SELECT_TAG_NAMES_IN_USE("SELECT * FROM tag_names " //NON-NLS
				+ "WHERE tag_name_id IN " //NON-NLS
				+ "(SELECT tag_name_id from content_tags UNION SELECT tag_name_id FROM blackboard_artifact_tags)"), //NON-NLS
		SELECT_TAG_NAMES_IN_USE_BY_DATASOURCE("SELECT * FROM tag_names "
				+ "WHERE tag_name_id IN "
				+ "( SELECT content_tags.tag_name_id as tag_name_id "
				+ "FROM content_tags as content_tags, tsk_files as tsk_files"
				+ " WHERE content_tags.obj_id = tsk_files.obj_id"
				+ " AND tsk_files.data_source_obj_id =  ?"
				+ " UNION "
				+ "SELECT artifact_tags.tag_name_id as tag_name_id "
				+ " FROM blackboard_artifact_tags as artifact_tags, blackboard_artifacts AS arts "
				+ " WHERE artifact_tags.artifact_id = arts.artifact_id"
				+ " AND arts.data_source_obj_id =  ?"
				+ " )"),
		INSERT_TAG_NAME("INSERT INTO tag_names (display_name, description, color, knownStatus) VALUES (?, ?, ?, ?)"), //NON-NLS
		INSERT_CONTENT_TAG("INSERT INTO content_tags (obj_id, tag_name_id, comment, begin_byte_offset, end_byte_offset, examiner_id) VALUES (?, ?, ?, ?, ?, ?)"), //NON-NLS
		DELETE_CONTENT_TAG("DELETE FROM content_tags WHERE tag_id = ?"), //NON-NLS
		COUNT_CONTENT_TAGS_BY_TAG_NAME("SELECT COUNT(*) AS count FROM content_tags WHERE tag_name_id = ?"), //NON-NLS
		COUNT_CONTENT_TAGS_BY_TAG_NAME_BY_DATASOURCE(
				"SELECT COUNT(*) AS count FROM content_tags as content_tags, tsk_files as tsk_files WHERE content_tags.obj_id = tsk_files.obj_id"
				+ " AND content_tags.tag_name_id = ? "
				+ " AND tsk_files.data_source_obj_id = ? "
		),
		SELECT_CONTENT_TAGS("SELECT content_tags.tag_id, content_tags.obj_id, content_tags.tag_name_id, content_tags.comment, content_tags.begin_byte_offset, content_tags.end_byte_offset, tag_names.display_name, tag_names.description, tag_names.color, tag_names.knownStatus, tsk_examiners.login_name "
				+ "FROM content_tags "
				+ "INNER JOIN tag_names ON content_tags.tag_name_id = tag_names.tag_name_id "
				+ "LEFT OUTER JOIN tsk_examiners ON content_tags.examiner_id = tsk_examiners.examiner_id"), //NON-NLS
		SELECT_CONTENT_TAGS_BY_TAG_NAME("SELECT content_tags.tag_id, content_tags.obj_id, content_tags.tag_name_id, content_tags.comment, content_tags.begin_byte_offset, content_tags.end_byte_offset, tsk_examiners.login_name "
				+ "FROM content_tags "
				+ "LEFT OUTER JOIN tsk_examiners ON content_tags.examiner_id = tsk_examiners.examiner_id "
				+ "WHERE tag_name_id = ?"), //NON-NLS
		SELECT_CONTENT_TAGS_BY_TAG_NAME_BY_DATASOURCE("SELECT content_tags.tag_id, content_tags.obj_id, content_tags.tag_name_id, content_tags.comment, content_tags.begin_byte_offset, content_tags.end_byte_offset, tag_names.display_name, tag_names.description, tag_names.color, tag_names.knownStatus, tsk_examiners.login_name "
				+ "FROM content_tags as content_tags, tsk_files as tsk_files "
				+ "LEFT OUTER JOIN tsk_examiners ON content_tags.examiner_id = tsk_examiners.examiner_id "
				+ "WHERE content_tags.obj_id = tsk_files.obj_id"
				+ " AND content_tags.tag_name_id = ?"
				+ " AND tsk_files.data_source_obj_id = ? "),
		SELECT_CONTENT_TAG_BY_ID("SELECT content_tags.tag_id, content_tags.obj_id, content_tags.tag_name_id, content_tags.comment, content_tags.begin_byte_offset, content_tags.end_byte_offset, tag_names.display_name, tag_names.description, tag_names.color, tag_names.knownStatus, tsk_examiners.login_name "
				+ "FROM content_tags "
				+ "INNER JOIN tag_names ON content_tags.tag_name_id = tag_names.tag_name_id "
				+ "LEFT OUTER JOIN tsk_examiners ON content_tags.examiner_id = tsk_examiners.examiner_id "
				+ "WHERE tag_id = ?"), //NON-NLS
		SELECT_CONTENT_TAGS_BY_CONTENT("SELECT content_tags.tag_id, content_tags.obj_id, content_tags.tag_name_id, content_tags.comment, content_tags.begin_byte_offset, content_tags.end_byte_offset, tag_names.display_name, tag_names.description, tag_names.color, tag_names.knownStatus, tsk_examiners.login_name "
				+ "FROM content_tags "
				+ "INNER JOIN tag_names ON content_tags.tag_name_id = tag_names.tag_name_id "
				+ "LEFT OUTER JOIN tsk_examiners ON content_tags.examiner_id = tsk_examiners.examiner_id "
				+ "WHERE content_tags.obj_id = ?"), //NON-NLS
		INSERT_ARTIFACT_TAG("INSERT INTO blackboard_artifact_tags (artifact_id, tag_name_id, comment, examiner_id) "
				+ "VALUES (?, ?, ?, ?)"), //NON-NLS
		DELETE_ARTIFACT_TAG("DELETE FROM blackboard_artifact_tags WHERE tag_id = ?"), //NON-NLS
		SELECT_ARTIFACT_TAGS("SELECT blackboard_artifact_tags.tag_id, blackboard_artifact_tags.artifact_id, blackboard_artifact_tags.tag_name_id, blackboard_artifact_tags.comment, tag_names.display_name, tag_names.description, tag_names.color, tag_names.knownStatus, tsk_examiners.login_name "
				+ "FROM blackboard_artifact_tags "
				+ "INNER JOIN tag_names ON blackboard_artifact_tags.tag_name_id = tag_names.tag_name_id "
				+ "LEFT OUTER JOIN tsk_examiners ON blackboard_artifact_tags.examiner_id = tsk_examiners.examiner_id"), //NON-NLS
		COUNT_ARTIFACTS_BY_TAG_NAME("SELECT COUNT(*) AS count FROM blackboard_artifact_tags WHERE tag_name_id = ?"), //NON-NLS
		COUNT_ARTIFACTS_BY_TAG_NAME_BY_DATASOURCE("SELECT COUNT(*) AS count FROM blackboard_artifact_tags as artifact_tags, blackboard_artifacts AS arts WHERE artifact_tags.artifact_id = arts.artifact_id"
				+ " AND artifact_tags.tag_name_id = ?"
				+ " AND arts.data_source_obj_id =  ? "),
		SELECT_ARTIFACT_TAGS_BY_TAG_NAME("SELECT blackboard_artifact_tags.tag_id, blackboard_artifact_tags.artifact_id, blackboard_artifact_tags.tag_name_id, blackboard_artifact_tags.comment, tsk_examiners.login_name "
				+ "FROM blackboard_artifact_tags "
				+ "LEFT OUTER JOIN tsk_examiners ON blackboard_artifact_tags.examiner_id = tsk_examiners.examiner_id "
				+ "WHERE tag_name_id = ?"), //NON-NLS
		SELECT_ARTIFACT_TAGS_BY_TAG_NAME_BY_DATASOURCE("SELECT SELECT artifact_tags.tag_id, artifact_tags.artifact_id, artifact_tags.tag_name_id, artifact_tags.comment, arts.obj_id, arts.artifact_obj_id, arts.data_source_obj_id, arts.artifact_type_id, arts.review_status_id, tsk_examiners.login_name "
				+ "FROM blackboard_artifact_tags as artifact_tags, blackboard_artifacts AS arts "
				+ "LEFT OUTER JOIN tsk_examiners ON artifact_tags.examiner_id = tsk_examiners.examiner_id "
				+ "WHERE artifact_tags.artifact_id = arts.artifact_id"
				+ " AND artifact_tags.tag_name_id = ? "
				+ " AND arts.data_source_obj_id =  ? "),
		SELECT_ARTIFACT_TAG_BY_ID("SELECT blackboard_artifact_tags.tag_id, blackboard_artifact_tags.artifact_id, blackboard_artifact_tags.tag_name_id, blackboard_artifact_tags.comment, tag_names.display_name, tag_names.description, tag_names.color, tag_names.knownStatus, tsk_examiners.login_name "
				+ "FROM blackboard_artifact_tags "
				+ "INNER JOIN tag_names ON blackboard_artifact_tags.tag_name_id = tag_names.tag_name_id  "
				+ "LEFT OUTER JOIN tsk_examiners ON blackboard_artifact_tags.examiner_id = tsk_examiners.examiner_id "
				+ "WHERE blackboard_artifact_tags.tag_id = ?"), //NON-NLS
		SELECT_ARTIFACT_TAGS_BY_ARTIFACT("SELECT blackboard_artifact_tags.tag_id, blackboard_artifact_tags.artifact_id, blackboard_artifact_tags.tag_name_id, blackboard_artifact_tags.comment, tag_names.display_name, tag_names.description, tag_names.color, tag_names.knownStatus, tsk_examiners.login_name "
				+ "FROM blackboard_artifact_tags "
				+ "INNER JOIN tag_names ON blackboard_artifact_tags.tag_name_id = tag_names.tag_name_id "
				+ "LEFT OUTER JOIN tsk_examiners ON blackboard_artifact_tags.examiner_id = tsk_examiners.examiner_id "
				+ "WHERE blackboard_artifact_tags.artifact_id = ?"), //NON-NLS
		SELECT_REPORTS("SELECT * FROM reports"), //NON-NLS
		SELECT_REPORT_BY_ID("SELECT * FROM reports WHERE obj_id = ?"), //NON-NLS
		INSERT_REPORT("INSERT INTO reports (obj_id, path, crtime, src_module_name, report_name) VALUES (?, ?, ?, ?, ?)"), //NON-NLS
		DELETE_REPORT("DELETE FROM reports WHERE reports.obj_id = ?"), //NON-NLS
		INSERT_INGEST_JOB("INSERT INTO ingest_jobs (obj_id, host_name, start_date_time, end_date_time, status_id, settings_dir) VALUES (?, ?, ?, ?, ?, ?)"), //NON-NLS
		INSERT_INGEST_MODULE("INSERT INTO ingest_modules (display_name, unique_name, type_id, version) VALUES(?, ?, ?, ?)"), //NON-NLS
		SELECT_ATTR_BY_VALUE_BYTE("SELECT source FROM blackboard_attributes WHERE artifact_id = ? AND attribute_type_id = ? AND value_type = 4 AND value_byte = ?"), //NON-NLS
		UPDATE_ATTR_BY_VALUE_BYTE("UPDATE blackboard_attributes SET source = ? WHERE artifact_id = ? AND attribute_type_id = ? AND value_type = 4 AND value_byte = ?"), //NON-NLS
		UPDATE_IMAGE_PATH("UPDATE tsk_image_names SET name = ? WHERE obj_id = ?"), // NON-NLS 
		SELECT_ARTIFACT_OBJECTIDS_BY_PARENT("SELECT blackboard_artifacts.artifact_obj_id AS artifact_obj_id " //NON-NLS
				+ "FROM tsk_objects INNER JOIN blackboard_artifacts " //NON-NLS
				+ "ON tsk_objects.obj_id=blackboard_artifacts.obj_id " //NON-NLS
				+ "WHERE (tsk_objects.par_obj_id = ?)"),
		INSERT_OR_UPDATE_TAG_NAME_POSTGRES("INSERT INTO tag_names (display_name, description, color, knownStatus) VALUES (?, ?, ?, ?) ON CONFLICT (display_name) DO UPDATE SET description = ?, color = ?, knownStatus = ?"),
		INSERT_OR_UPDATE_TAG_NAME_SQLITE("WITH new (display_name, description, color, knownStatus) "
				+ "AS ( VALUES(?, ?, ?, ?)) INSERT OR REPLACE INTO tag_names "
				+ "(tag_name_id, display_name, description, color, knownStatus) "
				+ "SELECT old.tag_name_id, new.display_name, new.description, new.color, new.knownStatus "
				+ "FROM new LEFT JOIN tag_names AS old ON new.display_name = old.display_name"),
		SELECT_EXAMINER_BY_ID("SELECT * FROM tsk_examiners WHERE examiner_id = ?"),
		SELECT_EXAMINER_BY_LOGIN_NAME("SELECT * FROM tsk_examiners WHERE login_name = ?"),
		UPDATE_FILE_NAME("UPDATE tsk_files SET name = ? WHERE obj_id = ?"),
		UPDATE_IMAGE_NAME("UPDATE tsk_image_info SET display_name = ? WHERE obj_id = ?");
		private final String sql;

		private PREPARED_STATEMENT(String sql) {
			this.sql = sql;
		}

		String getSQL() {
			return sql;
		}
	}

	/**
	 * A class for the connection pool. This class will hand out connections of
	 * the appropriate type based on the subclass that is calling
	 * getPooledConnection();
	 */
	abstract private class ConnectionPool {

		private PooledDataSource pooledDataSource;

		public ConnectionPool() {
			pooledDataSource = null;
		}

		CaseDbConnection getConnection() throws TskCoreException {
			if (pooledDataSource == null) {
				throw new TskCoreException("Error getting case database connection - case is closed");
			}
			try {
				return getPooledConnection();
			} catch (SQLException exp) {
				throw new TskCoreException(exp.getMessage());
			}
		}

		void close() throws TskCoreException {
			if (pooledDataSource != null) {
				try {
					pooledDataSource.close();
				} catch (SQLException exp) {
					throw new TskCoreException(exp.getMessage());
				} finally {
					pooledDataSource = null;
				}
			}
		}

		abstract CaseDbConnection getPooledConnection() throws SQLException;

		public PooledDataSource getPooledDataSource() {
			return pooledDataSource;
		}

		public void setPooledDataSource(PooledDataSource pooledDataSource) {
			this.pooledDataSource = pooledDataSource;
		}
	}

	/**
	 * Handles the initial setup of SQLite database connections, as well as
	 * overriding getPooledConnection()
	 */
	private final class SQLiteConnections extends ConnectionPool {

		private final Map<String, String> configurationOverrides = new HashMap<String, String>();

		SQLiteConnections(String dbPath) throws SQLException {
			configurationOverrides.put("acquireIncrement", "2");
			configurationOverrides.put("initialPoolSize", "5");
			configurationOverrides.put("minPoolSize", "5");
			/* NOTE: max pool size and max statements are related. 
			 * If you increase max pool size, then also increase statements. */
			configurationOverrides.put("maxPoolSize", "20");
			configurationOverrides.put("maxStatements", "200");
			configurationOverrides.put("maxStatementsPerConnection", "20");

			SQLiteConfig config = new SQLiteConfig();
			config.setSynchronous(SQLiteConfig.SynchronousMode.OFF); // Reduce I/O operations, we have no OS crash recovery anyway.
			config.setReadUncommited(true);
			config.enforceForeignKeys(true); // Enforce foreign key constraints.
			SQLiteDataSource unpooled = new SQLiteDataSource(config);
			unpooled.setUrl("jdbc:sqlite:" + dbPath);
			setPooledDataSource((PooledDataSource) DataSources.pooledDataSource(unpooled, configurationOverrides));
		}

		@Override
		public CaseDbConnection getPooledConnection() throws SQLException {
			return new SQLiteConnection(getPooledDataSource().getConnection());
		}
	}

	/**
	 * Handles the initial setup of PostgreSQL database connections, as well as
	 * overriding getPooledConnection()
	 */
	private final class PostgreSQLConnections extends ConnectionPool {

		PostgreSQLConnections(String host, int port, String dbName, String userName, String password) throws PropertyVetoException, UnsupportedEncodingException {
			ComboPooledDataSource comboPooledDataSource = new ComboPooledDataSource();
			comboPooledDataSource.setDriverClass("org.postgresql.Driver"); //loads the jdbc driver
			comboPooledDataSource.setJdbcUrl("jdbc:postgresql://" + host + ":" + port + "/"
					+ URLEncoder.encode(dbName, StandardCharsets.UTF_8.toString()));
			comboPooledDataSource.setUser(userName);
			comboPooledDataSource.setPassword(password);
			comboPooledDataSource.setAcquireIncrement(2);
			comboPooledDataSource.setInitialPoolSize(5);
			comboPooledDataSource.setMinPoolSize(5);
			/* NOTE: max pool size and max statements are related. 
			 * If you increase max pool size, then also increase statements. */
			comboPooledDataSource.setMaxPoolSize(20);
			comboPooledDataSource.setMaxStatements(200);
			comboPooledDataSource.setMaxStatementsPerConnection(20);
			setPooledDataSource(comboPooledDataSource);
		}

		@Override
		public CaseDbConnection getPooledConnection() throws SQLException {
			return new PostgreSQLConnection(getPooledDataSource().getConnection());
		}
	}

	/**
	 * An abstract base class for case database connection objects.
	 */
	abstract class CaseDbConnection implements AutoCloseable {

		static final int SLEEP_LENGTH_IN_MILLISECONDS = 5000;
		static final int MAX_RETRIES = 20; //MAX_RETRIES * SLEEP_LENGTH_IN_MILLESECONDS = max time to hang attempting connection

		private class CreateStatement implements DbCommand {

			private final Connection connection;
			private Statement statement = null;

			CreateStatement(Connection connection) {
				this.connection = connection;
			}

			Statement getStatement() {
				return statement;
			}

			@Override
			public void execute() throws SQLException {
				statement = connection.createStatement();
			}
		}

		private class SetAutoCommit implements DbCommand {

			private final Connection connection;
			private final boolean mode;

			SetAutoCommit(Connection connection, boolean mode) {
				this.connection = connection;
				this.mode = mode;
			}

			@Override
			public void execute() throws SQLException {
				connection.setAutoCommit(mode);
			}
		}

		private class Commit implements DbCommand {

			private final Connection connection;

			Commit(Connection connection) {
				this.connection = connection;
			}

			@Override
			public void execute() throws SQLException {
				connection.commit();
			}
		}

		private class ExecuteQuery implements DbCommand {

			private final Statement statement;
			private final String query;
			private ResultSet resultSet;

			ExecuteQuery(Statement statement, String query) {
				this.statement = statement;
				this.query = query;
			}

			ResultSet getResultSet() {
				return resultSet;
			}

			@Override
			public void execute() throws SQLException {
				resultSet = statement.executeQuery(query);
			}
		}

		private class ExecutePreparedStatementQuery implements DbCommand {

			private final PreparedStatement preparedStatement;
			private ResultSet resultSet;

			ExecutePreparedStatementQuery(PreparedStatement preparedStatement) {
				this.preparedStatement = preparedStatement;
			}

			ResultSet getResultSet() {
				return resultSet;
			}

			@Override
			public void execute() throws SQLException {
				resultSet = preparedStatement.executeQuery();
			}
		}

		private class ExecutePreparedStatementUpdate implements DbCommand {

			private final PreparedStatement preparedStatement;

			ExecutePreparedStatementUpdate(PreparedStatement preparedStatement) {
				this.preparedStatement = preparedStatement;
			}

			@Override
			public void execute() throws SQLException {
				preparedStatement.executeUpdate();
			}
		}

		private class ExecuteStatementUpdate implements DbCommand {

			private final Statement statement;
			private final String updateCommand;

			ExecuteStatementUpdate(Statement statement, String updateCommand) {
				this.statement = statement;
				this.updateCommand = updateCommand;
			}

			@Override
			public void execute() throws SQLException {
				statement.executeUpdate(updateCommand);
			}
		}

		private class ExecuteStatementUpdateGenerateKeys implements DbCommand {

			private final Statement statement;
			private final int generateKeys;
			private final String updateCommand;

			ExecuteStatementUpdateGenerateKeys(Statement statement, String updateCommand, int generateKeys) {
				this.statement = statement;
				this.generateKeys = generateKeys;
				this.updateCommand = updateCommand;
			}

			@Override
			public void execute() throws SQLException {
				statement.executeUpdate(updateCommand, generateKeys);
			}
		}

		private class PrepareStatement implements DbCommand {

			private final Connection connection;
			private final String input;
			private PreparedStatement preparedStatement = null;

			PrepareStatement(Connection connection, String input) {
				this.connection = connection;
				this.input = input;
			}

			PreparedStatement getPreparedStatement() {
				return preparedStatement;
			}

			@Override
			public void execute() throws SQLException {
				preparedStatement = connection.prepareStatement(input);
			}
		}

		private class PrepareStatementGenerateKeys implements DbCommand {

			private final Connection connection;
			private final String input;
			private final int generateKeys;
			private PreparedStatement preparedStatement = null;

			PrepareStatementGenerateKeys(Connection connection, String input, int generateKeysInput) {
				this.connection = connection;
				this.input = input;
				this.generateKeys = generateKeysInput;
			}

			PreparedStatement getPreparedStatement() {
				return preparedStatement;
			}

			@Override
			public void execute() throws SQLException {
				preparedStatement = connection.prepareStatement(input, generateKeys);
			}
		}

		abstract void executeCommand(DbCommand command) throws SQLException;

		private final Connection connection;
		private final Map<PREPARED_STATEMENT, PreparedStatement> preparedStatements;

		CaseDbConnection(Connection connection) {
			this.connection = connection;
			preparedStatements = new EnumMap<PREPARED_STATEMENT, PreparedStatement>(PREPARED_STATEMENT.class);
		}

		boolean isOpen() {
			return this.connection != null;
		}

		PreparedStatement getPreparedStatement(PREPARED_STATEMENT statementKey) throws SQLException {
			return getPreparedStatement(statementKey, Statement.NO_GENERATED_KEYS);
		}

		PreparedStatement getPreparedStatement(PREPARED_STATEMENT statementKey, int generateKeys) throws SQLException {
			// Lazy statement preparation.
			PreparedStatement statement;
			if (this.preparedStatements.containsKey(statementKey)) {
				statement = this.preparedStatements.get(statementKey);
			} else {
				statement = prepareStatement(statementKey.getSQL(), generateKeys);
				this.preparedStatements.put(statementKey, statement);
			}
			return statement;
		}

		PreparedStatement prepareStatement(String sqlStatement, int generateKeys) throws SQLException {
			PrepareStatement prepareStatement = new PrepareStatement(this.getConnection(), sqlStatement);
			executeCommand(prepareStatement);
			return prepareStatement.getPreparedStatement();
		}

		Statement createStatement() throws SQLException {
			CreateStatement createStatement = new CreateStatement(this.connection);
			executeCommand(createStatement);
			return createStatement.getStatement();
		}

		void beginTransaction() throws SQLException {
			SetAutoCommit setAutoCommit = new SetAutoCommit(connection, false);
			executeCommand(setAutoCommit);
		}

		void commitTransaction() throws SQLException {
			Commit commit = new Commit(connection);
			executeCommand(commit);
			// You must turn auto commit back on when done with the transaction.
			SetAutoCommit setAutoCommit = new SetAutoCommit(connection, true);
			executeCommand(setAutoCommit);
		}

		/**
		 * A rollback that logs exceptions and does not throw, intended for
		 * "internal" use in SleuthkitCase methods where the exception that
		 * motivated the rollback is the exception to report to the client.
		 */
		void rollbackTransaction() {
			try {
				connection.rollback();
			} catch (SQLException e) {
				logger.log(Level.SEVERE, "Error rolling back transaction", e);
			}
			try {
				connection.setAutoCommit(true);
			} catch (SQLException e) {
				logger.log(Level.SEVERE, "Error restoring auto-commit", e);
			}
		}

		/**
		 * A rollback that throws, intended for use by the CaseDbTransaction
		 * class where client code is managing the transaction and the client
		 * may wish to know that the rollback failed.
		 *
		 * @throws SQLException
		 */
		void rollbackTransactionWithThrow() throws SQLException {
			try {
				connection.rollback();
			} finally {
				connection.setAutoCommit(true);
			}
		}

		ResultSet executeQuery(Statement statement, String query) throws SQLException {
			ExecuteQuery queryCommand = new ExecuteQuery(statement, query);
			executeCommand(queryCommand);
			return queryCommand.getResultSet();
		}

		/**
		 *
		 * @param statement The SQL statement to execute
		 *
		 * @return returns the ResultSet from the execution of the query
		 *
		 * @throws SQLException \ref query_database_page \ref
		 *                      insert_and_update_database_page
		 */
		ResultSet executeQuery(PreparedStatement statement) throws SQLException {
			ExecutePreparedStatementQuery executePreparedStatementQuery = new ExecutePreparedStatementQuery(statement);
			executeCommand(executePreparedStatementQuery);
			return executePreparedStatementQuery.getResultSet();
		}

		void executeUpdate(Statement statement, String update) throws SQLException {
			executeUpdate(statement, update, Statement.NO_GENERATED_KEYS);
		}

		void executeUpdate(Statement statement, String update, int generateKeys) throws SQLException {
			ExecuteStatementUpdate executeStatementUpdate = new ExecuteStatementUpdate(statement, update);
			executeCommand(executeStatementUpdate);
		}

		void executeUpdate(PreparedStatement statement) throws SQLException {
			ExecutePreparedStatementUpdate executePreparedStatementUpdate = new ExecutePreparedStatementUpdate(statement);
			executeCommand(executePreparedStatementUpdate);
		}

		/**
		 * Close the connection to the database.
		 */
		@Override
		public void close() {
			try {
				connection.close();
			} catch (SQLException ex) {
				logger.log(Level.SEVERE, "Unable to close connection to case database", ex);
			}
		}

		Connection getConnection() {
			return this.connection;
		}
	}

	/**
	 * A connection to an SQLite case database.
	 */
	private final class SQLiteConnection extends CaseDbConnection {

		private static final int DATABASE_LOCKED_ERROR = 0; // This should be 6 according to documentation, but it has been observed to be 0.
		private static final int SQLITE_BUSY_ERROR = 5;

		SQLiteConnection(Connection conn) {
			super(conn);
		}

		@Override
		void executeCommand(DbCommand command) throws SQLException {
			int retryCounter = 0;
			while (true) {
				try {
					command.execute(); // Perform the operation
					break;
				} catch (SQLException ex) {
					if ((ex.getErrorCode() == SQLITE_BUSY_ERROR || ex.getErrorCode() == DATABASE_LOCKED_ERROR) && retryCounter < MAX_RETRIES) {
						try {

							// We do not notify of error here, as this is not an
							// error condition. It is likely a temporary busy or
							// locked issue and we will retry.
							retryCounter++;
							Thread.sleep(SLEEP_LENGTH_IN_MILLISECONDS);
						} catch (InterruptedException exp) {
							Logger.getLogger(SleuthkitCase.class.getName()).log(Level.WARNING, "Unexpectedly unable to wait for database.", exp);
						}
					} else {
						throw ex;
					}
				}
			}
		}
	}

	/**
	 * A connection to a PostgreSQL case database.
	 */
	private final class PostgreSQLConnection extends CaseDbConnection {

		private final String COMMUNICATION_ERROR = PSQLState.COMMUNICATION_ERROR.getState();
		private final String SYSTEM_ERROR = PSQLState.SYSTEM_ERROR.getState();
		private final String UNKNOWN_STATE = PSQLState.UNKNOWN_STATE.getState();
		private static final int MAX_RETRIES = 3;

		PostgreSQLConnection(Connection conn) {
			super(conn);
		}

		@Override
		void executeUpdate(Statement statement, String update, int generateKeys) throws SQLException {
			CaseDbConnection.ExecuteStatementUpdateGenerateKeys executeStatementUpdateGenerateKeys = new CaseDbConnection.ExecuteStatementUpdateGenerateKeys(statement, update, generateKeys);
			executeCommand(executeStatementUpdateGenerateKeys);
		}

		@Override
		PreparedStatement prepareStatement(String sqlStatement, int generateKeys) throws SQLException {
			CaseDbConnection.PrepareStatementGenerateKeys prepareStatementGenerateKeys = new CaseDbConnection.PrepareStatementGenerateKeys(this.getConnection(), sqlStatement, generateKeys);
			executeCommand(prepareStatementGenerateKeys);
			return prepareStatementGenerateKeys.getPreparedStatement();
		}

		@Override
		void executeCommand(DbCommand command) throws SQLException {
			SQLException lastException = null;
			for (int retries = 0; retries < MAX_RETRIES; retries++) {
				try {
					command.execute();
					lastException = null; // reset since we had a successful execution
					break;
				} catch (SQLException ex) {
					lastException = ex;
					String sqlState = ex.getSQLState();
					if (sqlState == null || sqlState.equals(COMMUNICATION_ERROR) || sqlState.equals(SYSTEM_ERROR) || sqlState.equals(UNKNOWN_STATE)) {
						try {
							Thread.sleep(SLEEP_LENGTH_IN_MILLISECONDS);
						} catch (InterruptedException exp) {
							Logger.getLogger(SleuthkitCase.class.getName()).log(Level.WARNING, "Unexpectedly unable to wait for database.", exp);
						}
					} else {
						throw ex;
					}
				}
			}

			// rethrow the exception if we bailed because of too many retries
			if (lastException != null) {
				throw lastException;
			}
		}
	}

	/**
	 * Wraps the transactional capabilities of a CaseDbConnection object to
	 * support use cases where control of a transaction is given to a
	 * SleuthkitCase client. Note that this class does not implement the
	 * Transaction interface because that sort of flexibility and its associated
	 * complexity is not needed. Also, TskCoreExceptions are thrown to be
	 * consistent with the outer SleuthkitCase class.
	 */
	public static final class CaseDbTransaction {

		private final CaseDbConnection connection;
		private boolean hasWriteLock = false;
		private SleuthkitCase sleuthkitCase;

		private CaseDbTransaction(SleuthkitCase sleuthkitCase, CaseDbConnection connection) throws TskCoreException {
			this.connection = connection;
			this.sleuthkitCase = sleuthkitCase;
			try {
				this.connection.beginTransaction();
			} catch (SQLException ex) {
				throw new TskCoreException("Failed to create transaction on case database", ex);
			}
		}

		/**
		 * The implementations of the public APIs that take a CaseDbTransaction
		 * object need access to the underlying CaseDbConnection.
		 *
		 * @return The CaseDbConnection instance for this instance of
		 *         CaseDbTransaction.
		 */
		CaseDbConnection getConnection() {
			return this.connection;
		}

		/**
		 * Obtain a write lock for this transaction. Only one will be obtained
		 * (no matter how many times it is called) and will be released when
		 * commit or rollback is called.
		 *
		 * If this is not used, you risk deadlock because this transaction can
		 * lock up SQLite and make it "busy" and another thread may get a write
		 * lock to the DB, but not be able to do anything because the DB is
		 * busy.
		 */
		void acquireSingleUserCaseWriteLock() {
			if (!hasWriteLock) {
				hasWriteLock = true;
				sleuthkitCase.acquireSingleUserCaseWriteLock();
			}
		}

		/**
		 * Commits the transaction on the case database that was begun when this
		 * object was constructed.
		 *
		 * @throws TskCoreException
		 */
		public void commit() throws TskCoreException {
			try {
				this.connection.commitTransaction();
			} catch (SQLException ex) {
				throw new TskCoreException("Failed to commit transaction on case database", ex);
			} finally {
				close();
			}
		}

		/**
		 * Rolls back the transaction on the case database that was begun when
		 * this object was constructed.
		 *
		 * @throws TskCoreException
		 */
		public void rollback() throws TskCoreException {
			try {
				this.connection.rollbackTransactionWithThrow();
			} catch (SQLException ex) {
				throw new TskCoreException("Case database transaction rollback failed", ex);
			} finally {
				close();
			}
		}

		/**
		 * Close the database connection
		 *
		 */
		void close() {
			this.connection.close();
			if (hasWriteLock) {
				sleuthkitCase.releaseSingleUserCaseWriteLock();
				hasWriteLock = false;
			}
		}
	}

	/**
	 * The CaseDbQuery supports the use case where developers have a need for
	 * data that is not exposed through the SleuthkitCase API. A CaseDbQuery
	 * instance gets created through the SleuthkitCase executeDbQuery() method.
	 * It wraps the ResultSet and takes care of acquiring and releasing the
	 * appropriate database lock. It implements AutoCloseable so that it can be
	 * used in a try-with -resources block freeing developers from having to
	 * remember to close the result set and releasing the lock.
	 */
	public final class CaseDbQuery implements AutoCloseable {

		private ResultSet resultSet;
		private CaseDbConnection connection;

		private CaseDbQuery(String query) throws TskCoreException {
			this(query, false);
		}

		private CaseDbQuery(String query, boolean allowWriteQuery) throws TskCoreException {
			if (!allowWriteQuery) {
				if (!query.regionMatches(true, 0, "SELECT", 0, "SELECT".length())) {
					throw new TskCoreException("Unsupported query: Only SELECT queries are supported.");
				}
			}
			try {
				connection = connections.getConnection();
			} catch (TskCoreException ex) {
				throw new TskCoreException("Error getting connection for query: ", ex);
			}

			try {
				SleuthkitCase.this.acquireSingleUserCaseReadLock();
				resultSet = connection.executeQuery(connection.createStatement(), query);
			} catch (SQLException ex) {
				SleuthkitCase.this.releaseSingleUserCaseReadLock();
				throw new TskCoreException("Error executing query: ", ex);
			}
		}

		/**
		 * Get the result set for this query.
		 *
		 * @return The result set.
		 */
		public ResultSet getResultSet() {
			return resultSet;
		}

		@Override
		public void close() throws TskCoreException {
			try {
				if (resultSet != null) {
					final Statement statement = resultSet.getStatement();
					if (statement != null) {
						statement.close();
					}
					resultSet.close();
				}
				connection.close();
			} catch (SQLException ex) {
				throw new TskCoreException("Error closing query: ", ex);
			} finally {
				SleuthkitCase.this.releaseSingleUserCaseReadLock();
			}
		}
	}

	/**
	 * Add an observer for SleuthkitCase errors.
	 *
	 * @param observer The observer to add.
	 *
	 * @deprecated Catch exceptions instead.
	 */
	@Deprecated
	public void addErrorObserver(ErrorObserver observer) {
		sleuthkitCaseErrorObservers.add(observer);
	}

	/**
	 * Remove an observer for SleuthkitCase errors.
	 *
	 * @param observer The observer to remove.
	 *
	 * @deprecated Catch exceptions instead.
	 */
	@Deprecated
	public void removeErrorObserver(ErrorObserver observer) {
		int i = sleuthkitCaseErrorObservers.indexOf(observer);
		if (i >= 0) {
			sleuthkitCaseErrorObservers.remove(i);
		}
	}

	/**
	 * Submit an error to all clients that are listening.
	 *
	 * @param context      The context in which the error occurred.
	 * @param errorMessage A description of the error that occurred.
	 *
	 * @deprecated Catch exceptions instead.
	 */
	@Deprecated
	public void submitError(String context, String errorMessage) {
		for (ErrorObserver observer : sleuthkitCaseErrorObservers) {
			if (observer != null) {
				try {
					observer.receiveError(context, errorMessage);
				} catch (Exception ex) {
					logger.log(Level.SEVERE, "Observer client unable to receive message: {0}, {1}", new Object[]{context, errorMessage, ex});

				}
			}
		}
	}

	/**
	 * Notifies observers of errors in the SleuthkitCase.
	 *
	 * @deprecated Catch exceptions instead.
	 */
	@Deprecated
	public interface ErrorObserver {

		/**
		 * List of arguments for the context string parameters. This does not
		 * preclude the use of arbitrary context strings by client code, but it
		 * does provide a place to define standard context strings to allow
		 * filtering of notifications by implementations of ErrorObserver.
		 */
		public enum Context {

			/**
			 * Error occurred while reading image content.
			 */
			IMAGE_READ_ERROR("Image File Read Error"),
			/**
			 * Error occurred while reading database content.
			 */
			DATABASE_READ_ERROR("Database Read Error");

			private final String contextString;

			private Context(String context) {
				this.contextString = context;
			}

			public String getContextString() {
				return contextString;
			}
		};

		void receiveError(String context, String errorMessage);
	}

	/**
	 * Given an object id, works up the tree of ancestors to the data source for
	 * the object and gets the object id of the data source. The trivial case
	 * where the input object id is for a source is handled.
	 *
	 * @param objectId An object id.
	 *
	 * @return A data source object id.
	 *
	 */
	@Deprecated
	long getDataSourceObjectId(long objectId) {
		try {
			CaseDbConnection connection = connections.getConnection();
			try {
				return getDataSourceObjectId(connection, objectId);
			} finally {
				connection.close();
			}
		} catch (TskCoreException ex) {
			logger.log(Level.SEVERE, "Error getting data source object id for a file", ex);
			return 0;
		}
	}

	/**
	 * Get last (max) object id of content object in tsk_objects.
	 *
	 * @return currently max id
	 *
	 * @throws TskCoreException exception thrown when database error occurs and
	 *                          last object id could not be queried
	 * @deprecated Do not use, assumes a single-threaded, single-user case.
	 */
	@Deprecated
	public long getLastObjectId() throws TskCoreException {
		CaseDbConnection connection = connections.getConnection();
		acquireSingleUserCaseReadLock();
		ResultSet rs = null;
		try {
			// SELECT MAX(obj_id) AS max_obj_id FROM tsk_objects
			PreparedStatement statement = connection.getPreparedStatement(PREPARED_STATEMENT.SELECT_MAX_OBJECT_ID);
			rs = connection.executeQuery(statement);
			long id = -1;
			if (rs.next()) {
				id = rs.getLong("max_obj_id");
			}
			return id;
		} catch (SQLException e) {
			throw new TskCoreException("Error getting last object id", e);
		} finally {
			closeResultSet(rs);
			connection.close();
			releaseSingleUserCaseReadLock();
		}
	}

	/**
	 * Find and return list of files matching the specific Where clause. Use
	 * findAllFilesWhere instead. It returns a more generic data type
	 *
	 * @param sqlWhereClause a SQL where clause appropriate for the desired
	 *                       files (do not begin the WHERE clause with the word
	 *                       WHERE!)
	 *
	 * @return a list of FsContent each of which satisfy the given WHERE clause
	 *
	 * @throws TskCoreException
	 * @deprecated	use SleuthkitCase.findAllFilesWhere() instead
	 */
	@Deprecated
	public List<FsContent> findFilesWhere(String sqlWhereClause) throws TskCoreException {
		CaseDbConnection connection = connections.getConnection();
		acquireSingleUserCaseReadLock();
		Statement s = null;
		ResultSet rs = null;
		try {
			s = connection.createStatement();
			rs = connection.executeQuery(s, "SELECT * FROM tsk_files WHERE " + sqlWhereClause); //NON-NLS
			List<FsContent> results = new ArrayList<FsContent>();
			List<AbstractFile> temp = resultSetToAbstractFiles(rs, connection);
			for (AbstractFile f : temp) {
				final TSK_DB_FILES_TYPE_ENUM type = f.getType();
				if (type.equals(TskData.TSK_DB_FILES_TYPE_ENUM.FS)) {
					results.add((FsContent) f);
				}
			}
			return results;
		} catch (SQLException e) {
			throw new TskCoreException("SQLException thrown when calling 'SleuthkitCase.findFilesWhere().", e);
		} finally {
			closeResultSet(rs);
			closeStatement(s);
			connection.close();
			releaseSingleUserCaseReadLock();
		}
	}

	/**
	 * Get the artifact type id associated with an artifact type name.
	 *
	 * @param artifactTypeName An artifact type name.
	 *
	 * @return An artifact id or -1 if the attribute type does not exist.
	 *
	 * @throws TskCoreException If an error occurs accessing the case database.
	 *
	 * @deprecated Use getArtifactType instead
	 */
	@Deprecated
	public int getArtifactTypeID(String artifactTypeName) throws TskCoreException {
		CaseDbConnection connection = connections.getConnection();
		acquireSingleUserCaseReadLock();
		Statement s = null;
		ResultSet rs = null;
		try {
			s = connection.createStatement();
			rs = connection.executeQuery(s, "SELECT artifact_type_id FROM blackboard_artifact_types WHERE type_name = '" + artifactTypeName + "'"); //NON-NLS
			int typeId = -1;
			if (rs.next()) {
				typeId = rs.getInt("artifact_type_id");
			}
			return typeId;
		} catch (SQLException ex) {
			throw new TskCoreException("Error getting artifact type id", ex);
		} finally {
			closeResultSet(rs);
			closeStatement(s);
			connection.close();
			releaseSingleUserCaseReadLock();
		}
	}

	/**
	 * Gets a list of the standard blackboard artifact type enum objects.
	 *
	 * @return The members of the BlackboardArtifact.ARTIFACT_TYPE enum.
	 *
	 * @throws TskCoreException Specified, but not thrown.
	 * @deprecated For a list of standard blackboard artifacts type enum
	 * objects, use BlackboardArtifact.ARTIFACT_TYPE.values.
	 */
	@Deprecated
	public ArrayList<BlackboardArtifact.ARTIFACT_TYPE> getBlackboardArtifactTypes() throws TskCoreException {
		return new ArrayList<BlackboardArtifact.ARTIFACT_TYPE>(Arrays.asList(BlackboardArtifact.ARTIFACT_TYPE.values()));
	}

	/**
	 * Adds a custom artifact type. The artifact type name must be unique, but
	 * the display name need not be unique.
	 *
	 * @param artifactTypeName The artifact type name.
	 * @param displayName      The artifact type display name.
	 *
	 * @return The artifact type id assigned to the artifact type.
	 *
	 * @throws TskCoreException If there is an error adding the type to the case
	 *                          database.
	 * @deprecated Use SleuthkitCase.addBlackboardArtifactType instead.
	 */
	@Deprecated
	public int addArtifactType(String artifactTypeName, String displayName) throws TskCoreException {
		try {
			return addBlackboardArtifactType(artifactTypeName, displayName).getTypeID();
		} catch (TskDataException ex) {
			throw new TskCoreException("Failed to add artifact type.", ex);
		}
	}

	/**
	 * Adds a custom attribute type with a string value type. The attribute type
	 * name must be unique, but the display name need not be unique.
	 *
	 * @param attrTypeString The attribute type name.
	 * @param displayName    The attribute type display name.
	 *
	 * @return The attribute type id.
	 *
	 * @throws TskCoreException If there is an error adding the type to the case
	 *                          database.
	 * @deprecated Use SleuthkitCase.addArtifactAttributeType instead.
	 */
	@Deprecated
	public int addAttrType(String attrTypeString, String displayName) throws TskCoreException {
		try {
			return addArtifactAttributeType(attrTypeString, TSK_BLACKBOARD_ATTRIBUTE_VALUE_TYPE.STRING, displayName).getTypeID();
		} catch (TskDataException ex) {
			throw new TskCoreException("Couldn't add new attribute type");
		}
	}

	/**
	 * Gets the attribute type id associated with an attribute type name.
	 *
	 * @param attrTypeName An attribute type name.
	 *
	 * @return An attribute id or -1 if the attribute type does not exist.
	 *
	 * @throws TskCoreException If an error occurs accessing the case database.
	 * @deprecated Use SleuthkitCase.getAttributeType instead.
	 */
	@Deprecated
	public int getAttrTypeID(String attrTypeName) throws TskCoreException {
		CaseDbConnection connection = connections.getConnection();
		acquireSingleUserCaseReadLock();
		Statement s = null;
		ResultSet rs = null;
		try {
			s = connection.createStatement();
			rs = connection.executeQuery(s, "SELECT attribute_type_id FROM blackboard_attribute_types WHERE type_name = '" + attrTypeName + "'"); //NON-NLS
			int typeId = -1;
			if (rs.next()) {
				typeId = rs.getInt("attribute_type_id");
			}
			return typeId;
		} catch (SQLException ex) {
			throw new TskCoreException("Error getting attribute type id", ex);
		} finally {
			closeResultSet(rs);
			closeStatement(s);
			connection.close();
			releaseSingleUserCaseReadLock();
		}
	}

	/**
	 * Get the string associated with the given id. Will throw an error if that
	 * id does not exist
	 *
	 * @param attrTypeID attribute id
	 *
	 * @return string associated with the given id
	 *
	 * @throws TskCoreException exception thrown if a critical error occurs
	 *                          within tsk core
	 * @deprecated Use getAttributeType instead
	 */
	@Deprecated
	public String getAttrTypeString(int attrTypeID) throws TskCoreException {
		CaseDbConnection connection = connections.getConnection();
		acquireSingleUserCaseReadLock();
		Statement s = null;
		ResultSet rs = null;
		try {
			s = connection.createStatement();
			rs = connection.executeQuery(s, "SELECT type_name FROM blackboard_attribute_types WHERE attribute_type_id = " + attrTypeID); //NON-NLS
			if (rs.next()) {
				return rs.getString("type_name");
			} else {
				throw new TskCoreException("No type with that id");
			}
		} catch (SQLException ex) {
			throw new TskCoreException("Error getting or creating a attribute type name", ex);
		} finally {
			closeResultSet(rs);
			closeStatement(s);
			connection.close();
			releaseSingleUserCaseReadLock();
		}
	}

	/**
	 * Get the display name for the attribute with the given id. Will throw an
	 * error if that id does not exist
	 *
	 * @param attrTypeID attribute id
	 *
	 * @return string associated with the given id
	 *
	 * @throws TskCoreException exception thrown if a critical error occurs
	 *                          within tsk core
	 * @deprecated Use getAttributeType instead
	 */
	@Deprecated
	public String getAttrTypeDisplayName(int attrTypeID) throws TskCoreException {
		CaseDbConnection connection = connections.getConnection();
		acquireSingleUserCaseReadLock();
		Statement s = null;
		ResultSet rs = null;
		try {
			s = connection.createStatement();
			rs = connection.executeQuery(s, "SELECT display_name FROM blackboard_attribute_types WHERE attribute_type_id = " + attrTypeID); //NON-NLS
			if (rs.next()) {
				return rs.getString("display_name");
			} else {
				throw new TskCoreException("No type with that id");
			}
		} catch (SQLException ex) {
			throw new TskCoreException("Error getting or creating a attribute type name", ex);
		} finally {
			closeResultSet(rs);
			closeStatement(s);
			connection.close();
			releaseSingleUserCaseReadLock();
		}
	}

	/**
	 * Gets a list of the standard blackboard attribute type enum objects.
	 *
	 * @return The members of the BlackboardAttribute.ATTRIBUTE_TYPE enum.
	 *
	 * @throws TskCoreException Specified, but not thrown.
	 * @deprecated For a list of standard blackboard attribute types enum
	 * objects, use BlackboardAttribute.ATTRIBUTE_TYP.values.
	 */
	@Deprecated
	public ArrayList<BlackboardAttribute.ATTRIBUTE_TYPE> getBlackboardAttributeTypes() throws TskCoreException {
		return new ArrayList<BlackboardAttribute.ATTRIBUTE_TYPE>(Arrays.asList(BlackboardAttribute.ATTRIBUTE_TYPE.values()));
	}

	/**
	 * Process a read-only query on the tsk database, any table Can be used to
	 * e.g. to find files of a given criteria. resultSetToFsContents() will
	 * convert the files to useful objects. MUST CALL closeRunQuery() when done
	 *
	 * @param query the given string query to run
	 *
	 * @return	the resultSet from running the query. Caller MUST CALL
	 *         closeRunQuery(resultSet) as soon as possible, when done with
	 *         retrieving data from the resultSet
	 *
	 * @throws SQLException if error occurred during the query
	 * @deprecated Do not use runQuery(), use executeQuery() instead. \ref
	 * query_database_page
	 */
	@Deprecated
	public ResultSet runQuery(String query) throws SQLException {
		CaseDbConnection connection;
		try {
			connection = connections.getConnection();
		} catch (TskCoreException ex) {
			throw new SQLException("Error getting connection for ad hoc query", ex);
		}
		acquireSingleUserCaseReadLock();
		try {
			return connection.executeQuery(connection.createStatement(), query);
		} finally {
			//TODO unlock should be done in closeRunQuery()
			//but currently not all code calls closeRunQuery - need to fix this
			connection.close();
			releaseSingleUserCaseReadLock();
		}
	}

	/**
	 * Closes ResultSet and its Statement previously retrieved from runQuery()
	 *
	 * @param resultSet with its Statement to close
	 *
	 * @throws SQLException of closing the query files failed
	 * @deprecated Do not use runQuery() and closeRunQuery(), use executeQuery()
	 * instead. \ref query_database_page
	 */
	@Deprecated
	public void closeRunQuery(ResultSet resultSet) throws SQLException {
		final Statement statement = resultSet.getStatement();
		resultSet.close();
		if (statement != null) {
			statement.close();
		}
	}

	/**
	 * Adds a carved file to the VirtualDirectory '$CarvedFiles' in the volume
	 * or image given by systemId. Creates $CarvedFiles virtual directory if it
	 * does not exist already.
	 *
	 * @param carvedFileName the name of the carved file to add
	 * @param carvedFileSize the size of the carved file to add
	 * @param containerId    the ID of the parent volume, file system, or image
	 * @param data           the layout information - a list of offsets that
	 *                       make up this carved file.
	 *
	 * @return A LayoutFile object representing the carved file.
	 *
	 * @throws org.sleuthkit.datamodel.TskCoreException
	 * @deprecated Use addCarvedFile(CarvingResult) instead
	 */
	@Deprecated
	public LayoutFile addCarvedFile(String carvedFileName, long carvedFileSize, long containerId, List<TskFileRange> data) throws TskCoreException {
		CarvingResult.CarvedFile carvedFile = new CarvingResult.CarvedFile(carvedFileName, carvedFileSize, data);
		List<CarvingResult.CarvedFile> files = new ArrayList<CarvingResult.CarvedFile>();
		files.add(carvedFile);
		CarvingResult carvingResult;
		Content parent = getContentById(containerId);
		if (parent instanceof FileSystem
				|| parent instanceof Volume
				|| parent instanceof Image) {
			carvingResult = new CarvingResult(parent, files);
		} else {
			throw new TskCoreException(String.format("Parent (id =%d) is not an file system, volume or image", containerId));
		}
		return addCarvedFiles(carvingResult).get(0);
	}

	/**
	 * Adds a collection of carved files to the VirtualDirectory '$CarvedFiles'
	 * in the volume or image given by systemId. Creates $CarvedFiles virtual
	 * directory if it does not exist already.
	 *
	 * @param filesToAdd A list of CarvedFileContainer files to add as carved
	 *                   files.
	 *
	 * @return A list of the files added to the database.
	 *
	 * @throws org.sleuthkit.datamodel.TskCoreException
	 * @deprecated Use addCarvedFile(CarvingResult) instead
	 */
	@Deprecated
	public List<LayoutFile> addCarvedFiles(List<CarvedFileContainer> filesToAdd) throws TskCoreException {
		List<CarvingResult.CarvedFile> carvedFiles = new ArrayList<CarvingResult.CarvedFile>();
		for (CarvedFileContainer container : filesToAdd) {
			CarvingResult.CarvedFile carvedFile = new CarvingResult.CarvedFile(container.getName(), container.getSize(), container.getRanges());
			carvedFiles.add(carvedFile);
		}
		CarvingResult carvingResult;
		Content parent = getContentById(filesToAdd.get(0).getId());
		if (parent instanceof FileSystem
				|| parent instanceof Volume
				|| parent instanceof Image) {
			carvingResult = new CarvingResult(parent, carvedFiles);
		} else {
			throw new TskCoreException(String.format("Parent (id =%d) is not an file system, volume or image", parent.getId()));
		}
		return addCarvedFiles(carvingResult);
	}

	/**
	 * Creates a new derived file object, adds it to database and returns it.
	 *
	 * TODO add support for adding derived method
	 *
	 * @param fileName        file name the derived file
	 * @param localPath       local path of the derived file, including the file
	 *                        name. The path is relative to the database path.
	 * @param size            size of the derived file in bytes
	 * @param ctime
	 * @param crtime
	 * @param atime
	 * @param mtime
	 * @param isFile          whether a file or directory, true if a file
	 * @param parentFile      parent file object (derived or local file)
	 * @param rederiveDetails details needed to re-derive file (will be specific
	 *                        to the derivation method), currently unused
	 * @param toolName        name of derivation method/tool, currently unused
	 * @param toolVersion     version of derivation method/tool, currently
	 *                        unused
	 * @param otherDetails    details of derivation method/tool, currently
	 *                        unused
	 *
	 * @return newly created derived file object
	 *
	 * @throws TskCoreException exception thrown if the object creation failed
	 *                          due to a critical system error
	 * @deprecated Use the newer version with explicit encoding type parameter
	 */
	@Deprecated
	public DerivedFile addDerivedFile(String fileName, String localPath,
			long size, long ctime, long crtime, long atime, long mtime,
			boolean isFile, AbstractFile parentFile,
			String rederiveDetails, String toolName, String toolVersion, String otherDetails) throws TskCoreException {
		return addDerivedFile(fileName, localPath, size, ctime, crtime, atime, mtime,
				isFile, parentFile, rederiveDetails, toolName, toolVersion,
				otherDetails, TskData.EncodingType.NONE);
	}

	/**
	 * Adds a local/logical file to the case database. The database operations
	 * are done within a caller-managed transaction; the caller is responsible
	 * for committing or rolling back the transaction.
	 *
	 * @param fileName    The name of the file.
	 * @param localPath   The absolute path (including the file name) of the
	 *                    local/logical in secondary storage.
	 * @param size        The size of the file in bytes.
	 * @param ctime       The changed time of the file.
	 * @param crtime      The creation time of the file.
	 * @param atime       The accessed time of the file
	 * @param mtime       The modified time of the file.
	 * @param isFile      True, unless the file is a directory.
	 * @param parent      The parent of the file (e.g., a virtual directory)
	 * @param transaction A caller-managed transaction within which the add file
	 *                    operations are performed.
	 *
	 * @return An object representing the local/logical file.
	 *
	 * @throws TskCoreException if there is an error completing a case database
	 *                          operation.
	 * @deprecated Use the newer version with explicit encoding type parameter
	 */
	@Deprecated
	public LocalFile addLocalFile(String fileName, String localPath,
			long size, long ctime, long crtime, long atime, long mtime,
			boolean isFile,
			AbstractFile parent, CaseDbTransaction transaction) throws TskCoreException {
		return addLocalFile(fileName, localPath, size, ctime, crtime, atime, mtime, isFile,
				TskData.EncodingType.NONE, parent, transaction);
	}

	/**
	 * Wraps the version of addLocalFile that takes a Transaction in a
	 * transaction local to this method.
	 *
	 * @param fileName
	 * @param localPath
	 * @param size
	 * @param ctime
	 * @param crtime
	 * @param atime
	 * @param mtime
	 * @param isFile
	 * @param parent
	 *
	 * @return
	 *
	 * @throws TskCoreException
	 * @deprecated Use the newer version with explicit encoding type parameter
	 */
	@Deprecated
	public LocalFile addLocalFile(String fileName, String localPath,
			long size, long ctime, long crtime, long atime, long mtime,
			boolean isFile,
			AbstractFile parent) throws TskCoreException {
		return addLocalFile(fileName, localPath, size, ctime, crtime, atime, mtime,
				isFile, TskData.EncodingType.NONE, parent);
	}

	/**
	 * Start process of adding a image to the case. Adding an image is a
	 * multi-step process and this returns an object that allows it to happen.
	 *
	 * @param timezone        TZ time zone string to use for ingest of image.
	 * @param addUnallocSpace Set to true to create virtual files for
	 *                        unallocated space in the image.
	 * @param noFatFsOrphans  Set to true to skip processing orphan files of FAT
	 *                        file systems.
	 *
	 * @return Object that encapsulates control of adding an image via the
	 *         SleuthKit native code layer
	 *
	 * @deprecated Use the newer version with explicit image writer path
	 * parameter
	 */
	@Deprecated
	public AddImageProcess makeAddImageProcess(String timezone, boolean addUnallocSpace, boolean noFatFsOrphans) {
		return this.caseHandle.initAddImageProcess(timezone, addUnallocSpace, noFatFsOrphans, "", this);
	}

	/**
	 * Acquires a write lock, but only if this is a single-user case. Always
	 * call this method in a try block with a call to the lock release method in
	 * an associated finally block.
	 *
	 * @deprecated Use acquireSingleUserCaseWriteLock.
	 */
	@Deprecated
	public void acquireExclusiveLock() {
		acquireSingleUserCaseWriteLock();
	}

	/**
	 * Releases a write lock, but only if this is a single-user case. This
	 * method should always be called in the finally block of a try block in
	 * which the lock was acquired.
	 *
	 * @deprecated Use releaseSingleUserCaseWriteLock.
	 */
	@Deprecated
	public void releaseExclusiveLock() {
		releaseSingleUserCaseWriteLock();
	}

	/**
	 * Acquires a read lock, but only if this is a single-user case. Call this
	 * method in a try block with a call to the lock release method in an
	 * associated finally block.
	 *
	 * @deprecated Use acquireSingleUserCaseReadLock.
	 */
	@Deprecated
	public void acquireSharedLock() {
		acquireSingleUserCaseReadLock();
	}

	/**
	 * Releases a read lock, but only if this is a single-user case. This method
	 * should always be called in the finally block of a try block in which the
	 * lock was acquired.
	 *
	 * @deprecated Use releaseSingleUserCaseReadLock.
	 */
	@Deprecated
	public void releaseSharedLock() {
		releaseSingleUserCaseReadLock();
	}
};<|MERGE_RESOLUTION|>--- conflicted
+++ resolved
@@ -223,13 +223,9 @@
 	}
 
 	// Cache of frequently used content objects (e.g. data source, file system).
-<<<<<<< HEAD
 	private final Map<Long, Content> frequentlyUsedContentMap = new HashMap<>();
-=======
-	private final Map<Long, Content> frequentlyUsedContentMap = new HashMap<Long, Content>();
 	
 	private Examiner cachedCurrentExaminer = null;
->>>>>>> 193ee68c
 
 	/**
 	 * Attempts to connect to the database with the passed in settings, throws
