--- conflicted
+++ resolved
@@ -30,12 +30,7 @@
 	
 	private final Account.Type accountType;
 	private final String accountID;
-<<<<<<< HEAD
-	private final SleuthkitCase sleuthkitCase;
-	private  BlackboardArtifact artifact = null;
-=======
 	private final BlackboardArtifact artifact;
->>>>>>> 6c5528d9
 	
 	public static final class Type implements Serializable {
 		
@@ -164,13 +159,10 @@
 	}
 
 	public Account(SleuthkitCase sleuthkitCase, long artifactId) throws TskCoreException {
-<<<<<<< HEAD
-		
-		this.sleuthkitCase = sleuthkitCase;
+	
 		this.artifactId = artifactId;
 		
-		this.artifact = this.sleuthkitCase.getBlackboardArtifact(artifactId);
-		
+		this.artifact = sleuthkitCase.getBlackboardArtifact(artifactId);
 		this.accountType =  sleuthkitCase.getAccountType(artifact.getAttribute(new BlackboardAttribute.Type(ATTRIBUTE_TYPE.TSK_ACCOUNT_TYPE)).getValueString());
 		this.accountID = artifact.getAttribute(new BlackboardAttribute.Type(ATTRIBUTE_TYPE.TSK_ID)).getValueString();
 	
@@ -183,12 +175,6 @@
 		
 		this.artifact = artifact;
 		
-=======
-	
-		this.artifactId = artifactId;
-		
-		this.artifact = sleuthkitCase.getBlackboardArtifact(artifactId);
->>>>>>> 6c5528d9
 		this.accountType =  sleuthkitCase.getAccountType(artifact.getAttribute(new BlackboardAttribute.Type(ATTRIBUTE_TYPE.TSK_ACCOUNT_TYPE)).getValueString());
 		this.accountID = artifact.getAttribute(new BlackboardAttribute.Type(ATTRIBUTE_TYPE.TSK_ID)).getValueString();
 	
