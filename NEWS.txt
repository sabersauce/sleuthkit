Numbers refer to SourceForge.net tracker IDs:
    http://sourceforge.net/tracker/?group_id=55685

<<<<<<< HEAD
---------------- VERSION 4.1.0 --------------
Core:
- Added YAFFS2 support (patch from viaForensics).
 
=======
---------------- VERSION Current --------------
	
	
Java Bindings:
- added DerivedFile datamodel support
- added faster skip() and random seek support to ReadContentInputStream
- refactored datamodel by pushing common methods up to AbstractFile
- fixed minor memory leaks 
- improved regression testing framework for java bindings datamodel
>>>>>>> 861dc179

---------------- VERSION 4.0.2 --------------
Core: 
New Features:
- Added fiwalk tool from Simson.  Not supported in Visual Studio yet.

Bug Fixes:
- Fixed fcat to work on NTFS files (still doesn't support ADS though). 
- Fixed HFS+ support in tsk_loaddb / SQLite -- root directory was not added.
- NTFS code now looks at all MFT entries when listing directory contents. It used to only look at unallocated entries for orphan files. This fixes an image that had allocated files missing from the directory b-tree.
- NTFS code uses sequence number when searching MFT entries for all files. 
- Libewf detection code change to support v2 API more reliably (ID: 3596212). 
- NTFS $SII code could crash in rare cases if $SDS was multiple of block size. 

Framework:
- Added new API to TskImgDB that returns the base name of an image.
- Numerous performance improvements to framework.
- Removed requirement in framework to specify module extension in pipeline configuration file.
- Added blackboard artifacts to represent both operating system and network service user accounts.

Java Bindings:
- added more APIs to find files by name, path and where clause
- added API to get currently processed dir when image is being added,
- added API to return specific types of children of image, volume system, volume, file system.
- moved more common methods up to Content interface
- deprecated context of blackboard attributes, 
- deprecated SleuthkitCase.runQuery() and SleuthkitCase.closeRunQuery() 
- fixed ReadContentInputStream bugs  (ignoring offset into a buffer, implementing available() )
- methods that are lazy loading are now thread safe
- Hash class is now thread-safe
- use more PreparedStatements to improve performance
- changed source level from java 1.6 to 1.7
- Throw exceptions from C++ side better


---------------- VERSION 4.0.1 --------------
New Features:
- Can open raw Windows devices with write mode sharing.
- More DOS partition types are displayed.
- Added fcat tool that takes in file name and exports content (equivalent to using ifind and icat together).
- Added new API to TskImgDB that returns hash value associated with carved files.
- performance improvements with FAT code (maps and dir_add)
- performance improvements with NTFS code (maps)
- added AONLY flag to block_walk
- Updated blkls and blkcalc to use AONLY flag -- MUCH faster. 

Bug Fixes:
- Fixed mactime issue where it could choose the wrong timezone that did
  not follow daylight savings times. 
- Fixed file size of alternate data streams in framework.
- Incorporated memory leak fixes and raw device fixes from ADF Solutions.



---------------- VERSION 4.0.0 --------------
New Features:
- Added multithreaded support
- Added C++ wrapper classes
- Added JNI bindings / Java data model classes
- 3314047: Added utf8-specific versions of 'toid' methods for img,vs,fs types
- 3184429: More consistent printing of unset times (all zerso instead of 1970)
- New database design that allows for multiple images in the same database 
- GPT volume system tries other sector sizes if first attempt fails.
- Added hash calculation and lookup to AutoDB and JNI.
- Upgraded SQLite to 3.7.9. 
- Added Framework in (windows-only)
- EnCase hash support
- Libewf v2 support (it is now non-beta)
- First file in a raw split or E01 can be specified and the rest of the files
  are found. 
- mactime displays times as 0 if the time is not set (isntead of 1970)
- Changed behavior of 'mactime -y' to use ISO8601 format. 
- Updated HFS+ code from ATC-NY. 
- FAT orphan file improvements to reduce false positives. 
- TskAuto better reports errors. 
- Upgrade build projects from Visual Studio 2008 to 2010.

Bug Fixes:
- Relaxed checking when conflict exists between DOS and GPT partitions.
Had a Mac image that was failing to resolve which partition table
to use. 

---------------- VERSION 3.2.3 --------------
New Features:
- new TskAuto method (handleNotification()) that gets verbose messages that allow for debugging when the class makes decisions.
- DOS partitions are loaded even if an extended partition fails to load
- new TskAuto::findFilesInFs(TSK_FS_INFO *) method
- Need to only specify first E01 file and the rest are found
- Changed docs license to non-commercial
- Unicode conversion routines fix invalid UTF-16 text during conversion
- Added '-d' to tsk_recover to specify directory to recover


Bug Fixes:
- Added check to fatfs_open to compare first sectors of FAT if we used backup boot sector and verify it is FAT32.
- More checks to make sure that FAT short names are valid ASCII
- 3406523: Mactime size sanity check
- 3393960: hfind reading of Windows input file
- 3316603: Error reading last blocks of RAW CD images
- Fixed bugs in how directories and files were detected in TskAuto



---------------- VERSION 3.2.2 --------------
Bug Fixes
- 3213886: ISO9660 directory hole not advancing
- 3173095 contd: Updated checks so that tougher FAT checks are
applied to deleted directories.
- 3303678: Image type in Sqlite DB is now not always 0
- 3303679: Deleted FAT files have more name cleanup in short names

New Features:
- 3213888: RAW CD format
- Auto class accepts TSK_IMG_INFO as argument
- Copies of split image file names are stored in TSK so that the caller can free them before TSK_IMG_INFO is freed.

---------------- VERSION 3.2.1 --------------
Bug Fixes
- 3108272: fls arguments for -d and -u
- 3105539: compile error issues because of SQlite and pthreads
- 3173095: missing FAT files because of invalid dates. 
- 3184419: mingew compile errors.
- 3191391: surround file name in quotes in mactime -d csv output

New Features:
- A single dummy entry is added to the SQlite DB if no volume exists
so that all programs can assume that there will be at least one
volume in the table.
- 3184455: allow srcdir != builddir

---------------- VERSION 3.2.0 --------------
Bug Fixes
- 3043092: Minor logic errors with ifind code. 
- FAT performance fix when looking for parent directories
  in $OrphanFiles. 
- 3052302: Crash on NTFS/UFS detection test because of
  corrupt data -- tsk_malloc error. 
- 3088447: Error adding attribute because of run collision.  
  Solved by assigning unique IDs.

New Features:
- 3012324: Name mangling moved out of library into outer tools
  so that they can see control characters if they want to.  Patch
  by Anthony Lawrence. 
- 2993806: ENUM values have a specified NONE value if you don't
  want to specify any special flags. Patch by Anthony Lawrence.
- 3026989: Add -e and -s flags to img_cat.  patch by Simson Garfinkel. 
- 2941805: Add case sensitive flag to fsstat in HFS.  Patch by Rob Joyce. 
- 3017764: Changed how default NTFS $DATA attribute was named.  Now it 
  has no name, while it previously had a fake name of "$Data". 
- New TskAuto class.
- New tsk_loaddb, tsk_recover, tsk_comparedir, and tsk_gettimes tools. 

---------------- VERSION 3.1.3 --------------
Bug Fixes
- 3006733: FAT directory listings were slow because the inner
code was not stopping when it found the parent directory.
- Adjusted sanity / testing code on FAT directory entries to allow
non-ascii in extensions and reject entries with lots of 0s.
- 3023606: Ext2 / ffs corrupted file names. 
- Applied NTFS SID fixes from Mandiant. 
- ntfs_load_secure() memory leak patch from Michael Cohen

---------------- VERSION 3.1.2 --------------
Bug Fixes
- 2982426: FAT directory listings were slow because the entire
image was being scanned for parent directory information. 
- 2982965: fs_attr length bug fix.
- 2988619: mmls -B display error. 
- 2988330: ntfs SII cluster size increment bug
- 2991487: Zeroed content in NTFS files that were not fully intialized.
- 2993767: Slow FAT listings of OrphanFiles because hunt for parent
directory resulted in many searches for OrphanFiles.  Added cache
of OrphanFiles.
- 2999567: ifind was not stopping after first hit.
- 2993804: read past end of file did not always return -1.

---------------- VERSION 3.1.1 --------------

Bug Fixes
- 2954703: ISO9660 missing files because duplicate files
had same starting block. 
- 2954707: ISO9660 missing some files with zero length and
duplicate starting block. Also changed behavior of how
multiple volume descriptors are processed. 
- 2955898: Orphan files not found if no deleted file names exist. 
- 2955899: NTFS internal setting of USED flag. 
- 2972721: Sorter fails with hash lookup if '-l' is given. 
- 2941813: Reverse HFS case sensitive flags (internal fix only)
- 2954448: Debian package typo fixes, etc.
- 2975245: sorter ignores realloc entries to reduce misleading mismatch entries and duplicate entries. 


---------------- VERSION 3.1.0 --------------

New Features and Changes
- 2206285: HFS+ can now be read.  Lots of tracker items about this.
Thanks to Rob Joyce and ATC-NY for many of the patches and reports.
- 2677069: DOS Safety Partitions in GPT Volume Systems are better
detected instead of reporting multiple VSs.
- Windows executables can be build in Visual Studio w/out needing
other image format libraries.
- 2367426: Uninitialized file space is shown if slack space is
requested.
- 2677107 All image formats supported by AFFLIB can be accessed by
specifying the "afflib" type.
- 2206265: sigfind can now process non-raw files. 
- 2206331: Indirect block addresses are now available in the library
and command line tools.  They are stored in a different attribute.
- Removed 'docs' files and moved them to the wiki.
- Removed disk_stat and disk_sreset because they were out of date
and hdparm now has the same functionality.
- 2874854: Image layer tools now support non-512 byte device sector
sizes.  Users can specify sector size using the -b argument to the
command line tools. This has several consequences: 
-- 'mmls -b' is now 'mmls -B'.  Similarly with istat -b.
-- Changed command line format for '-o' so that sector size is
specified only via -b and not using '-o 62@4096'.
- 2874852: Sanity checking on partition table entires is relaxed
and only first couple of partitions are checked to make sure that
they can fit into the image.
- 2895607: NTFS SID data is available in the library and 'istat'.
- 2206341: AFF encrypted images now give more proper error message
if password is not given.
- 2351426: mactime is now distributed with Windows execs. 


Developer-level Changes
- Abstracted name comparison to file system-specific function.
- Added support in mactime to read body files with comment lines.
- 2596153: Changed img_open arguments, similar to getopt().
- 2797169: tsk_fs_make_ls is now supported as an external library
function. Now named tsk_fs_meta_make_ls.
- 2908510: Nanosecond resolution of timestamps is now available.
- 2914255: Version info is now available in .h files in both string
and integer form.

Bug Fixes:
- 2568528: incorrect adjustment of attribute FILLER offset.  
- 2596397: Incorrect date sorting in mactime. 
- 2708195: Errors when doing long reads in fragmented attributes.
- Fixed typo bugs in sorter (reported via e-mail by Drew Hunt). 
- 2734458: added orphan cache map to prevent slow NTFS listing times.
- 2655831: Sorter now knows about the ext2 and ext3 types. 
- 2725799: ifind not converting UTF16 names properly on Windows
because it was using endian ordering of file system and not local
system.
- 2662168: warning messages on macs when reading the raw character
device.
- 2778170: incorrect read size on resident attributes.
- 2777633: missing second resolution on FAT creation times.
- Added the READ_SHARE option to the CreateFile command for split
image files.  Patch by Christopher Siwy.
- 2786963: NTFS compression infinite loop fix.
- 2645156: FAT / blkls error getting slack because allocsize was 
being set too small (and other values were not being reset).  
- 2367426: Zeros are set for VDL slack on NTFS files.  
- 2796945: Inifite loop in fs_attr. 
- 2821031: Missing fls -m fields.
- 2840345: Extended DOS partitions in extended partitions are now
marked as Meta.
- 2848162: Reading attributes at offsets that are on boundary of
run fragment.
- 2824457: Fixed issue reading last block of file system with blkcat. 
- 2891285: Fixed issue that prevented reads from the last block of
a file system when using the POSIX-style API.
- 2825690: Fixed issue that prevented blkls -A from working.  
- 2901365: Allow FAT files to have a 0 wdate.
- 2900761: Added FAT directory sanity checks to prevent infinite loops.
- 2895607: Fixed various memory leaks. 
- 2907248: Fixed image layer cache crash.
- 2905750: all file system read() functions now return -1 when
offset given is past end of file.


---------------- VERSION 3.0.1 -------------- 
11/11/08: Bug Fix: Fixed crashing bug in ifind on FAT file system.
Bug: 2265927

11/11/08: Bug Fix: Fixed crashing bug in istat on ExtX $OrphanFiles
dir. Bug: 2266104

11/26/08: Update: Updated fls man page.

11/30/08: Update: Removed TODO file and using tracker for bugs and
feature requests.

12/29/08: Bug Fix: Fixed incorrectly setting block status in file_walk
for compressed files (Bug: 2475246)

12/29/08: Bug Fix: removed fs_info field from FS_META because it
was not being set and should have been removed in 3.0. Reported by
Rob Joyce and Judson Powers.  

12/29/08: Bug Fix: orphan files and NTFS files found via parent
directory have an unknown file name type (instead of being equal
to meta type).  (Bug: 2389901). Reported by Barry Grundy.

1/12/09: Bug Fix: Fixed ISO9660 bug where large directory contents
were not displayed.  (Bug: 2503552).  Reported by Tom Black.

1/24/09: Bug Fix: Fixed bug 2534449 where extra NTFS files were
shown if the MFT address was changed to 0 because fs_dir_add was
checking the address and name.  Reported by Andy Bontoft.

1/29/09: Update: Fixed fix for bug 2534449.  The fix is in ifind 
instead of fs_dir_add().  

2/2/09: Update: Added RPM spec file from Morgan Weetmam.


---------------- VERSION 3.0.0 -------------- 
0/00/00: Update: Many, many, many API changes.

2/14/08: Update: Added mmcat tool.

2/26/08: Update: Added flags to mmls to specify partition types. 

3/1/08: Update: Major update of man pages. 

4/14/08: Bug Fix: Fixed the calculation of "actual" last block.
Off by 1 error.  Reported by steve.

5/23/08: Bug Fix: Incorrect malloc return check in srch_strings.
reported by Petri Latvala.

5/29/08: Bug Fix: Fixed endian ordering bug in ISO9660 code. Reported
by Eduardo Aguiar de Oliveira.

6/17/08: Update: 'sorter' now uses the ifind method for finding
deleted NTFS files (like Autopsy) does instead of relying on fls.
Reported by John Lehr.

6/17/08: Update: 'ifind -p' reports data on ADS.

7/10/08: Update: FAT looks for a backup boot sector in FAT32 if
magic is 0

7/21/08: Bug Fix: Changed define of strcasecmp to _stricmp instead
of _strnicmp in Windows.  (reported by Darren Bilby).

7/21/08: Bug Fix: Fall back to open "\\.\" image files on Windows
with SHARE_WRITE access so that drive devices can be opened.
(reported by Darren Bilby).

8/20/08: Bug Fix: Look for Windows objects when opening files in
Cygwin, not  just Win32.  Reported by Par Osterberg Medina.

8/21/08: Update: Renamed library and install header files to have a '3'
in them to allow parallel installations of v2 and v3.  Suggested by
Simson Garfinkel.

8/22/08: Update: Added -b option to sorter to specify minimum file size
to process.  Suggested by Jeff Kell. 

8/22/08: Update: Added libewf as a requirement to build win32 so that 
E01 files are supported. 

8/29/08: Update: Added initial mingw patches for cross compiling and
Windows.  Patches by Michael Cohen.

9/X/08: Update: Added ability to access attibutes

9/6/08: Update: Added image layer cache.

9/12/08: Bug Fix: Fixed crash from incorrectly cleared value in FS_DIR 
structure.  Reported and patched by Jason Miller.

9/13/08: Update: Changed d* tool names to blk*.

9/17/08: Update: Finished mingw support so that both tools and
library work with Unicode file name support.  

9/22/08: Update: Added new HFS+ code from Judson Powers and Rob Joyce (ATC-NY)

9/24/08: Bug Fix: Fixed some cygwin compile errors about types on Cygwin.
Reported by Phil Peacock.

9/25/08: Bug Fix: Added O_BINARY to open() in raw and split because Cygwin
was having problems. Reported by Mark Stam.

10/1/08: Update: Added ifndef to TSK_USE_HFS define to allow people
to define it on the command line.  Patch by RB.


---------------- VERSION 2.52 --------------
2/12/08: Bug Fix: Fixed warning messages in mactime about non-Numeric
data.  Reported by Pope.

2/19/08: Bug Fix: Added #define to tsk_base_i.h to define
LARGEFILE64_SOURCE based on LARGEFILE_SOURCE for older Linux systems.

2/20/08: Bug Fix: Updated afflib references and code.

3/13/08: Update: Added more fixes to auto* so that AFF will compile
on more systems.  I have confirmed that AFFLIB 3.1.3 will run with
OS X 10.4.11.

3/14/08: Bug Fix: Added checks to FAT code that calcs size of
directories.  If starting cluster of deleted dir points into a
cluster chain, then problems can occur.  Reported by John Ward.

3/19/08: Update: I have verified that this compiles with libewf-20070512.

3/21/08: Bug Fix: Deleted Ext/FFS directories were not being recursed
into.  This case was rare (because typically the metadata  are
wiped), but possible.  Reported by JWalker.

3/24/08: Update: I have verified that this compiles with libewf-20080322.
Updates from Joachim Metz.

3/26/08: Update: Changed some of the header file design for the tools
so that the define settings in tsk_config.h can be used (for large files).

3/28/08: Update: Added config.h reference to srch_strings to get the 
LARGEFILE support.

4/5/08: Update: Improved inode argument number parsing function. 


---------------- VERSION 2.51 --------------
1/30/08: Bug Fix: Fixed potential infinite loop in fls_lib.c. Patch
by Nathaniel Pierce.

2/7/08: Bug Fix: Defined some of the new constants that are used
in disktools because older Linux distros did not define them.
Reported by Russell Reynolds.

2/7/08: Bug Fix: Modified autoconf to check for large file build
requirements and look for new 48-bit structures needed by disktools.
Both of these were causing problems on older Linux distros.

2/7/08: Update: hfind will normalize hash values in database so 
that they are case insensitive.

---------------- VERSION 2.50 --------------
12/19/07: Update: Finished upgrade to autotools building design. No
longer include file, afflib, libewf. Resulted in many source code layout
changes and sorter now searches for md5, sha1, etc. 

---------------- VERSION 2.10 --------------
7/12/07: Update: 0s are returned for AFF pages that were not imaged.  

7/31/07: Bug Fix: ifind -p could crash if a deleted file name was found
that did not point to a valid meta data stucture.  (Reported by Andy Bontoft)

8/5/07: Update: Added NSRL support back into sorter.

8/15/07: Update: Errors are given if supplied sector offset is larger than 
disk image.  Reported by Simson Garfinkel.

8/16/07: Update: Renamed MD5 and SHA1 functions to TSK_MD5_.. and TSK_SHA_....

8/16/07: Update: tsk_error_get() does not reset the error messages.

9/26/07: Bug Fix: Changed FATFS check for valid dentries to consider
second values of 30.  Reported by Alessandro Camillo.

10/18/07: Update: inode_walk for NTFS and FAT will not abort if
data corruption is found in one entry -- instead they will just
skip it.

10/18/07: Update: tsk_os.h uses standard gcc system names instead
of TSK specific ones.

10/18/07: Update: Updated raw.c to use ioctl commands on OS X to
get size of raw device because it does not work with SEEK_END.
Patch by Rob Joyce.

10/31/07: Update: Finished upgrade to fatfs_file_walk_off so that
walking can start at a specific offset.  Also finished upgrade that
caches FAT run list to make the fatfs_file_walk_off more effecient.

11/14/07: Update: Fixed few places where off_t was being used 
instead of OFF_T.  Reported by GiHan Kim. 

11/14/07: Update: Fixed a memory leak in aff.c to free AFF_INFO.
Reported by GiHan Kim.

11/24/07: Update: Finished review and update of ISO9660 code. 

11/26/07: Bug Fix: Fixed 64-bit calculation in HFS+ code.  Submitted
by Rob Joyce. 

11/29/07: Update: removed linking of srch_strings.c and libtsk.  Reported by
kwizart.

11/30/07: Upate: Made a #define TSK_USE_HFS compile flag for incorporating
the HFS support (flag is in src/fstools/fs_tools_i.h)

11/30/07: Update: restricted the FAT dentry sanity checks to verify
space padding in the name and latin-only extensions. 

12/5/07: Bug Fix: fs_read_file_int had a bug that ignored the type passed
for NTFS files.  Reported by Dave Collett.

12/12/07: Update: Changed teh FAT dentry sanity checks to allow spaces
in volume labels and do more checking on the attribute flag.




---------------- VERSION 2.09 --------------
4/6/07: Bug Fix: Inifite loop in ext2 and ffs istat code because of using
unsigned size_t variable.  Reported by Makoto Shiotsuki.

4/16/07: Bug Fix: Changed use of fseek() to fseeko() in hashtools.  Patch 
by Andy Bontoft.

4/16/07: Bug Fix: Changed Win32 SetFilePointer to use LARGE_INTEGER.
Reported by Kim GiHan.

4/19/07: Bug Fix: Not all FAT orphan files were being found because of
and offset error.

4/26/07: Bug Fix: ils -O was not working (link value not being
checked).  Reported by Christian Perst.

4/27/07: Bug Fix: ils -r was showing UNUSED inodes.  Reported by
Christian Perst.

5/10/07: Update: Redefined the USED and UNUSED flags for NTFS so that 
UNUSED is set when no attributes exist. 

5/16/07: Bug Fix: Fixed several bounds checking bugs that may cause
a crash if the disk image is corrupt.  Reported by Tim Newsham (iSec 
Partners)

5/17/07: Update: Updated AFFLIB to 2.2.11

5/17/07: Update: Updated libewf to libewf-20070512

5/17/07: Update: Updated file to 4.20

5/29/07: Update: Removed NTFS SID/SDS contributed code because it causes 
crashes on some systems and its output is not entirely clear. (most recent bug
reported by Andy Scott)

6/11/07: Update: Updated AFFLIB to 2.2.12.

6/12/07: Bug Fix: ifind -p was not reporting back info on the allocated name
when one existed (because strtok was overwritting the name when the search
continued).   Reported by Andy Bontoft. 

6/13/07: Update: Updated file to 4.21


---------------- VERSION 2.08 --------------
12/19/06: Bug Fix: ifind_path was not setting *result when root inode
was searched for.  patch by David Collett.

12/29/06: Update: Removed 'strncpy' in ntfs.c to manual assignment of 
text for '$Data' and 'N/A' for performance reasons. 

1/11/07: Update: Added duname to FS_INFO that contains a string of 
name for a file system's data unit -- Cluster for example.

1/19/07: Bug Fix: ifind_path was returning an error even after some
files were found.  Errors are now ignored if a file was found.  
Reported by Michael Cohen. 

1/26/07: Bug Fix: Fixed calcuation of inode numbers in fatfs.c 
(reported by Simson Garfinkel).

2/1/07: Update: Changed aff-install to support symlinked directory. 

2/1/07: Update: img_open modified so that it does not report errors for
s3:// and http:// files that do not exist.

2/5/07: Update: updated *_read() return values to look for "<0" instead of 
simply "== -1". (suggested by Simson Garfinkel).

2/8/07: Update: removed typedef for uintptr in WIN32 code. 

2/13/07: Update: Applied patch from Kim Kulak to update HFS+ code to internal 
design changes. 

2/16/07: Update: Renamed many of the external data structures and flags
so that they start with TSK_ or tsk_ to prevent name collisions.

2/16/07: Update: Moved MD5 and SHA1 routines and binaries to auxtools
instead of hashtools so that they are more easy to access.

2/16/07: Update: started redesign and port of hashtools.

2/21/07: Update: Changed inode_walk callback API to remove the flags
variable -- this was redundant since flags are also in TSK_FS_INODE.
Same for TSK_FS_DENT.

3/7/07: Bug Fix: fs_read_file failed for NTFS resident files.  Reported
by Michael Cohen.

3/8/07: Bug Fix: FATFS assumed a 512-byte sector in a couple of locations.

3/13/07: Update: Finished hashtools update.

3/13/07: Update: dcat reads block by block instead of all at once.

3/23/07: Update: Change ntfs_load_secure to allocate all of its
needed memory at once instead of doing reallocs.

3/23/07: Update: Updated AFFLIB to 2.2.0

3/24/07: Bug Fix: Fixed many locations where return value from strtoull
was not being properly checked and therefore invalid numbers were not
being detected.

3/24/07: Bug Fix: A couple of error messages in ntfs_file_walk should
have been converted to _RECOVER when the _RECOVERY flag was given. 

3/24/07: Update: Changed behavior of ntfs_file_walk.  If no type is
given, then a default type is chosen for files and dirs.  Now, no error
is generated if that type does not exist -- similar to how no error is
generated if a FAT file has 0 file size.

3/26/07: Update: cleaned up and documented fs_data code more.

3/29/07: Update: Updated AFF to 2.2.2.

3/29/07: Update: Updated install scripts for afflib, libewf, and file to
touch files so that the auto* files are in the correct time stamp order.

4/5/07: Bug Fix: Added sanity checks to offsets and addresses in ExtX and
UFS group descriptors.  Reported by Simson Garfinkel. 


---------------- VERSION 2.07 --------------
9/6/06: Update: Changed TCHAR and _T to TSK_TCHAR and _TSK_T to avoid
conflicts with other libraries.

9/18/06: Update: Added tsk_list_* functions and strutures.

9/18/06: Update: Added checks for recursive FAT directories. 

9/20/06: Update: Changed FS_META_* flags for LINK and UNLINK and moved
them to ILS_? flags.

9/20/06: Update: added flags to ils to find only orphan inodes.

9/20/06: Update: Added Orphan support for FAT, NTFS, UFS, Ext2, ISO. 

9/20/06: Update: File walk actions now have a flag to identify if a block
is SPARSE or not (used to identify if the address being passed is valid
or made up).

9/21/06: Update: Added file size sanity check to fatfs_is_dentry and
fixed assignment of fatfs->clustcnt.

9/21/06: Update: block_, inode, and dent_walk functions now do more flag
checking and make sure that some things are set instead of making the
calling code do it.

9/21/06: Update: Added checks for recursive (infinite loop) NTFS, UFS,
ExtX, and ISO9660 directories.

9/21/06: Update Added checks to make sure that walking the FAT for files
and directories would result in an infinite loop (if FAT is corrupt).

9/21/06: Update: Added -a and -A to dls to specify allocated and
unallocated blocks to display.

9/21/06: Update: Updated AFFLIB to 1.6.31. 

9/22/06: Update: added a fs_read_file() function that allows you to read
random parts of a file. 

10/10/06: Update: Improved performance of fs_read_file() and added
new FS_FLAG_META_COMP and FS_FLAG_DATA_COMP flags to show if a file
and data are using file system-level compression (NTFS only).

10/18/06: Bug fix: in fs_data_put_run, added a check to see
if the head was null before looking up.  An extra error message
was being created for nothing. 

10/18/06: Bug Fix: Added a check to the compression buffer 
to see if it is null in _done(). 

10/25/06: Bug Fix: Added some more bounds checks to NTFS uncompression code.

11/3/06: Bug Fix: added check to dcat_lib in case the number of blocks
requested is too large. 

11/07/06: Update: Added fs_read_file_noid wrapper around fs_read_file
interface.

11/09/06: Update: Updated AFF to 1.7.1

11/17/06: Update: Updated libewf to 20061008-1

11/17/06: Bug Fix: Fixed attribute lookup bug in fs_data_lookup.
Patch by David Collett.

11/21/06: Bug Fix: Fixed fs_data loops that were stopping when they hit
an unused attribute.  Patch by David Collett.

11/21/06: Bug Fix: sorter no longer clears the path when it starts. THis
was causing errors on Cygwin because OpenSSL libraries could not be found.

11/22/06: Update: Added a tskGetVersion() function to return the string
of the current version. 

11/29/06: Update: Added more tsk_error_resets to more places to prevent
extra error messages from being displayed. 

11/30/06: Update: Added Caching to the getFAT function and to fs_read.

12/1/06: Update: Changed TSK_LIST to a reverse sorted list of buckets. 

12/5/06: Bug Fix: Fixed FS_DATA_INUSE infinite loop bug.

12/5/06: Bug Fix: Fixed infinite loop bug with NTFS decompression code.

12/5/06: Update: Added NULL check to fs_inode_free (from Michael Cohen).

12/5/06: Update: Updated ifind_path so that an allocated name will be
shown if one exists -- do not exit if we find simply an unallocated
entry with an address of 0. Suggested by David Collett.

12/6/06: Update: Updated file to version 4.18.

12/6/06: Update: Updated libaff to 2.0a10 and changed build process
accordingly.

12/7/06: Update: Added a tsk_error_get() function that returns a string
with the error messages -- can be used instead of tsk_error_print.

12/7/06: Update: fixed some memory leaks in FAT and NTFS code. 

12/11/06: Bug Fix: fatfs_open error message code referenced a value that
was in freed memory -- reordered statements.  

12/15/06: Update: Include VCProj files in build.


---------------- VERSION 2.06 --------------
8/11/06: Bug Fix: Added back in ASCII/UTF-8 checks to remove control
characters in file names. 

8/11/06: Bug Fix: Added support for fast sym links in UFS1

8/11/06: Update: Redesigned the endian support so that getuX takes only
the endian flag so that the Unicode design could be changed as well.

8/11/06: Update: Redesigned the Unicode support so that there is a
tsk_UTF... routine instead of fs_UTF...

8/11/06: Update: Updated GPT to fully convert UTF16 to UTF8.

8/11/06: Update: There is now only one aux_tools header file to include
instead of libauxtools and/or aux_lib, which were nearly identical. 

8/16/06: Bug Fix: ntfs_dent_walk could segfault if two consecutive
unallocated entries were found that had an MFT entry address of 0.
Reported by Robert-Jan Mora.

8/16/06: Update: Changed a lot of the header files and reduced them so
that it is easier to use the library and only one header file needs to
be included.

8/21/06: Update: mmtools had char * instead of void * for walk callback

8/22/06: Update: Added fs_load_file function that returns a buffer full 
with the contents of a file.

8/23/06: Update: Upgraded AFFLIB to 1.6.31 and libewf to 20060820-1.

8/25/06: Update: Created printf wrappers so that output is UTF-16 on
Windows and UTF-8 on Unix. 

8/25/06: Update: Continued port to Windows by starting to use more
TCHARS and defining needed macros for the Unix side. 

8/25/06: Bug Fix: Fixed crash that could occur because of SDS code
in NTFS.  (reported by Simson Garfinkel) (BUG: 1546925).

8/25/06: Bug Fix: Fixed crash that could occur because path stack became
corrupt with deep directories or corrupt images. (reported by Simson 
Garfinkel) (BUG: 1546926).

8/25/06: Bug Fix: Fixed infinite loop that could occur when trying to
determine size of FAT directory when the FAT has a loop in it. (BUG:
1546929)

8/25/06: Update: Improved FAT checking code to look for '.' and '..'
entries when inode value is replaced during dent_walk.

8/29/06: Update: Finished Win32 port and changes to handle UTF-16 vs
UTF-8 inputs.  

8/29/06: Update: Created a parse_inum function to handle parsing inode
addresses from command line. 

8/30/06: Update: Made progname a local variable instead of global. 

8/31/06: Bug Fix: Fixed a sizeof() error with the memset in fatfs_inode_walk
for the sect_alloc buffer. 

8/31/06: Update: if mktime in dos2unixtime returns any negative value,
then the return value is set to 0.  Windows and glibc seem to have
different return values.

---------------- VERSION 2.05 --------------
5/15/06: Bug Fix: Fixed a bug in img_cat that could cause it to
go into an infinite loop.  (BUG: 1489284)

5/16/06: Update: Fixed printf statements in tsk_error.c that caused
warning messages for some compilers.  Reported by Jason DePriest.

5/17/06: Update: created a union of file system-specific file times in
FS_INFO (Patch by Wyatt Banks)

5/22/06: Bug Fix: Updated libewf to 20060520 to fix bug with reported
image size. (BUG: 1489287)

5/22/06: Bug Fix: Updated AFFLIB to 1.6.24 so that TSK could compile in 
CYGWIN. (BUG: 1493013)

5/22/06: Update: Fixed some more printf statements that were causing
compile warnings. 

5/23/06: Update: Added a file existence check to img_open to make error 
message more accurate.

5/23/06: Update: Usage messages had extra "Supported image types message".

5/25/06: Update: Added block / page range to fsstat for raw and swapfs.

6/5/06: Update: fixed some typos in the output messages of sigfind (reported
by Jelle Smet)

6/9/06: Update: Added HFS+ template to sigfind (Patch by Wyatt Banks)

6/9/06: Update: Added ntfs and HFS template to sigfind.

6/19/06: Update: Begin Windows Visual Studio port

6/22/06: Update: Updated a myflags check in ntfs.c (reported by Wyatt Banks)

6/28/06: Update: Incorporated NTFS compression patch from I.D.E.A.L.

6/28/06: Update: Incorporated NTFS SID patch from I.D.E.A.L.

6/28/06: Bug Fix: A segfault could occur with NTFS if no inode was loaded
in the dent_walk code.  (Reported by Pope).

7/5/06: Update: Added tsk_error_reset function and updated code to use it.

7/5/06: Update: Added more sanity checks to the DOS partitions code.

7/10/06: Update: Upgraded libewf to version 20060708.

7/10/06: Update: Upgraded AFFLIB to version 1.6.28

7/10/06: Update: added 'list' option to usage message so that file
system, image, volume system types are listed only if '-x list' is given.
Suggested by kenshin.

7/10/06: Update: Compressed NTFS files use the compression unit size
specified in the header.

7/10/06: Update: Added -R flag to icat to suppress recovery warnings and
use this flag in sorter to prevent FAT recovery messages from filling
up screen.  

7/10/06: Update: file_walk functions now return FS_ERR_RECOVERY error
codes for most cases if the RECOVERY flag is set -- this allows the
errors to be more easily suppressed.

7/12/06: Update: Removed individual libraries and now make a single
static libtsk.a library.

7/12/06: Update: Cleaned up top-level Makefile.  Use '-C' flag (suggested
by kenshin).

7/14/06: Update: Fixed and redesigned some of the new NTFS compression
code.  Changed variable names.

7/20/06: Update: Fixed an NTFS compression bug if a sub-block was not
compressed.

7/21/06: Update: Made NTFS compression code thread friendly.


---------------- VERSION 2.04 --------------
12/1/05: Bug Fix: Fixed a bug in the verbose output of img_open
that would crash if no type or offset was given.  Reported and
patched by Wyatt Banks.

12/20/05: Bug Fix: An NTFS directory index sanity check used 356
instead of 365 when calculating an upper bound on the times.  Reported
by Wyatt Banks.

12/23/05: Bug Fix: Two printf statements in istat for NTFS printed
to stdout instead of a specific file handle. Reported by Wyatt
Banks.

1/22/06: Bug Fix: fsstat, imgstat and dcalc were using a char instead
of int for the return value of getopt, which caused some systems to not
execute the programs. (internal fix and later reported by Bernhard Reiter)

2/23/06: Update: added support for FreeBSD 6.

2/27/06: Bug Fix: Indirect blocks would nto be found by ifind with
UFS and Ext2.  Reported by Nelson G. Mejias-Diaz.  (BUG: 1440075)

3/9/06: Update: Added AFF image file support.

3/14/06: Bug Fix: If the first directory entry of a UFS or ExtX block
was unallocated, then later entries may not be shown. Reported by John
Langezaal.  (BUG: 1449655)

4/3/06: Update: Finished the improved error handling.  Many internal
changes, not many external changes.  error() function no longer used
and instead tsk_err variables and function are used.  This makes the
library more powerful.

4/5/06: Update: The byte offset for a volume is now passed to the mm_
and fs_ functions instead of img_open.  This allows img_info to be used
for multiple volumes at the same time. This required some mm_ changes.

4/5/06: Update: All TSK libraries are written to the lib directory.

4/6/06: Update: Added FS_FLAG_DATA_RES flag to identify data that are
resident in ntfs_data_walk (suggested by Michael Cohen).

4/6/06: Update: The partition code (media Management) now checks that a
partition starts before the end of the image file.  There are currently
no checks about the end of the partition though.

4/6/06: Update: The media management code now shows unpartitioned space
as such from the end of the last partition to the end of the image file
(using the image file size).  (Suggested by Wyatt Banks).

4/7/06: Update: New version of ISO9660 code from Wyatt Banks and Crucial
Security added and other code updated to allow CDs to be analyzed.

4/7/06: There was a conflict with guessuXX with mmtools and fstools.
Renamed to mm_guessXX and fs_guessXX.

4/10/06: Upgraded AFFLIB to 1.5.6

4/12/06: Added version of libewf and support for it in imgtools

4/13/06: Added new img_cat tool to extract raw data from an image format.

4/24/06: Upgraded AFFLIB to 1.5.12

4/24/06: split and raw check if the image is a directory 

4/24/06: Updated libewf to 20060423-1

4/26/06: Updated makedefs to work with SunOS 5.10

5/3/06: Added iso9660 patch from Wyatt Banks so that version number
is not printed with file name.

5/4/06: Updated error checking in icat, istat, fatfs_dent, and ntfs_dent

5/8/06: Updated libewf to 20060505-1 to fix some gcc 2 compile errors.

5/9/06: Updated AFFLIB to 1.6.18

5/11/06: Cleaned up error handling (removed %m and unused legacy code)

5/11/06: Updated AFFLIB to 1.6.23

---------------- VERSION 2.03 --------------
7/26/05: Update: Removed incorrect print_version() statement from
fs_tools.h (reported by Jaime Chang)

7/26/05: Update: Renamed libraries to start with "lib"

7/26/05: Update: Removed the logfp variable for verbose statements
and instead use only stderr.

8/12/05: Update: If time is 0, then it is put as 00:00:00 instead of
the default 1970 or 1980 time. 

8/13/05: Update: Added Unicode support for FAT and NTFS (Supported by
I.D.E.A.L. Technology Corp).

9/2/05: Update: Added Unicode support for UFS and ExtX.  Non-printable
ASCII characters are no longer replaced with '^.'.  

9/2/05: Update: Improved the directory entry sanity checks for UFS
and ExtX.

9/2/05: Update: Upgraded file to version 4.15.

9/2/05: Update: The dent_walk code of all file systems does not
abort if a sub-directory is encountered with an error.  If it is the
top directory explicitly called, then it still gives an error.

9/2/05: Bug Fix: MD5 and SHA-1 values were incorrect under AMD64 
systems because the incorrect variable sizes were being used.
(reported by: Regis Friend Cassidy. BUG: 1280966)

9/2/05: Update: Changed all licenses in TSK to Common Public License
(except those that were already IBM Public License).

9/15/05: Bug Fix: The Unicode names would not be displayed if the FAT
short name entry was using code pages.  The ASCII name check was removed,
which may lead to more false positives during inode_walk.

10/05/05: Update: improved the sector size check when the FAT boot
sector is read (check for specific values besides just mod 512).

10/12/05: Update: The ASCII name check was added back into FAT, but
the check no longer looks for values over 0x80.

10/12/05: Update: The inode_walk function in FAT skips clusters
that are allocated to files.  This makes it much faster, but it
will now not find unallocated directory entries in the slack space
of allocated files.

10/13/05: Update: sorter updated to handle unicode in HTML output.

---------------- VERSION 2.02 --------------
4/27/05: Bug Fix: the sizes of 'id' were not consistent in the
front-end and library functions for icat and ffind.  Reported by
John Ward.

5/16/05: Bug Fix: fls could segfault in FAT if short name did not
exist.  There was also a bug where the long file name variable
(fatfs->lfn_len) was not reset after processing a directory and the
next entry could incorrectly get the long name.  Reported by Jaime
Chang.  BUG: 1203673.

5/18/05: Update: Updated makedefs to support Darwin 8 (OS X Tiger)

5/23/05: Bug Fix: ntfs_dent_walk would not always stop when WALK_STOP
was returned.  This caused some issues with previous versions of ifind.
This was fixed.

5/24/05: Bug Fix: Would not compile under Suse because it had header
file conflicts for the size of int64_t. Reported by: Andrea Ghirardini.
BUG: 1203676

5/25/05: Update: Fixed some memory leaks in fstools (reported by Jaime
Chang).

6/13/05: Update: Compiled with g++ to get better warning messages.
Fixed many signed versus unsigned comparisons, -1 assignments to
unsigned vars, and some other minor internal issues.

6/13/05: Bug Fix: if UFS or FFS found a valid dentry in unallocated
space, it could have a documented length that is larger than the
remaining unallocated space.  This would cause an allocated name
to be skipped.  BUG: 1210204  Reported by Christopher Betz.

6/13/05: Update: Improved design of all dent code so that there are no 
more global variables.  

6/13/05: Update: Improved design of FAT dent code so that FATFS_INFO
does not keep track of long file name information.

6/13/05: Bug Fix: If a cluster in a directory started with a strange
dentry, then FAT inode_walk would skip it.  The fixis to make sure
that all directory sectors are processed.  (BUG: 1203669).  Reported
by Jaime Chang.

6/14/05: Update: Changed design of FS_INODE so that it contains the
inode address and the inode_walk action was changed to remove inum
as an argument.

6/15/05: Update: Added 'ils -o' back in as 'ils -O' to list open
and deleted files.

6/15/05: Update: Added '-m' flag to mactime so that it prints the month
as a number instead of its name.

7/2/05: Bug Fix: If an NTFS file did not have a $DATA or $IDX_*
attribute, then fls would not print it.  The file had no content, but
the name should be shown.  (BUG: 1231515) (Reported by Fuerst)


---------------- VERSION 2.01 --------------
3/24/05: Bug Fix: ffind would fail if the directory had two
non-printable chars.  The handling of non-printable chars was changed
to replace with '^.'.  (BUG: 1170310) (reported by Brian Baskin)

3/24/05: Bug Fix: icat would not print the output to stdout when split
images were used.  There was a bug in the image closing process of
icat.  (BUG: 1170309) (reported by Brian Baskin)

3/24/05: Update: Changed the header files in fstools to make fs_lib.h
more self contained.

4/1/05: Bug Fix: Imgtools byte offset with many leading 0s could
cause issues.  (BUG: 1174977)

4/1/05: Update: Removed test check in mmtools/dos.c for value cluster
size because to many partition tables have that as a valid field.
Now it checks only OEM name.

4/8/05: Update: Updated usage of 'strtoul' to 'strtoull' for blocks
and inodes.

---------------- VERSION 2.00 --------------
1/6/05: Update: Added '-b' flag to 'mmls' so that sizes can be
printed in bytes.  Suggested and a patch proposed by Matt Kucenski

1/6/05: Update: Define DADDR_T, INUM_T, OFF_T, PNUM_T as a static
size and use those to store values in data structures.   Updated
print statements as well.

1/6/05: Update: FAT now supports larger images becuase the inode
address space is 64-bits.

1/6/05: Moved guess and get functions to misc from mmtools and
fstools.

1/7/05: Update: Added imgtools with support for "raw" and "split"
layers.  All fstools have been updated.

1/7/05: Update: removed dtime from ils output

1/9/05: Update: FAT code reads in clusters instead of sectors to
be faster (suggested by David Collett)

1/9/05: Update: mmtools uses imgtools for split images etc.

1/10/05: Update: Removed usage of global variables when using
file_walk internally.

1/10/05: Update: mmls BSD will use the next sector automatically
if the wrong is given instead of giving an error.

1/10/05: Update: Updated file to version 4.12

1/11/05: Update: Added autodetect to file system tools.

1/11/05: Update: Changed names to specify file system type (not
OS-based)

1/11/05: Update: Added '-t' option to fsstat to give just the type.

1/11/05: Update: Added autodetect to mmls

1/17/05: Update: Added the 'mmstat' tool that gives the type of
volume system.

1/17/05: Update: Now using CVS for local version control - added
date stamps to all files.

2/20/05: Bug Fix: ils / istat would go into an infinte loop if the
attribute list had an entry with a length of 0.  Reported by Angus
Marshall (BUG: 1144846)

3/2/05: Update: non-printable letters in ExtX/UFS file names are
now replaced by a '.'

3/2/05: Update: Made file system tools more library friendly by 
making stubs for each application.

3/4/05: Update: Redesigned the diskstat tool and created the
disksreset tool to remove the HPA temporarily.

3/4/05: Update: Added imgstat tool that displays image format
details

3/7/05: Bug Fix: In fsstat on ExtX, the final group would have an
incorrect _percentage_ of free blocks value (although the actual
number was correct).  Reported by Knut Eckstein.  (BUG: 1158620)

3/11/05: Update: Renamed diskstat, disksreset, sstrings, and imgstat to
disk_stat, disk_sreset, srch_strings, and img_stat to make the names more
clear. 

3/13/05: Bug Fix: The verbose output for fatfs_file_walk had an
incorrect sector address.  Reported by Rudolph Pereira.

3/13/05: Bug Fix: The beta version had compiling problems on FreeBSD
because of a naming clash with the new 'fls' functions. (reported
by secman)



---------------- VERSION 1.74 --------------
11/18/04: Bug Fix: FreeBSD 5 would produce incorrect 'icat' output for
Ext2/3 & UFS1 images because it used a 64-bit on-disk address. 
reported by neutrino neutrino.  (BUG: 1068771)

11/30/04: Bug Fix: The makefile in disktools would generate an error
on some systems (Cygwin) because of an extra entry.  Reported by
Vajira Ganepola (BUG: 1076029)


---------------- VERSION 1.73 --------------
09/09/04: Update: Added journal support for EXT3FS and added jls
and jcat tools.

09/13/04: Updated: Added the major and minor device numbers to
EXTxFS istat.

09/13/04: Update: Added EXTxFS orphan code to 'fsstat'

09/24/04: Update: Fixed incorrect usage of 'ptr' and "" in action
  of ntfs_dent.c.  Did not affect any code, but could have in the
  future.  Reported by Pete Winkler.

09/25/04: Update: Added UFS flags to fsstat

09/26/04: Update: All fragments are printed for indirect block pointer
  addresses in UFS istat.

09/29/04: Update: Print extended UFS2 attributes in 'istat'

10/07/04: Bug Fix: Changed usage of (int) to (uintptr_t) for pointer
arithmetic. Caused issues with Debian Sarge. (BUG: 1049352) - turned out
to be from changes made to package version so that it would compile in
64-bit system (BUG: 928278).

10/11/04: Update: Added diskstat to check for HPA on linux systems.

10/13/04: Update: Added root directory location to FAT32 fsstat output

10/17/04: Bug Fix: EXTxFS superblock location would not be printed
for images in fsstat that did not have sparse superblok (which is
rare)  (BUG: 1049355)

10/17/04: Update: Added sigfind tool to find binary signatures.

10/27/04: Bug Fix: NTFS is_clust_alloc returned an error when loading
  $MFT that had attribute list entry.  Now I assume that clusters 
  referred to by the $MFT are allocated until the $MFT is loaded.
  (BUG: 1055862).

10/28/04: Bug Fix: Check to see if an attribute with the same name
  exists instead of relying on id only. (ntfs_proc_attrseq) Affects
  the processing of attribute lists.  Reported by Szakacsits Szabolcs,
  Matt Kucenski, & Gene Meltser (BUG: 1055862)

10/28/04: Update: Removed usage of mylseek in fstools for all systems
  (Bug: 928278)


---------------- VERSION 1.72 --------------
07/31/04: Update: Added flag to mft_lookup so that ifind can run in noabort
mode and it will not stop when it finds an invalid magic value.

08/01/04: Update: Removed previous change and removed MAGIC check
entirely.  XP doesn't even care if the Magic is corrupt, so neither
does TSK.  The update sequence check should find an invalid MFT
entry.

08/01/04: Update: Added error message to 'ifind' if none of the search
options are given.

08/05/04: Bug Fix: Fixed g_curdirptr recursive error by clearing the value
when dent_walk had to abort because a deleted directory could not be recovered.
(BUG:  1004329)  Reported by epsilon@yahoo.com

08/16/04: Update: Added a sanity check to fatfs.c fat2unixtime to check
if the year is > 137 (which is the overflow date for the 32-bit UNIX time).

08/16/04: Update: Added first version of sstrings from binutils-2.15

08/20/04: Bug Fix: Fixed a bug where the group number for block 0 of an 
EXT2FS file system would report -1. 'dstat' no longer displays value when it
is not part of a block group. (BUG: 1013227)

8/24/04: Update: If an attribute list entry is found with an invalid MFT
entry address, then it is ignored instead of an error being generated and
exiting.

8/26/04: Update: Changed internal design of NTFS to make is_clust_alloc

8/26/04: Update: If an attribute list entry is found with an invalid MFT
entry address AND the entry is unallocated, then no error message is 
printed, it is just ignored or logged in verbose mode.

8/29/04: Update: Added support for 32-bit GID and UID in EXTxFS

8/30/04: Bug Fix: ntfs_dent_walk was adding 24 extra bytes to the
size of the index record for the final record processing (calc of
list_len) (BUG: 1019321) (reported and debugging help from Matt
Kucenski).

8/30/04: Bug Fix: fs_data_lookup was using an id of 0 as a wild
card, but 0 is a legit id value and this could cause confusion.  To
solve this, a new FS_FLAG_FILE_NOID flag was added and a new
fs_data_lookup_noid function that will not use the id to lookup
values.  (BUG: 1019690) (reported and debugging help from Matt
Kucenski)

8/30/04: Update: modified fs_data_lookup_noid to return unamed data
attribute if that type is requested (instead of just relying on id
value in attributes)

8/31/04: Update: Updated file to v4.10, which seems to fix the
CYGWIN compile problem.

9/1/04: Update: Added more DOS partition types to mmls (submitted by
Matt Kucenski)

9/2/04: Update: Added EXT3FS extended attributes and Posix ACL to istat
output.

9/2/04: Update: Added free inode and block counts per group to fsstat for
EXT2FS.

9/7/04: Bug Fix: FreeBSD compile error for PRIx printf stuff in mmtools/gpt.c


---------------- VERSION 1.71 --------------
06/05/04: Update: Added sanity checks in fat to unix time conversion so that
invalid times are set to 0.

06/08/04: Bug Fix: Added a type cast when size is assigned in FAT 
and removed the assignment to a 32-bit signed variable (which was no
longer needed).  (Bug: 966839)

06/09/04: Bug Fix: Added a type cast to the 'getuX' macros because some
compilers were assuming it was signed (Bug: 966839).  

06/11/04: Update: Changed NTFS magic check to use the aa55 at the
end and fixed the name of the original "magic" value to oemname.
The oemname is now printed in fsstat.

06/12/04: Bug Fix: The NTFS serial number was being printed with
bytes in the wrong order in the fsstat output. (BUG: 972207)

06/12/04: Update: The begin offset value in index header for NTFS 
was 16-bits instead of 32-bits.

06/22/04: Update: Created a library for the MD5 and SHA1 functions so
that it can be incorporated into other tools.  Also renamed some of the
indexing tools that hfind uses.

06/23/04: Update: Changed output of 'istat' for NTFS images.  Added more
data from $STANDARD_INFORMATION.  

07/13/04: Update: Changed output of 'istat' for NTFS images again.  Moved
more data to the $FILE_NAME section and added new data.

07/13/04: Update: Changed code for processing NTFS runs and no
longer check for the offset to be 0 in ntfs_make_data_run().  This
could have prevented some sparse files from being processed.

07/13/04: Update: Added flags for compressed and encrypted NTFS
files.  They are not decrypted or uncompressed yet, just identified.
They cannot be displayed from 'icat', but the known layout is given
in 'istat'.

07/18/04: Bug Fix: Sometimes, 'icat' would report an error about an
existing FILLER entry in an NTFS attribute.  This was traced to
instances when it was run on a non-base file record.  There is now
a check for that to not show the error. (BUG: 993459)

07/19/04: Bug Fix: A run of -1 may exist for sparse files in non-NT
versions of NTFS.  Changed check for this.  reported by Matthew
Kucenski.  (BUG: 994024).

07/24/04: Bug Fix: NTFS attribute names were missing (rarely) on
some files because the code assumed they would always be at offset
64 for non-res attributes (Bug: 996981).

07/24/04: Update: Made listing of unallcoated NTFS file names less
strict.  There was a check for file name length versus stream length.

07/24/04: Update: Added $OBJECT_ID output to 'istat'

07/24/04: Update: Fixed ntfs.c compile warning about constant too
large in time conversion code.

07/25/04: Update: Added attribute list contents to NTFS 'istat' output

07/25/04: Bug Fix: Not all slack space was being shown with 'dls -s'.
It was documented that this occurs, but it is not what would be
expected.  (BUG: 997800).

07/25/04: Update: Changed output format of 'dls -s' so that it sends
zeros where the file content was.  Therefore the output is now a
multiple of the data unit size.  Also removed limitation to FAT &
NTFS.

07/25/04: Update: 'dcalc' now has the '-s' option calculate the 
original location of data from a slack space image (dls -s).  
(from Chris Betz).  

07/26/04: Update: Created the fs_os.h file and adjusted some of the 
header files for the PRI macros (C99).  Created defines for OSes that do
not have the macros already defined.  

07/26/04: Non-release bug fix: Fixed file record size bug introduced with
recent changes.

07/27/04: Update: Added GPT support to mmls.

07/29/04: Update: Added '-p' flag to 'ifind' to find deleted NTFS files 
that point to the given parent directory.  Added '-l and -z' as well.


---------------- VERSION 1.70 --------------
04/21/04: Update: Changed attribute and mode for FAT 'istat' so
that actual FAT attributes are used instead of UNIX translation.

04/21/04: Update: The FAT 'istat' output better handles Long FIle
Name entry

04/21/04: Update: The FAT 'istat' output better handles Volume Label
entry

04/21/04: Update: Allowed the FAT volume label entry to be displayed
with 'ils'

04/21/04: Update: Allowed the FAT volume label entry to be displayed
with 'fls'

04/24/04: Update: 'dstat' on a FAT cluster now shows the cluster
address in addition to the sector address.

04/24/04: Update: Added the cluster range to the FAT 'fsstat' output

05/01/04: Update: Improved the FAT version autodetect code.  

05/02/04: Update: Removed 'H' flag from 'icat'.

05/02/04: Update: Changed all of the FS_FLAG_XXX variables in the
  file system tools to constants that are specific to the usage
  (NAME, DATA, META, FILE).  

05/03/04: Update: fatfs_inode_walk now goes by sectors instead of clusters
  to get more dentries from slack space.

05/03/04: Bug Fix: The allocation status of FAT dentires was set only by
  the flag and not the allocation status of the cluster it is located in.
  (BUG: 947112)

05/03/04: Update: Improved comments and variable names in FAT code

05/03/04: Update: Added '-r' flag to 'icat' for deleted file recovery

05/03/04: Update: Added RECOVERY flag to file_walk for deleted file
  recovery

05/03/04: Update: Added FAT file recovery.  

05/03/04: Update: Removed '-H' flag from 'icat'.  Default is to 
  display holes.
  
05/03/04: Update: 'fls -r' will recurse down deleted directories in FAT

05/03/04: Update: 'fsstat' reports FAT clusters that are marked as BAD

05/03/04: Update: 'istat' for FAT now shows recovery clusters for 
  deleted files.

05/04/04: Update:  Added output to 'fsstat' for FAT file systems by adding
  a list of BAD sectors and improving the amount of layout information.  I
  also changed some of the internal variables. 

05/08/04: Update: Removed addr_bsize from FS_INFO, moved block_frags 
  to FFS_INFO, modified dcat output only data unit size.

05/20/04: Update: Added RECOVERY flag to 'ifind' so that it can find the
  data units that are allocated to deleted files

05/20/04: Update: Added icat recovery options to 'sorter'.

05/20/04: Update: Improved the naming convention in sorter for the 'ils' 
  dead files.

05/21/04: Update: Added outlook to sorter rules (from David Berger)

05/27/04: Bug Fix: Added <linux/unistd.h> to mylseek.c so that it compiles
with Fedora Core 2 (Patch by Angus Marshall) (BUG: 961908).

05/27/04: Update: Changed the letter with 'fls -l' for FIFO to 'p' 
instead of 'f' (reported by Dave Henkewick).

05/28/04: Update: Added '-u' flag to 'dcat' so that the data unit size
can be specified for raw, swap, and dls image types.

05/28/04: Update: Changed the size  argument  of 'dcat' to be number of
data units instead of size in bytes (suggestion by Harald Katzer).


---------------- VERSION 1.69 --------------
03/06/04: Update: Fixed some memory leaks in ext2fs_close.  reported
  by Paul Bakker.
03/10/04: Bug Fix: If the '-s' flag was used with 'icat' on a EXT2FS
  or FFS file system, then a large amount of extra data came out.
  Reported by epsion.  (BUG: 913874)
03/10/04: Bug Fix: One of the verbose outputs in ext2fs.c was being sent
  to STDOUT instead of logfp. (BUG: 913875)
04/14/04: Update: Added more data to fsstat output of FAT file system.
04/15/04: Bug Fix:  The last sector of a FAT file system may not
  be analyzed.  (BUG: 935976)
04/16/04: Update: Added full support for swap and raw by making the
 standard files and functions for them instead of the hack in dcat.
 Suggested by (and initial patch by) Paul Baker.
04/18/04: Update: Changed error messages in EXT2/3FS  code to be extXfs.
04/18/04: Update: Updaged to version 4.09 of 'file'.  This will
  help fix some of the problems people have had compiling it under
  OS X 10.3.
04/18/04: Update: Added compiling support for SFU 3.5 (Microsoft).  Patches
  from an anonymous person.


---------------- VERSION 1.68 --------------
01/20/04: Bug Fix: FAT times were an hour too fast during daylight savings.
  Now use mktime() instead of manual calculation.  Reported by Randall 
  Shane. (BUG: 880606)
02/01/04: Update: 'hfind -i' now reports the header entry as an invalid
  entry.  The first header row was ignored.
02/20/04: Bug Fix: indirect block pointer blocks would not be identified by
 the ifind tool.  Reported by Knut Eckstein (BUG: 902709)
03/01/04: Update: Added fs->seek_pos check to fs_read_random.

---------------- VERSION 1.67 --------------
11/15/03: Bug Fix: Added support for OS X 10.3 to src/makedefs. (BUG: 843029)
11/16/03: Bug Fix: Mac partition tables could generate an error if there were
  VOID-type partitions.   (BUG: 843366)
11/21/03: Update: Changed NOABORT messages to verbose messages, so invalid
  data is not printed during 'ifind' searches.
11/30/03: Bug Fix: icat would not hide the 'holes' if '-h' was given because
  the _UNALLOC flag was always being passed to file_walk.  (reported by
  Knut Eckstein).  (BUG: 851873)
11/30/03: Bug Fix: NTFS data_walk was not using _ALLOC and _UNALLOC flags 
  and other code that called it was not either.  (BUG: 851895)
11/30/03: Bug Fix:  Not all needed commands were using _UNALLOC when they
  called file_walk (although for most cases it did not matter because
  sparse files would not be found in a directory for example). (Bug: 851897)  
12/09/03: Bug Fix: FFS and EXT2FS code was using OFF_T type instead of
  size_t for the size of the file. This could result in a file > 2GB
  as being a negative size on some systems (BUG: 856957). 
12/26/03: Bug Fix: ffind would crash for root directory of FAT image.
  Added NULL check and added a NULL name to fake root directory entry.
  (BUG: 871219)
01/05/04: Bug Fix: The clustcnt value for FAT was incorrectly calculated
  and was too large for FAT12 and FAT16 by 32 sectors.  This could produce
  extra entries in the 'fsstat' output when the FAT is dumped.  
  (BUG: 871220)
01/05/04: Bug Fix: ils, fls, and istat were not printing the full size
  of files that are > 2GB.  (reported by Knut Eckstein) (BUG: 871457) 
01/05/04: Bug Fix: The EXT2FS and EXT3FS code was not using the
  i_dir_acl value as the upper 32-bits of regular files that are
  > 2GB (BUG:  871458)
01/06/04: Mitigation: An error was reported where sorter would error
  that icat was being passed a '-1' argument.  I can't find how that would
  happen, so I added quotes to all arguments so that the next time it 
  occurs, the error is more useful (BUG: 845840).
01/06/04: Update: Incorporated patch from Charles Seeger so that 'cc'
  can be used and compile time warnings are fixed with Sun 'cc'.  
01/06/04: Update: Upgraded file from v3.41 to v4.07


---------------- VERSION 1.66 --------------
09/02/03: Bug Fix: Would not compile under OpenBSD 3 because fs_tools.h
  & mm_tools was missing a defined statment (reported by Randy - m0th_man)
NOTE: Bugs now will have an entry into the Source Forge bug tracking
  sytem.  
10/13/03: Bug Fix: buffer was not being cleared between uses and length
 incorrectly set in NTFS resulted in false deleted file names being shown
 when the '-r' flag was given.  The extra entries were from the previous
 directory.  (BUG: 823057)
10/13/03: Bug Fix: The results of 'sorter' varied depending on the version
  of Perl and the system.   If the file output matched more than one,
  sorter could not gaurantee which would match.  Therefore, results were
  different for some files and some machines.  'sorter' now enforces the
  ordering based on the order they are in the configuration file.  The
  entries at the end of the file have priority over the first entries
  (generic rules to specific rules).  (BUG: 823057)
10/14/03: Update: 'mmls' prints 'MS LVM' with partition type 0x42 now.
10/25/03: Bug Fix: NTFS could have a null pointer crash if the image
  was very corrupt and $Data was not found for the MFT.  
11/10/03: Bug Fix: NTFS 'ffind' would only report the file name and not
  the attribute  name because the type and id were ignored.  ffind and
  ntfs_dent were updated - found during NTFS keyword search test.
  (Bug: 831579()
11/12/03: Update: added support for Solaris x86 partition tables to 'mmls'
11/12/03: Update: Modified the sparc data structure to add the correct 
  location of the 'sanity' magic value.
11/15/03: Update: Added '-s' flag to 'icat' so that slack space is also
  displayed.

---------------- VERSION 1.65 --------------
08/03/03: Bug Fix: 'sorter' now checks for inode values that are too
  small to avoid 'icat' errors about invalid inode values.  
08/19/03: Update: 'raw' is now a valid type for 'dcat'.
08/21/03: Update: mactime and sorter look for perl5.6.0 first.
08/21/03: Update: Removed NSRL support from 'sorter' until a better
 wany to identify the known good and known bad files is found
08/21/03: Bug Fix: The file path replaces < and > with HTML 
  encoding for HTML output (ils names were not being shown)
08/25/03: Update: Added 'nsrl.txt' describing why the NSRL functionality
  was removed.
08/27/03: Update: Improved code in 'mactime' to reduce warnings when
  '-w' is used with Perl ('exists' checks on arrays).
08/27/03: Update: Improved code in 'sorter' to reduce warnings when
  '-w' is used with Perl (inode_int for NTFS).

---------------- VERSION 1.64 --------------
08/01/03: Docs Fix: The Sun VTOC was documented as Virtual TOC and it
  should be Volume TOC (Jake @ UMASS).
08/02/03: Bug Fix: Some compilers complained about verbose logging
  assignment in 'mmls'  (Ralf Spenneberg).

---------------- VERSION 1.63 --------------
06/13/03; Update: Added 'mmtools' directory with 'dos' partitions
  and 'mmls'.
06/18/03: Update: Updated the documents in the 'doc' directory
06/19/03: Update: Updated error message for EXT3FS magic check
06/27/03: Update: Added slot & table number to mmls
07/08/03: Update: Added mac support to mmtools
07/11/03: Bug Fix: 'sorter' was not processing all unallocated meta
  data structures because of a regexp error.  (reported by Jeff Reava)
07/16/03: Update: Added support for FreeBSD5
07/16/03: Update: Added BSD disk labels to mmtools
07/28/03: Update: Relaxed requirements for DOS directory entries, the wtime
  can be zero (reported by Adam Uccello).  
07/30/03: Update: Added SUN VTOC to mmtools
07/31/03: Update: Added NetBSD support (adam@monkeybyte.org)
08/01/03: Update: Added more sanity checks to FAT so that it would not
  try and process NTFS images that have the same MAGIC value

---------------- VERSION 1.62 --------------
04/11/03: Bug Fix: 'fsstat' for an FFS file system could report data 
  fragments in the last group that were larger than the maximum 
  fragment
04/11/03: Bug Fix: 'ffs' allows the image to not be a multiple of the
  block size.  A read error occured when it tried to read the last
  fragments since a whole block could not be read.
04/15/03: Update: Added debug statements to FAT code.
04/26/03: Update: Added verbose statements to FAT code
04/26/03: Update: Added NOABORT flag to dls -s
04/26/03: Update: Added stderr messages for errors that are not aborted
  because of NOABORT
05/27/03: Update: Added 'mask' field to FATFS_INFO structure and changed
  code in fatfs.c to use it.
05/27/03: Update: isdentry now checks the starting cluster to see if
  it is a valid size.  
05/27/03: Bug Fix: Added a sanitizer to 'sorter' to remove invalid chars
  from the 'file' output and reduce the warnings from Perl.
05/28/03: Bug Fix: Improved sanitize expression in 'sorter'
05/28/03: Update: Added '-d' option to 'mactime' to allow output to be
  given in comma delimited format for importing into a spread sheet or
  other graphing tool
06/09/03: Update: Added hourly summary / indexing to mactime
06/09/03: Bug Fix: sorter would not allow linux-ext3 fstype


---------------- VERSION 1.61 --------------
02/05/03: Update: Started addition of image thumbnails to sorter
03/05/03: Update: Updated 'file' to version 3.41
03/16/03: Update: Added comments and NULL check to 'ifind'
03/16/03: Bug Fix: Added a valid magic of 0 for MFT entries.  This was
  found in an XP image.
03/26/03: Bug Fix: fls would crash for an inode of 0 and a clock skew
  was given.  fixed the bug in fls.c (debug help from Josep Homs)
03/26/03: Update: Added more verbose comments to ntfs_dent.c.
03/26/03: Bug Fix: 'ifind' for a path could return a result that was
  shorter than the requested name (strncmp was used)
03/26/03: Update: Short FAT names can be used in 'ifind -n' and 
  error messages were improved
03/26/03: Bug Fix: A final NTFS Index Buffer was not always processed in 
  ntfs_dent.c, which resulted in files not being shown.  This was fixed
  with debugging help from Matthew Shannon.
03/27/03: Update: Added an 'index.html' for image thumbnails in sorter
  and added a 'details' link from the thumbnail to the images.html file
03/27/03: Update: 'sorter' can now take a directory inode to start 
  processing
03/27/03: Update: added '-z' flag when running 'file' in 'sorter' so that
  compressed file contents are reported
03/27/03: Update: added '-i' flag to 'mactime' that creates a daily
  summary of events
03/27/03: Update: Added support for Version 2 of the NSRL in 'hfind'
04/01/03: Update: Added support for Hash Keeper to 'hfind'
04/01/03: Update: Added '-e' flag to 'hfind' for extended info 
  (currently hashkeeper only)


---------------- VERSION 1.60 --------------
10/31/02: Bug Fix: the unmounting status of EXT2FS in the 'fsstat' command
  was not correct (reported by Stephane Denis).  
11/24/02: Bug Fix: The -v argument was not allowed on istat or fls (Michael
  Stone)
11/24/02: Bug Fix: When doing an 'ifind' on a UNIX fs, it could abort if it
  looked at an unallocated inode with invalid indirect block pointers.
  This was fixed by adding a "NOABORT" flag to the walk code and adding
  error checks in the file system code instead of relying on the fs_io
  code.  (suggested by Micael Stone)
11/26/02: Update: ifind has a '-n' argument that allows one to specify a
  file name it and it searches to find the meta data structure for it
  (suggested by William Salusky).
11/26/02: Update: Now that there is a '-n' flag with 'ifind', the '-d'
  flag was added to specify the data unit address.  The old syntax of
  giving the data_unit at the end is no longer supported.  
11/27/02: Update: Added sanity checks on meta data and data unit addresses
  earlier in the code.
12/12/02: Update: Added additional debug statements to NTFS code
12/19/02: Update: Moved 'hash' directory to 'hashtools'
12/19/02: Update: Started development of 'hfind'
12/31/02: Update: Improved verbose debug statements to show full 64-bit 
  offsets
01/02/03: Update: Finished development of 'hfind' with ability to update
  for next version of NSRL (which may have a different format)
01/05/03: Bug Fix: FFS and EXT2FS symbolic link destinations where not
  properly NULL terminated and some extra chars were appended in 'fls'
  (later reported by Thorsten Zachmann)
01/06/03: Bug Fix: getu64() was not properly masking byte sizes and some
  data was being lost.  This caused incorrect times to be displayed in some
  NTFS files.
01/06/03: Bug Fix: ifind reported incorrect ownership for some UNIX
  file systems if the end fragments were allocated to a different file than
  the first ones were.
01/07/03: Update: Renamed the src/mactime directory to src/timeline.
01/07/03: Update: Updated README and man pages for hfind and sorter
01/12/03: Bug Fix: ntfs_mft_lookup was casting a 64-bit value to a 32-bit
  variable.  This caused MFT Magic errors.  Reported and debugged by 
  Keven Murphy
01/12/03: Update: Added verbose argument to 'fls'
01/12/03: Bug Fix: '-V' argument to 'istat' was doing verbose instead of 
  version
01/13/03: Update: Changed static sizes of OFF_T and DADDR_T in Linux 
  version to the actual 'off_t' and 'daddr_t' types
01/23/03: Update: Changed use of strtok_r to strtok in ifind.c so that
  Mac 10.1 could compile (Dave Goldsmith).
01/28/03: Update: Improved code in 'hfind' and 'sorter' to handle
  files with spaces in the path (Dave Goldsmith).

---------------- VERSION 1.52 --------------
09/24/02: Bug Fix: Memory leak in ntfs_dent_idxentry(), ntfs_find_file(),
  and ntfs_dent_walk()
09/24/02: Update: Removal of index sequences for index buffers is now
  done using upd_off, which will allow for NTFS to move the structure in
  the future.
09/26/02: Update: Added create time for NTFS / STANDARD_INFO to 
  istat output.
09/26/02: Update: Changed the method that the NTFS time is converted
  to UNIX time.  Should be more effecient.
10/09/02: Update: dcat error changed.
10/02/02: Update: Includes a Beta version of 'sorter'


---------------- VERSION 1.51 --------------
09/10/02: Bug Fix: Fixed a design bug that would not allow attribute 
  lists in $MFT.  This bug would generate an error that complained about
  an invalid MFT entry in attribute list.  
09/10/02: Update: The size of files and directories is now calculated
  after each time proc_attrseq() is called so that it is more up to date
  when dealing with attribute lists.  The size has the sizes of all
  $Data, $IDX_ROOT, and $IDX_ALLOC streams. 
09/10/02: Update: The maxinum number of MFT entries is now calculated
  each time an MFT entry is processed while loading the MFT.  This 
  allows us to reflect what the maximum possible MFT entry is at that
  given point based on how many attribute lists have been processed.
09/10/02: Update: Added file version 3.39 to distro (bigger magic files) 
  (Salusky)
09/10/02: Bug Fix: fs_data was wasting memory when it was allocated
09/10/02: Update: added a fs_data_alloc() function
09/12/02: Bug Fix: Do not give an error if an attribute list of an
  unallocated file points to an MFT that no longer claims it is a 
  member of the list.
09/12/02: Update: No longer need version to remove update sequence
  values from on-disk buffers
09/19/02: Bug Fix: fixed memory leak in ntfs_load_ver() 
09/19/02: Bug Fix: Update sequence errors were displayed because of a
  bug that occured when an MFT entry crossed a run in $MFT.  Only occured
  with 512-byte clusters and an odd number of clusters in a run.
09/19/02: Update: New argument to ils, istat, and fls that allows user to
  specify a time skew in seconds of the compromised system.  Originated
  from discussion at DFRWS II.  
09/19/02: Update: Added '-h' argument to mactime to display header info 

---------------- VERSION 1.50 --------------

04/21/02: icat now displays idxroot attribute for NTFS directories
04/21/02: fs_dent_print functions now are passed the FS_DATA structure 
  instead of the extra inode and name strings.  (NTFS)
04/21/02: fs_dent_print functions display alternate data stream size instead
 of the default data size (NTFS)
04/24/02: Fixed bug in istat that displayed too many fragments with ffs images 
04/24/02: Fixed bug in istat that did not display sparse files correctly
04/24/02: fsstat of FFS images now identifies the fragments at the 
  beginning of cyl groups as data fragments.
04/26/02: Fixed bug in ext2fs_dent_parse_block that did not advance the
  directory entry pointer far enough each time
04/26/02: Fixed bug in ext2fs_dent_parse_block so that gave an error if
  a file name was exactly 255 chars
04/29/02: Removed the getX functions from get.c as they are now macros
05/11/02: Added support for lowercase flag in FAT
05/11/02: Added support for sequence values (NTFS)
05/13/02: Added FS_FLAG_META for FAT
05/13/02: Changed ifind so that it looks the block up to identify if it is
  a meta data block when an inode can not be found
05/13/02: Added a conditional to ifind so that it handles sparse files better
05/19/02: Changed icat so that the default attribute type is set in the
  file_walk function
05/20/02: ils and dls now use boundary inode & block values if too large
  or small are given
05/21/02: istat now displays all NTFS times
05/21/02: Created functions to just display date and time
05/24/02: moved istat functionality to the specific file system file
05/25/02: added linux-ext3 flag, but no new features
05/25/02: Added sha1 (so Autopsy can use the NIST SW Database)
05/26/02: Fixed bug with FAT that did not return all slack space on file_walk
05/26/02: Added '-s' flag to dls to extract slack space of FAT and NTFS
06/07/02: fixed _timezone variable so correct times are shown in CYGWIN
06/11/02: *_copy_inode now sets the flags for the inode 
06/11/02: fixed bug in mactimes that displayed a duplicate entry with time 
  because of header entries in body file
06/12/02: Added ntfs.README doc
06/16/02: Added a comment to file Makefile to make it easier to compile for
  an IR CD.
06/18/02: Fixed NTFS bug that showed ADS when only deleted files were supposed
  to be shown (when ADS in directory)
06/19/02: added the day of the week to the mactime output (Tan)
07/09/02: Fixed bug that added extra chars to end of symlink destination
07/17/02: 1.50 Released 



---------------- VERSION 1.00 --------------
- Integrated TCT-1.09 and TCTUTILs-1.01
- Fixed bug in bcat if size is not given with type of swap.
- Added platform indep by including the structures of each file system type
- Added flags for large file support under linux
- blockcalc was off by 1 if calculated using the raw block number and
not the one that lazarus spits out (which start at 1)
- Changed the inode_walk and block_walk functions slightly to return a
value so that a walk can be ended in the middle of it.
- FAT support added
- Improved ifind to better handle fragments
- '-z' flag to fls and istat now use the time zone string instead of 
integer value.
- no longer prepend / in _dent
- verify that '-m' directory in fls ends with a '/' 
- identify the destination of sym links
- fsstat tool added
- fixed caching bug with FAT12 when the value overlapped cache entries
- added mactime
- removed the <inode> value in fls when printing mac format (inode is now printed in mactime)
- renamed src/misc directory to src/hash (it only has md5 and will have sha)
- renamed aux directory to misc (Windows doesn't allow aux as a name ??)
- Added support for Cygwin
- Use the flags in super block of EXT2FS to identify v1 or v2
- removed file system types of linux1 and linux2 and linux
- added file system type of linux-ext2 (as ext3 is becoming more popular)
- bug in file command that reported seek error for object files and STDIN

<|MERGE_RESOLUTION|>--- conflicted
+++ resolved
@@ -1,12 +1,11 @@
 Numbers refer to SourceForge.net tracker IDs:
     http://sourceforge.net/tracker/?group_id=55685
 
-<<<<<<< HEAD
 ---------------- VERSION 4.1.0 --------------
 Core:
 - Added YAFFS2 support (patch from viaForensics).
+- Added Ext4 support (patch from kfairbanks)
  
-=======
 ---------------- VERSION Current --------------
 	
 	
@@ -16,7 +15,6 @@
 - refactored datamodel by pushing common methods up to AbstractFile
 - fixed minor memory leaks 
 - improved regression testing framework for java bindings datamodel
->>>>>>> 861dc179
 
 ---------------- VERSION 4.0.2 --------------
 Core: 
