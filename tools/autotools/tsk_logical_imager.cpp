--- conflicted
+++ resolved
@@ -770,11 +770,7 @@
         exit(1);
     }
 
-<<<<<<< HEAD
     TskFindFiles findFiles(ruleSet, alertFileName.c_str());
-=======
-    TskFindFiles findFiles(ruleSet);
->>>>>>> 198dbe8b
 
     TskHelper::getInstance().reset();
     TskHelper::getInstance().setImgInfo(img);
